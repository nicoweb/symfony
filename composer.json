{
    "name": "symfony/symfony",
    "type": "library",
    "description": "The Symfony PHP framework",
    "keywords": ["framework"],
    "homepage": "https://symfony.com",
    "license": "MIT",
    "authors": [
        {
            "name": "Fabien Potencier",
            "email": "fabien@symfony.com"
        },
        {
            "name": "Symfony Community",
            "homepage": "https://symfony.com/contributors"
        }
    ],
    "require": {
        "php": ">=5.3.9",
        "ext-xml": "*",
        "doctrine/common": "~2.4",
<<<<<<< HEAD
=======
        "paragonie/random_compat": "~1.0",
        "symfony/polyfill-apcu": "~1.1",
        "symfony/polyfill-ctype": "~1.8",
        "symfony/polyfill-mbstring": "~1.1",
>>>>>>> 046f0920
        "twig/twig": "~1.34|~2.4",
        "psr/log": "~1.0",
        "symfony/security-acl": "~2.7|~3.0.0",
        "symfony/polyfill-apcu": "~1.1",
        "symfony/polyfill-intl-icu": "~1.0",
        "symfony/polyfill-mbstring": "~1.0",
        "symfony/polyfill-php54": "~1.0",
        "symfony/polyfill-php55": "~1.0",
        "symfony/polyfill-php56": "~1.0",
        "symfony/polyfill-php70": "~1.0",
        "symfony/polyfill-util": "~1.0"
    },
    "replace": {
        "symfony/asset": "self.version",
        "symfony/browser-kit": "self.version",
        "symfony/class-loader": "self.version",
        "symfony/config": "self.version",
        "symfony/console": "self.version",
        "symfony/css-selector": "self.version",
        "symfony/dependency-injection": "self.version",
        "symfony/debug": "self.version",
        "symfony/debug-bundle": "self.version",
        "symfony/doctrine-bridge": "self.version",
        "symfony/dom-crawler": "self.version",
        "symfony/event-dispatcher": "self.version",
        "symfony/expression-language": "self.version",
        "symfony/filesystem": "self.version",
        "symfony/finder": "self.version",
        "symfony/form": "self.version",
        "symfony/framework-bundle": "self.version",
        "symfony/http-foundation": "self.version",
        "symfony/http-kernel": "self.version",
        "symfony/intl": "self.version",
        "symfony/ldap": "self.version",
        "symfony/locale": "self.version",
        "symfony/monolog-bridge": "self.version",
        "symfony/options-resolver": "self.version",
        "symfony/process": "self.version",
        "symfony/property-access": "self.version",
        "symfony/property-info": "self.version",
        "symfony/proxy-manager-bridge": "self.version",
        "symfony/routing": "self.version",
        "symfony/security": "self.version",
        "symfony/security-core": "self.version",
        "symfony/security-csrf": "self.version",
        "symfony/security-guard": "self.version",
        "symfony/security-http": "self.version",
        "symfony/security-bundle": "self.version",
        "symfony/serializer": "self.version",
        "symfony/stopwatch": "self.version",
        "symfony/swiftmailer-bridge": "self.version",
        "symfony/templating": "self.version",
        "symfony/translation": "self.version",
        "symfony/twig-bridge": "self.version",
        "symfony/twig-bundle": "self.version",
        "symfony/validator": "self.version",
        "symfony/var-dumper": "self.version",
        "symfony/web-profiler-bundle": "self.version",
        "symfony/yaml": "self.version"
    },
    "require-dev": {
        "doctrine/annotations": "~1.0",
        "doctrine/data-fixtures": "1.0.*",
        "doctrine/dbal": "~2.4",
        "doctrine/orm": "~2.4,>=2.4.5",
        "doctrine/doctrine-bundle": "~1.2",
        "monolog/monolog": "~1.11",
        "ocramius/proxy-manager": "~0.4|~1.0|~2.0",
        "symfony/phpunit-bridge": "~3.4|~4.0",
        "egulias/email-validator": "~1.2,>=1.2.1",
        "phpdocumentor/reflection": "^1.0.7",
        "sensio/framework-extra-bundle": "^3.0.2"
    },
    "conflict": {
        "phpdocumentor/reflection": "<1.0.7",
        "phpunit/phpunit": "<4.8.35|<5.4.3,>=5.0"
    },
    "autoload": {
        "psr-4": {
            "Symfony\\Bridge\\Doctrine\\": "src/Symfony/Bridge/Doctrine/",
            "Symfony\\Bridge\\Monolog\\": "src/Symfony/Bridge/Monolog/",
            "Symfony\\Bridge\\ProxyManager\\": "src/Symfony/Bridge/ProxyManager/",
            "Symfony\\Bridge\\Swiftmailer\\": "src/Symfony/Bridge/Swiftmailer/",
            "Symfony\\Bridge\\Twig\\": "src/Symfony/Bridge/Twig/",
            "Symfony\\Bundle\\": "src/Symfony/Bundle/",
            "Symfony\\Component\\": "src/Symfony/Component/"
        },
        "classmap": [
            "src/Symfony/Component/Intl/Resources/stubs"
        ],
        "exclude-from-classmap": [
            "**/Tests/"
        ]
    },
    "autoload-dev": {
        "files": [ "src/Symfony/Component/VarDumper/Resources/functions/dump.php" ]
    },
    "minimum-stability": "dev",
    "extra": {
        "branch-alias": {
            "dev-master": "2.8-dev"
        }
    }
}<|MERGE_RESOLUTION|>--- conflicted
+++ resolved
@@ -19,17 +19,11 @@
         "php": ">=5.3.9",
         "ext-xml": "*",
         "doctrine/common": "~2.4",
-<<<<<<< HEAD
-=======
-        "paragonie/random_compat": "~1.0",
-        "symfony/polyfill-apcu": "~1.1",
-        "symfony/polyfill-ctype": "~1.8",
-        "symfony/polyfill-mbstring": "~1.1",
->>>>>>> 046f0920
         "twig/twig": "~1.34|~2.4",
         "psr/log": "~1.0",
         "symfony/security-acl": "~2.7|~3.0.0",
         "symfony/polyfill-apcu": "~1.1",
+        "symfony/polyfill-ctype": "~1.8",
         "symfony/polyfill-intl-icu": "~1.0",
         "symfony/polyfill-mbstring": "~1.0",
         "symfony/polyfill-php54": "~1.0",
