--- conflicted
+++ resolved
@@ -110,25 +110,9 @@
             if ($output->isVerbose()) {
                 $io->comment('Cache is fresh.');
             }
-<<<<<<< HEAD
             if (!$input->getOption('no-warmup') && !$input->getOption('no-optional-warmers')) {
                 if ($output->isVerbose()) {
                     $io->comment('Warming up optional cache...');
-=======
-            $this->warmup($warmupDir, $realCacheDir, !$input->getOption('no-optional-warmers'));
-        }
-
-        if (!$fs->exists($warmupDir.'/'.$containerDir)) {
-            $fs->rename($realCacheDir.'/'.$containerDir, $warmupDir.'/'.$containerDir);
-            touch($warmupDir.'/'.$containerDir.'.legacy');
-        }
-
-        if ('/' === \DIRECTORY_SEPARATOR && $mounts = @file('/proc/mounts')) {
-            foreach ($mounts as $mount) {
-                $mount = array_slice(explode(' ', $mount), 1, -3);
-                if (!\in_array(array_pop($mount), array('vboxsf', 'nfs'))) {
-                    continue;
->>>>>>> 4db96f54
                 }
                 $warmer = $kernel->getContainer()->get('cache_warmer');
                 // non optional warmers already ran during container compilation
@@ -153,7 +137,7 @@
             if ('/' === \DIRECTORY_SEPARATOR && $mounts = @file('/proc/mounts')) {
                 foreach ($mounts as $mount) {
                     $mount = array_slice(explode(' ', $mount), 1, -3);
-                    if (!\in_array(array_pop($mount), array('vboxfs', 'nfs'))) {
+                    if (!\in_array(array_pop($mount), array('vboxsf', 'nfs'))) {
                         continue;
                     }
                     $mount = implode(' ', $mount).'/';
