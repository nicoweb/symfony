--- conflicted
+++ resolved
@@ -166,8 +166,6 @@
                 <source>This value is already used</source>
                 <target>Ta vrednost je že uporabljena</target>
             </trans-unit>
-<<<<<<< HEAD
-=======
             <trans-unit id="42">
                 <source>The size of the image could not be detected</source>
                 <target>Velikost slike ni bilo mogoče zaznati</target>
@@ -196,7 +194,6 @@
                 <source>This value should have exactly {{ limit }} characters</source>
                 <target>Vrednost bi morala imeti točno {{ limit }} znakov</target>
             </trans-unit>
->>>>>>> 10ecaba7
         </body>
     </file>
 </xliff>