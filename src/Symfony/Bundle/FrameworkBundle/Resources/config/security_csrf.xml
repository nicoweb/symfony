<?xml version="1.0" ?>

<container xmlns="http://symfony.com/schema/dic/services"
    xmlns:xsi="http://www.w3.org/2001/XMLSchema-instance"
    xsi:schemaLocation="http://symfony.com/schema/dic/services http://symfony.com/schema/dic/services/services-1.0.xsd">

    <services>
<<<<<<< HEAD
        <service id="security.csrf.token_generator" class="Symfony\Component\Security\Csrf\TokenGenerator\UriSafeTokenGenerator" public="false">
            <argument type="service" id="security.secure_random" />
        </service>
=======
        <service id="security.csrf.token_generator" class="%security.csrf.token_generator.class%" public="false" />
>>>>>>> f35a0d20

        <service id="security.csrf.token_storage" class="Symfony\Component\Security\Csrf\TokenStorage\SessionTokenStorage" public="false">
            <argument type="service" id="session" />
        </service>

        <service id="security.csrf.token_manager" class="Symfony\Component\Security\Csrf\CsrfTokenManager">
            <argument type="service" id="security.csrf.token_generator" />
            <argument type="service" id="security.csrf.token_storage" />
        </service>
    </services>
</container><|MERGE_RESOLUTION|>--- conflicted
+++ resolved
@@ -5,13 +5,7 @@
     xsi:schemaLocation="http://symfony.com/schema/dic/services http://symfony.com/schema/dic/services/services-1.0.xsd">
 
     <services>
-<<<<<<< HEAD
-        <service id="security.csrf.token_generator" class="Symfony\Component\Security\Csrf\TokenGenerator\UriSafeTokenGenerator" public="false">
-            <argument type="service" id="security.secure_random" />
-        </service>
-=======
-        <service id="security.csrf.token_generator" class="%security.csrf.token_generator.class%" public="false" />
->>>>>>> f35a0d20
+        <service id="security.csrf.token_generator" class="Symfony\Component\Security\Csrf\TokenGenerator\UriSafeTokenGenerator" public="false" />
 
         <service id="security.csrf.token_storage" class="Symfony\Component\Security\Csrf\TokenStorage\SessionTokenStorage" public="false">
             <argument type="service" id="session" />
