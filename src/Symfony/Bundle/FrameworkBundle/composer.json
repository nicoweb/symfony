--- conflicted
+++ resolved
@@ -17,7 +17,6 @@
     ],
     "require": {
         "php": ">=5.3.3",
-<<<<<<< HEAD
         "symfony/dependency-injection" : "~2.0",
         "symfony/config" : ">=2.2,<2.3-dev",
         "symfony/event-dispatcher": "~2.1",
@@ -27,18 +26,7 @@
         "symfony/stopwatch": ">=2.2,<2.3-dev",
         "symfony/templating": "~2.1",
         "symfony/translation": ">=2.2,<2.3-dev",
-        "doctrine/common": ">=2.2,<2.4-dev"
-=======
-        "symfony/dependency-injection" : "2.1.*",
-        "symfony/config" : "2.1.*",
-        "symfony/event-dispatcher": "2.1.*",
-        "symfony/http-kernel": "2.1.*",
-        "symfony/filesystem": "2.1.*",
-        "symfony/routing": "2.1.*",
-        "symfony/templating": "2.1.*",
-        "symfony/translation": "2.1.*",
         "doctrine/common": "~2.2"
->>>>>>> 22dbfc00
     },
     "require-dev": {
         "symfony/finder": "~2.0",
