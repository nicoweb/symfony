--- conflicted
+++ resolved
@@ -25,8 +25,7 @@
         "symfony/event-dispatcher": "~2.8|~3.0.0",
         "symfony/finder": "^2.0.5|~3.0.0",
         "symfony/http-foundation": "~2.7",
-<<<<<<< HEAD
-        "symfony/http-kernel": "^2.8.18",
+        "symfony/http-kernel": "^2.8.22",
         "symfony/polyfill-mbstring": "~1.0",
         "symfony/filesystem": "~2.3|~3.0.0",
         "symfony/routing": "^2.8.17",
@@ -36,16 +35,6 @@
         "symfony/templating": "~2.1|~3.0.0",
         "symfony/translation": "~2.8",
         "doctrine/cache": "~1.0",
-=======
-        "symfony/http-kernel": "~2.7.29|^2.8.22",
-        "symfony/filesystem": "~2.3",
-        "symfony/routing": "~2.7.24|^2.8.17",
-        "symfony/security-core": "~2.6.13|~2.7.9|~2.8",
-        "symfony/security-csrf": "~2.6",
-        "symfony/stopwatch": "~2.3",
-        "symfony/templating": "~2.1",
-        "symfony/translation": "~2.7",
->>>>>>> 36f00509
         "doctrine/annotations": "~1.0"
     },
     "require-dev": {
@@ -62,7 +51,7 @@
         "symfony/yaml": "^2.0.5|~3.0.0",
         "symfony/property-info": "~2.8|~3.0.0",
         "phpdocumentor/reflection": "^1.0.7",
-        "twig/twig": "~1.23|~2.0",
+        "twig/twig": "~1.34|~2.4",
         "sensio/framework-extra-bundle": "^3.0.2"
     },
     "conflict": {
