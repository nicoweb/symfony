{
    "name": "symfony/framework-bundle",
    "type": "symfony-bundle",
    "description": "Symfony FrameworkBundle",
    "keywords": [],
    "homepage": "https://symfony.com",
    "license": "MIT",
    "authors": [
        {
            "name": "Fabien Potencier",
            "email": "fabien@symfony.com"
        },
        {
            "name": "Symfony Community",
            "homepage": "https://symfony.com/contributors"
        }
    ],
    "require": {
        "php": ">=5.5.9",
        "symfony/asset": "~2.8|~3.0",
        "symfony/class-loader": "~2.8|~3.0",
        "symfony/dependency-injection": "~2.8|~3.0",
        "symfony/config": "~2.8|~3.0",
        "symfony/event-dispatcher": "~2.8|~3.0",
        "symfony/http-foundation": "~3.1",
        "symfony/http-kernel": "~2.8|~3.0",
        "symfony/polyfill-mbstring": "~1.0",
        "symfony/filesystem": "~2.8|~3.0",
        "symfony/finder": "~2.8|~3.0",
        "symfony/routing": "~3.0",
        "symfony/security-core": "~2.8|~3.0",
        "symfony/security-csrf": "~2.8|~3.0",
        "symfony/stopwatch": "~2.8|~3.0",
        "symfony/templating": "~2.8|~3.0",
        "symfony/translation": "~2.8|~3.0",
        "doctrine/cache": "~1.0",
        "doctrine/annotations": "~1.0"
    },
    "require-dev": {
        "symfony/browser-kit": "~2.8|~3.0",
        "symfony/console": "~2.8|~3.0",
        "symfony/css-selector": "~2.8|~3.0",
        "symfony/dom-crawler": "~2.8|~3.0",
        "symfony/polyfill-intl-icu": "~1.0",
        "symfony/security": "~2.8|~3.0",
        "symfony/form": "~2.8|~3.0",
        "symfony/expression-language": "~2.8|~3.0",
        "symfony/process": "~2.8|~3.0",
        "symfony/serializer": "~2.8|^3.0",
        "symfony/validator": "~2.8|~3.0",
        "symfony/yaml": "~2.8|~3.0",
        "symfony/property-info": "~2.8|~3.0",
<<<<<<< HEAD
        "phpdocumentor/reflection-docblock": "^3.0"
    },
    "conflict": {
        "phpdocumentor/reflection-docblock": "<3.0"
=======
        "phpdocumentor/reflection": "^1.0.7",
        "twig/twig": "~1.23|~2.0"
>>>>>>> 3c408252
    },
    "suggest": {
        "symfony/console": "For using the console commands",
        "symfony/form": "For using forms",
        "symfony/serializer": "For using the serializer service",
        "symfony/validator": "For using validation",
        "symfony/yaml": "For using the debug:config and lint:yaml commands",
        "symfony/property-info": "For using the property_info service",
        "symfony/process": "For using the server:run, server:start, server:stop, and server:status commands"
    },
    "autoload": {
        "psr-4": { "Symfony\\Bundle\\FrameworkBundle\\": "" },
        "exclude-from-classmap": [
            "/Tests/"
        ]
    },
    "minimum-stability": "dev",
    "extra": {
        "branch-alias": {
            "dev-master": "3.1-dev"
        }
    }
}<|MERGE_RESOLUTION|>--- conflicted
+++ resolved
@@ -50,15 +50,11 @@
         "symfony/validator": "~2.8|~3.0",
         "symfony/yaml": "~2.8|~3.0",
         "symfony/property-info": "~2.8|~3.0",
-<<<<<<< HEAD
-        "phpdocumentor/reflection-docblock": "^3.0"
+        "phpdocumentor/reflection-docblock": "^3.0",
+        "twig/twig": "~1.23|~2.0"
     },
     "conflict": {
         "phpdocumentor/reflection-docblock": "<3.0"
-=======
-        "phpdocumentor/reflection": "^1.0.7",
-        "twig/twig": "~1.23|~2.0"
->>>>>>> 3c408252
     },
     "suggest": {
         "symfony/console": "For using the console commands",
