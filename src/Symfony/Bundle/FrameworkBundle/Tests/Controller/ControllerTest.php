--- conflicted
+++ resolved
@@ -261,7 +261,127 @@
 
         $this->assertTrue($controller->isCsrfTokenValid('foo', 'bar'));
     }
-<<<<<<< HEAD
+
+    public function testGenerateUrl()
+    {
+        $router = $this->getMock('Symfony\Component\Routing\RouterInterface');
+        $router->expects($this->once())->method('generate')->willReturn('/foo');
+
+        $container = $this->getMock('Symfony\Component\DependencyInjection\ContainerInterface');
+        $container->expects($this->at(0))->method('get')->will($this->returnValue($router));
+
+        $controller = new Controller();
+        $controller->setContainer($container);
+
+        $this->assertEquals('/foo', $controller->generateUrl('foo'));
+    }
+
+    public function testRedirect()
+    {
+        $controller = new Controller();
+        $response = $controller->redirect('http://dunglas.fr', 301);
+
+        $this->assertInstanceOf('Symfony\Component\HttpFoundation\RedirectResponse', $response);
+        $this->assertSame('http://dunglas.fr', $response->getTargetUrl());
+        $this->assertSame(301, $response->getStatusCode());
+    }
+
+    public function testRenderViewTemplating()
+    {
+        $templating = $this->getMock('Symfony\Bundle\FrameworkBundle\Templating\EngineInterface');
+        $templating->expects($this->once())->method('render')->willReturn('bar');
+
+        $container = $this->getMock('Symfony\Component\DependencyInjection\ContainerInterface');
+        $container->expects($this->at(0))->method('has')->willReturn(true);
+        $container->expects($this->at(1))->method('get')->will($this->returnValue($templating));
+
+        $controller = new Controller();
+        $controller->setContainer($container);
+
+        $this->assertEquals('bar', $controller->renderView('foo'));
+    }
+
+    public function testRenderTemplating()
+    {
+        $templating = $this->getMock('Symfony\Bundle\FrameworkBundle\Templating\EngineInterface');
+        $templating->expects($this->once())->method('renderResponse')->willReturn(new Response('bar'));
+
+        $container = $this->getMock('Symfony\Component\DependencyInjection\ContainerInterface');
+        $container->expects($this->at(0))->method('has')->willReturn(true);
+        $container->expects($this->at(1))->method('get')->will($this->returnValue($templating));
+
+        $controller = new Controller();
+        $controller->setContainer($container);
+
+        $this->assertEquals('bar', $controller->render('foo')->getContent());
+    }
+
+    public function testStreamTemplating()
+    {
+        $templating = $this->getMock('Symfony\Component\Routing\RouterInterface');
+
+        $container = $this->getMock('Symfony\Component\DependencyInjection\ContainerInterface');
+        $container->expects($this->at(0))->method('has')->willReturn(true);
+        $container->expects($this->at(1))->method('get')->will($this->returnValue($templating));
+
+        $controller = new Controller();
+        $controller->setContainer($container);
+
+        $this->assertInstanceOf('Symfony\Component\HttpFoundation\StreamedResponse', $controller->stream('foo'));
+    }
+
+    public function testCreateNotFoundException()
+    {
+        $controller = new Controller();
+
+        $this->assertInstanceOf('Symfony\Component\HttpKernel\Exception\NotFoundHttpException', $controller->createNotFoundException());
+    }
+
+    public function testCreateForm()
+    {
+        $form = $this->getMock('Symfony\Component\Form\FormInterface');
+
+        $formFactory = $this->getMock('Symfony\Component\Form\FormFactoryInterface');
+        $formFactory->expects($this->once())->method('create')->willReturn($form);
+
+        $container = $this->getMock('Symfony\Component\DependencyInjection\ContainerInterface');
+        $container->expects($this->at(0))->method('get')->will($this->returnValue($formFactory));
+
+        $controller = new Controller();
+        $controller->setContainer($container);
+
+        $this->assertEquals($form, $controller->createForm('foo'));
+    }
+
+    public function testCreateFormBuilder()
+    {
+        $formBuilder = $this->getMock('Symfony\Component\Form\FormBuilderInterface');
+
+        $formFactory = $this->getMock('Symfony\Component\Form\FormFactoryInterface');
+        $formFactory->expects($this->once())->method('createBuilder')->willReturn($formBuilder);
+
+        $container = $this->getMock('Symfony\Component\DependencyInjection\ContainerInterface');
+        $container->expects($this->at(0))->method('get')->will($this->returnValue($formFactory));
+
+        $controller = new Controller();
+        $controller->setContainer($container);
+
+        $this->assertEquals($formBuilder, $controller->createFormBuilder('foo'));
+    }
+
+    public function testGetDoctrine()
+    {
+        $doctrine = $this->getMock('Doctrine\Common\Persistence\ManagerRegistry');
+
+        $container = $this->getMock('Symfony\Component\DependencyInjection\ContainerInterface');
+        $container->expects($this->at(0))->method('has')->will($this->returnValue(true));
+        $container->expects($this->at(1))->method('get')->will($this->returnValue($doctrine));
+
+        $controller = new Controller();
+        $controller->setContainer($container);
+
+        $this->assertEquals($doctrine, $controller->getDoctrine());
+    }
 }
 
 class TestController extends Controller
@@ -300,152 +420,4 @@
     {
         return parent::isCsrfTokenValid($id, $token);
     }
-=======
->>>>>>> bd6d9bb1
-
-    public function testGenerateUrl()
-    {
-        $router = $this->getMock('Symfony\Component\Routing\RouterInterface');
-        $router->expects($this->once())->method('generate')->willReturn('/foo');
-
-        $container = $this->getMock('Symfony\Component\DependencyInjection\ContainerInterface');
-        $container->expects($this->at(0))->method('get')->will($this->returnValue($router));
-
-        $controller = new Controller();
-        $controller->setContainer($container);
-
-        $this->assertEquals('/foo', $controller->generateUrl('foo'));
-    }
-
-    public function testRedirect()
-    {
-        $controller = new Controller();
-        $response = $controller->redirect('http://dunglas.fr', 301);
-
-        $this->assertInstanceOf('Symfony\Component\HttpFoundation\RedirectResponse', $response);
-        $this->assertSame('http://dunglas.fr', $response->getTargetUrl());
-        $this->assertSame(301, $response->getStatusCode());
-    }
-
-    public function testRenderViewTemplating()
-    {
-        $templating = $this->getMock('Symfony\Bundle\FrameworkBundle\Templating\EngineInterface');
-        $templating->expects($this->once())->method('render')->willReturn('bar');
-
-        $container = $this->getMock('Symfony\Component\DependencyInjection\ContainerInterface');
-        $container->expects($this->at(0))->method('get')->will($this->returnValue($templating));
-
-        $controller = new Controller();
-        $controller->setContainer($container);
-
-        $this->assertEquals('bar', $controller->renderView('foo'));
-    }
-
-    public function testRenderTemplating()
-    {
-        $templating = $this->getMock('Symfony\Bundle\FrameworkBundle\Templating\EngineInterface');
-        $templating->expects($this->once())->method('renderResponse')->willReturn(new Response('bar'));
-
-        $container = $this->getMock('Symfony\Component\DependencyInjection\ContainerInterface');
-        $container->expects($this->at(0))->method('get')->will($this->returnValue($templating));
-
-        $controller = new Controller();
-        $controller->setContainer($container);
-
-        $this->assertEquals('bar', $controller->render('foo')->getContent());
-    }
-
-    public function testStreamTemplating()
-    {
-        $templating = $this->getMock('Symfony\Component\Routing\RouterInterface');
-
-        $container = $this->getMock('Symfony\Component\DependencyInjection\ContainerInterface');
-        $container->expects($this->at(0))->method('get')->will($this->returnValue($templating));
-
-        $controller = new Controller();
-        $controller->setContainer($container);
-
-        $this->assertInstanceOf('Symfony\Component\HttpFoundation\StreamedResponse', $controller->stream('foo'));
-    }
-
-    public function testCreateNotFoundException()
-    {
-        $controller = new Controller();
-
-        $this->assertInstanceOf('Symfony\Component\HttpKernel\Exception\NotFoundHttpException', $controller->createNotFoundException());
-    }
-
-    public function testCreateForm()
-    {
-        $form = $this->getMock('Symfony\Component\Form\FormInterface');
-
-        $formFactory = $this->getMock('Symfony\Component\Form\FormFactoryInterface');
-        $formFactory->expects($this->once())->method('create')->willReturn($form);
-
-        $container = $this->getMock('Symfony\Component\DependencyInjection\ContainerInterface');
-        $container->expects($this->at(0))->method('get')->will($this->returnValue($formFactory));
-
-        $controller = new Controller();
-        $controller->setContainer($container);
-
-        $this->assertEquals($form, $controller->createForm('foo'));
-    }
-
-    public function testCreateFormBuilder()
-    {
-        $formBuilder = $this->getMock('Symfony\Component\Form\FormBuilderInterface');
-
-        $formFactory = $this->getMock('Symfony\Component\Form\FormFactoryInterface');
-        $formFactory->expects($this->once())->method('createBuilder')->willReturn($formBuilder);
-
-        $container = $this->getMock('Symfony\Component\DependencyInjection\ContainerInterface');
-        $container->expects($this->at(0))->method('get')->will($this->returnValue($formFactory));
-
-        $controller = new Controller();
-        $controller->setContainer($container);
-
-        $this->assertEquals($formBuilder, $controller->createFormBuilder('foo'));
-    }
-
-    public function testGetDoctrine()
-    {
-        $doctrine = $this->getMock('Doctrine\Common\Persistence\ManagerRegistry');
-
-        $container = $this->getMock('Symfony\Component\DependencyInjection\ContainerInterface');
-        $container->expects($this->at(0))->method('has')->will($this->returnValue(true));
-        $container->expects($this->at(1))->method('get')->will($this->returnValue($doctrine));
-
-        $controller = new Controller();
-        $controller->setContainer($container);
-
-        $this->assertEquals($doctrine, $controller->getDoctrine());
-    }
-}
-
-class TestController extends Controller
-{
-    public function forward($controller, array $path = array(), array $query = array())
-    {
-        return parent::forward($controller, $path, $query);
-    }
-
-    public function getUser()
-    {
-        return parent::getUser();
-    }
-
-    public function redirectToRoute($route, array $parameters = array(), $status = 302)
-    {
-        return parent::redirectToRoute($route, $parameters, $status);
-    }
-
-    public function addFlash($type, $message)
-    {
-        parent::addFlash($type, $message);
-    }
-
-    public function isCsrfTokenValid($id, $token)
-    {
-        return parent::isCsrfTokenValid($id, $token);
-    }
 }