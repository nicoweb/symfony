<?php

/*
 * This file is part of the Symfony package.
 *
 * (c) Fabien Potencier <fabien@symfony.com>
 *
 * For the full copyright and license information, please view the LICENSE
 * file that was distributed with this source code.
 */

namespace Symfony\Bundle\FrameworkBundle\Tests\Command\CacheClearCommand;

use Symfony\Bundle\FrameworkBundle\Console\Application;
use Symfony\Bundle\FrameworkBundle\Tests\Command\CacheClearCommand\Fixture\TestAppKernel;
use Symfony\Bundle\FrameworkBundle\Tests\TestCase;
use Symfony\Component\Config\ConfigCacheFactory;
use Symfony\Component\Config\Resource\ResourceInterface;
use Symfony\Component\Console\Input\ArrayInput;
use Symfony\Component\Console\Output\NullOutput;
use Symfony\Component\Filesystem\Filesystem;
use Symfony\Component\Finder\Finder;

class CacheClearCommandTest extends TestCase
{
    /** @var TestAppKernel */
    private $kernel;
    /** @var Filesystem */
    private $fs;
    private $rootDir;

    protected function setUp()
    {
        $this->fs = new Filesystem();
        $this->kernel = new TestAppKernel('test', true);
        $this->rootDir = sys_get_temp_dir().DIRECTORY_SEPARATOR.uniqid('sf2_cache_', true);
        $this->kernel->setRootDir($this->rootDir);
        $this->fs->mkdir($this->rootDir);
    }

    protected function tearDown()
    {
        $this->fs->remove($this->rootDir);
    }

    public function testCacheIsFreshAfterCacheClearedWithWarmup()
    {
        $input = new ArrayInput(array('cache:clear'));
        $application = new Application($this->kernel);
        $application->setCatchExceptions(false);

        $application->doRun($input, new NullOutput());

        // Ensure that all *.meta files are fresh
        $finder = new Finder();
        $metaFiles = $finder->files()->in($this->kernel->getCacheDir())->name('*.php.meta');
        // simply check that cache is warmed up
        $this->assertNotEmpty($metaFiles);
        $configCacheFactory = new ConfigCacheFactory(true);

        foreach ($metaFiles as $file) {
            $configCacheFactory->cache(substr($file, 0, -5), function () use ($file) {
                $this->fail(sprintf('Meta file "%s" is not fresh', (string) $file));
            });
        }

        // check that app kernel file present in meta file of container's cache
        $containerClass = $this->kernel->getContainer()->getParameter('kernel.container_class');
        $containerRef = new \ReflectionClass($containerClass);
        $containerFile = dirname(dirname($containerRef->getFileName())).'/'.$containerClass.'.php';
        $containerMetaFile = $containerFile.'.meta';
        $kernelRef = new \ReflectionObject($this->kernel);
        $kernelFile = $kernelRef->getFileName();
        /** @var ResourceInterface[] $meta */
        $meta = unserialize(file_get_contents($containerMetaFile));
        $found = false;
        foreach ($meta as $resource) {
            if ((string) $resource === $kernelFile) {
                $found = true;
                break;
            }
        }
        $this->assertTrue($found, 'Kernel file should present as resource');
<<<<<<< HEAD

        if (defined('HHVM_VERSION')) {
            return;
        }
        $containerRef = new \ReflectionClass(require $containerFile);
        $containerFile = str_replace('tes_'.DIRECTORY_SEPARATOR, 'test'.DIRECTORY_SEPARATOR, $containerRef->getFileName());
        $this->assertRegExp(sprintf('/\'kernel.container_class\'\s*=>\s*\'%s\'/', $containerClass), file_get_contents($containerFile), 'kernel.container_class is properly set on the dumped container');
=======
        $this->assertRegExp(sprintf('/\'kernel.container_class\'\s*=>\s*\'%s\'/', \get_class($this->kernel->getContainer())), file_get_contents($containerFile), 'kernel.container_class is properly set on the dumped container');
>>>>>>> 82d13dae
    }
}<|MERGE_RESOLUTION|>--- conflicted
+++ resolved
@@ -67,7 +67,7 @@
         // check that app kernel file present in meta file of container's cache
         $containerClass = $this->kernel->getContainer()->getParameter('kernel.container_class');
         $containerRef = new \ReflectionClass($containerClass);
-        $containerFile = dirname(dirname($containerRef->getFileName())).'/'.$containerClass.'.php';
+        $containerFile = \dirname(\dirname($containerRef->getFileName())).'/'.$containerClass.'.php';
         $containerMetaFile = $containerFile.'.meta';
         $kernelRef = new \ReflectionObject($this->kernel);
         $kernelFile = $kernelRef->getFileName();
@@ -81,16 +81,12 @@
             }
         }
         $this->assertTrue($found, 'Kernel file should present as resource');
-<<<<<<< HEAD
 
-        if (defined('HHVM_VERSION')) {
+        if (\defined('HHVM_VERSION')) {
             return;
         }
         $containerRef = new \ReflectionClass(require $containerFile);
         $containerFile = str_replace('tes_'.DIRECTORY_SEPARATOR, 'test'.DIRECTORY_SEPARATOR, $containerRef->getFileName());
         $this->assertRegExp(sprintf('/\'kernel.container_class\'\s*=>\s*\'%s\'/', $containerClass), file_get_contents($containerFile), 'kernel.container_class is properly set on the dumped container');
-=======
-        $this->assertRegExp(sprintf('/\'kernel.container_class\'\s*=>\s*\'%s\'/', \get_class($this->kernel->getContainer())), file_get_contents($containerFile), 'kernel.container_class is properly set on the dumped container');
->>>>>>> 82d13dae
     }
 }