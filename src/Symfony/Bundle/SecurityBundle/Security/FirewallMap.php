<?php

/*
 * This file is part of the Symfony package.
 *
 * (c) Fabien Potencier <fabien@symfony.com>
 *
 * For the full copyright and license information, please view the LICENSE
 * file that was distributed with this source code.
 */

namespace Symfony\Bundle\SecurityBundle\Security;

use Psr\Container\ContainerInterface;
use Symfony\Component\Security\Http\FirewallMapInterface;
use Symfony\Component\HttpFoundation\Request;

/**
 * This is a lazy-loading firewall map implementation.
 *
 * Listeners will only be initialized if we really need them.
 *
 * @author Johannes M. Schmitt <schmittjoh@gmail.com>
 */
class FirewallMap extends _FirewallMap implements FirewallMapInterface
{
    /**
     * @deprecated since version 3.3, to be removed in 4.0 alongside with magic methods below
     */
    private $container;

    /**
     * @deprecated since version 3.3, to be removed in 4.0 alongside with magic methods below
     */
    private $map;

    public function __construct(ContainerInterface $container, $map)
    {
        parent::__construct($container, $map);
        $this->container = $container;
        $this->map = $map;
    }

    /**
     * @internal
     */
    public function __get($name)
    {
        if ('map' === $name || 'container' === $name) {
            @trigger_error(sprintf('Using the "%s::$%s" property is deprecated since Symfony 3.3 as it will be removed/private in 4.0.', __CLASS__, $name), E_USER_DEPRECATED);

            if ('map' === $name && $this->map instanceof \Traversable) {
                $this->map = iterator_to_array($this->map);
            }
        }

        return $this->$name;
    }

    /**
     * @internal
     */
    public function __set($name, $value)
    {
        if ('map' === $name || 'container' === $name) {
            @trigger_error(sprintf('Using the "%s::$%s" property is deprecated since Symfony 3.3 as it will be removed/private in 4.0.', __CLASS__, $name), E_USER_DEPRECATED);

            $set = \Closure::bind(function ($name, $value) { $this->$name = $value; }, $this, parent::class);
            $set($name, $value);
        }

        $this->$name = $value;
    }

    /**
     * @internal
     */
    public function __isset($name)
    {
        if ('map' === $name || 'container' === $name) {
            @trigger_error(sprintf('Using the "%s::$%s" property is deprecated since Symfony 3.3 as it will be removed/private in 4.0.', __CLASS__, $name), E_USER_DEPRECATED);
        }

        return isset($this->$name);
    }

    /**
     * @internal
     */
    public function __unset($name)
    {
        if ('map' === $name || 'container' === $name) {
            @trigger_error(sprintf('Using the "%s::$%s" property is deprecated since Symfony 3.3 as it will be removed/private in 4.0.', __CLASS__, $name), E_USER_DEPRECATED);

            $unset = \Closure::bind(function ($name) { unset($this->$name); }, $this, parent::class);
            $unset($name);
        }

        unset($this->$name);
    }
}

/**
 * @internal to be removed in 4.0
 */
class _FirewallMap
{
    private $container;
    private $map;
    private $contexts;

    public function __construct(ContainerInterface $container, $map)
    {
        $this->container = $container;
        $this->map = $map;
        $this->contexts = new \SplObjectStorage();
    }

    public function getListeners(Request $request)
    {
        $context = $this->getFirewallContext($request);

        if (null === $context) {
            return array(array(), null);
        }

        return array($context->getListeners(), $context->getExceptionListener());
    }

    /**
     * @return FirewallConfig|null
     */
    public function getFirewallConfig(Request $request)
    {
        $context = $this->getFirewallContext($request);

        if (null === $context) {
            return;
        }

        return $context->getConfig();
    }

    /**
     * @return FirewallContext
     */
    private function getFirewallContext(Request $request)
    {
        if ($request->attributes->has('_firewall_context')) {
            $storedContextId = $request->attributes->get('_firewall_context');
            foreach ($this->map as $contextId => $requestMatcher) {
                if ($contextId === $storedContextId) {
                    return $this->container->get($contextId);
                }
            }

            $request->attributes->remove('_firewall_context');
        }

        foreach ($this->map as $contextId => $requestMatcher) {
            if (null === $requestMatcher || $requestMatcher->matches($request)) {
                $request->attributes->set('_firewall_context', $contextId);

                return $this->container->get($contextId);
            }
        }
<<<<<<< HEAD
=======

        return array(array(), null, null);
>>>>>>> a8122f82
    }
}<|MERGE_RESOLUTION|>--- conflicted
+++ resolved
@@ -121,10 +121,10 @@
         $context = $this->getFirewallContext($request);
 
         if (null === $context) {
-            return array(array(), null);
+            return array(array(), null, null);
         }
 
-        return array($context->getListeners(), $context->getExceptionListener());
+        return array($context->getListeners(), $context->getExceptionListener(), $context->getLogoutListener());
     }
 
     /**
@@ -164,10 +164,5 @@
                 return $this->container->get($contextId);
             }
         }
-<<<<<<< HEAD
-=======
-
-        return array(array(), null, null);
->>>>>>> a8122f82
     }
 }