<?php

/*
 * This file is part of the Symfony package.
 *
 * (c) Fabien Potencier <fabien@symfony.com>
 *
 * For the full copyright and license information, please view the LICENSE
 * file that was distributed with this source code.
 */

namespace Symfony\Bundle\SecurityBundle\DataCollector;

<<<<<<< HEAD
use Symfony\Component\Security\Core\Role\RoleHierarchyInterface;
use Symfony\Component\Security\Core\SecurityContextInterface;
=======
use Symfony\Component\Security\Core\Authentication\Token\Storage\TokenStorageInterface;
>>>>>>> 188963f5
use Symfony\Component\HttpFoundation\Request;
use Symfony\Component\HttpFoundation\Response;
use Symfony\Component\HttpKernel\DataCollector\DataCollector;
use Symfony\Component\Security\Core\Role\RoleInterface;

/**
 * SecurityDataCollector.
 *
 * @author Fabien Potencier <fabien@symfony.com>
 */
class SecurityDataCollector extends DataCollector
{
<<<<<<< HEAD
    private $context;
    private $roleHierarchy;

    public function __construct(SecurityContextInterface $context = null, RoleHierarchyInterface $roleHierarchy = null)
    {
        $this->context = $context;
        $this->roleHierarchy = $roleHierarchy;
=======
    private $tokenStorage;

    /**
     * Constructor.
     *
     * @param TokenStorageInterface|null $tokenStorage
     */
    public function __construct(TokenStorageInterface $tokenStorage = null)
    {
        $this->tokenStorage = $tokenStorage;
>>>>>>> 188963f5
    }

    /**
     * {@inheritdoc}
     */
    public function collect(Request $request, Response $response, \Exception $exception = null)
    {
        if (null === $this->tokenStorage) {
            $this->data = array(
                'enabled' => false,
                'authenticated' => false,
                'token_class' => null,
                'user' => '',
                'roles' => array(),
                'inherited_roles' => array(),
                'supports_role_hierarchy' => null !== $this->roleHierarchy,
            );
        } elseif (null === $token = $this->tokenStorage->getToken()) {
            $this->data = array(
                'enabled' => true,
                'authenticated' => false,
                'token_class' => null,
                'user' => '',
                'roles' => array(),
                'inherited_roles' => array(),
                'supports_role_hierarchy' => null !== $this->roleHierarchy,
            );
        } else {
            $inheritedRoles = array();
            $assignedRoles = $token->getRoles();
            if (null !== $this->roleHierarchy) {
                $allRoles = $this->roleHierarchy->getReachableRoles($assignedRoles);
                foreach ($allRoles as $role) {
                    if (!in_array($role, $assignedRoles)) {
                        $inheritedRoles[] = $role;
                    }
                }
            }
            $this->data = array(
                'enabled' => true,
                'authenticated' => $token->isAuthenticated(),
                'token_class' => get_class($token),
                'user' => $token->getUsername(),
<<<<<<< HEAD
                'roles' => array_map(function ($role) { return $role->getRole();}, $assignedRoles),
                'inherited_roles' => array_map(function ($role) { return $role->getRole();}, $inheritedRoles),
                'supports_role_hierarchy' => null !== $this->roleHierarchy,
=======
                'roles' => array_map(function (RoleInterface $role) { return $role->getRole();}, $token->getRoles()),
>>>>>>> 188963f5
            );
        }
    }

    /**
     * Checks if security is enabled.
     *
     * @return bool true if security is enabled, false otherwise
     */
    public function isEnabled()
    {
        return $this->data['enabled'];
    }

    /**
     * Gets the user.
     *
     * @return string The user
     */
    public function getUser()
    {
        return $this->data['user'];
    }

    /**
     * Gets the roles of the user.
     *
     * @return array The roles
     */
    public function getRoles()
    {
        return $this->data['roles'];
    }

    /**
     * Gets the inherited roles of the user.
     *
     * @return array The inherited roles
     */
    public function getInheritedRoles()
    {
        return $this->data['inherited_roles'];
    }

    /**
     * Checks if the data contains information about inherited roles. Still the inherited
     * roles can be an empty array.
     *
     * @return bool true if the profile was contains inherited role information.
     */
    public function supportsRoleHierarchy()
    {
        return $this->data['supports_role_hierarchy'];
    }

    /**
     * Checks if the user is authenticated or not.
     *
     * @return bool true if the user is authenticated, false otherwise
     */
    public function isAuthenticated()
    {
        return $this->data['authenticated'];
    }

    /**
     * Get the class name of the security token.
     *
     * @return string The token
     */
    public function getTokenClass()
    {
        return $this->data['token_class'];
    }

    /**
     * {@inheritdoc}
     */
    public function getName()
    {
        return 'security';
    }
}<|MERGE_RESOLUTION|>--- conflicted
+++ resolved
@@ -11,12 +11,8 @@
 
 namespace Symfony\Bundle\SecurityBundle\DataCollector;
 
-<<<<<<< HEAD
 use Symfony\Component\Security\Core\Role\RoleHierarchyInterface;
-use Symfony\Component\Security\Core\SecurityContextInterface;
-=======
 use Symfony\Component\Security\Core\Authentication\Token\Storage\TokenStorageInterface;
->>>>>>> 188963f5
 use Symfony\Component\HttpFoundation\Request;
 use Symfony\Component\HttpFoundation\Response;
 use Symfony\Component\HttpKernel\DataCollector\DataCollector;
@@ -29,26 +25,18 @@
  */
 class SecurityDataCollector extends DataCollector
 {
-<<<<<<< HEAD
-    private $context;
+    private $tokenStorage;
     private $roleHierarchy;
-
-    public function __construct(SecurityContextInterface $context = null, RoleHierarchyInterface $roleHierarchy = null)
-    {
-        $this->context = $context;
-        $this->roleHierarchy = $roleHierarchy;
-=======
-    private $tokenStorage;
 
     /**
      * Constructor.
      *
      * @param TokenStorageInterface|null $tokenStorage
      */
-    public function __construct(TokenStorageInterface $tokenStorage = null)
+    public function __construct(TokenStorageInterface $tokenStorage = null, RoleHierarchyInterface $roleHierarchy = null)
     {
         $this->tokenStorage = $tokenStorage;
->>>>>>> 188963f5
+        $this->roleHierarchy = $roleHierarchy;
     }
 
     /**
@@ -92,13 +80,9 @@
                 'authenticated' => $token->isAuthenticated(),
                 'token_class' => get_class($token),
                 'user' => $token->getUsername(),
-<<<<<<< HEAD
-                'roles' => array_map(function ($role) { return $role->getRole();}, $assignedRoles),
+                'roles' => array_map(function (RoleInterface $role) { return $role->getRole();}, $assignedRoles),
                 'inherited_roles' => array_map(function ($role) { return $role->getRole();}, $inheritedRoles),
                 'supports_role_hierarchy' => null !== $this->roleHierarchy,
-=======
-                'roles' => array_map(function (RoleInterface $role) { return $role->getRole();}, $token->getRoles()),
->>>>>>> 188963f5
             );
         }
     }
