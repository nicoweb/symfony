<?php

/*
 * This file is part of the Symfony package.
 *
 * (c) Fabien Potencier <fabien@symfony.com>
 *
 * For the full copyright and license information, please view the LICENSE
 * file that was distributed with this source code.
 */

namespace Symfony\Bundle\SecurityBundle\DataCollector;

<<<<<<< HEAD
use Symfony\Component\Security\Core\Authentication\Token\Storage\TokenStorageInterface;
=======
use Symfony\Component\Security\Core\Role\RoleInterface;
use Symfony\Component\Security\Core\SecurityContextInterface;
>>>>>>> f26c062c
use Symfony\Component\HttpFoundation\Request;
use Symfony\Component\HttpFoundation\Response;
use Symfony\Component\HttpKernel\DataCollector\DataCollector;
use Symfony\Component\Security\Core\Role\RoleInterface;

/**
 * SecurityDataCollector.
 *
 * @author Fabien Potencier <fabien@symfony.com>
 */
class SecurityDataCollector extends DataCollector
{
    private $tokenStorage;

    /**
     * Constructor.
     *
<<<<<<< HEAD
     * @param TokenStorageInterface|null $tokenStorage
     */
    public function __construct(TokenStorageInterface $tokenStorage = null)
=======
     * @param SecurityContextInterface|null $context
     */
    public function __construct(SecurityContextInterface $context = null)
>>>>>>> f26c062c
    {
        $this->tokenStorage = $tokenStorage;
    }

    /**
     * {@inheritdoc}
     */
    public function collect(Request $request, Response $response, \Exception $exception = null)
    {
        if (null === $this->tokenStorage) {
            $this->data = array(
                'enabled' => false,
                'authenticated' => false,
                'token_class' => null,
                'user' => '',
                'roles' => array(),
            );
        } elseif (null === $token = $this->tokenStorage->getToken()) {
            $this->data = array(
                'enabled' => true,
                'authenticated' => false,
                'token_class' => null,
                'user' => '',
                'roles' => array(),
            );
        } else {
            $this->data = array(
                'enabled' => true,
                'authenticated' => $token->isAuthenticated(),
                'token_class' => get_class($token),
                'user' => $token->getUsername(),
<<<<<<< HEAD
                'roles' => array_map(function (RoleInterface $role) { return $role->getRole();}, $token->getRoles()),
=======
                'roles' => array_map(function (RoleInterface $role) { return $role->getRole(); }, $token->getRoles()),
>>>>>>> f26c062c
            );
        }
    }

    /**
     * Checks if security is enabled.
     *
     * @return bool true if security is enabled, false otherwise
     */
    public function isEnabled()
    {
        return $this->data['enabled'];
    }

    /**
     * Gets the user.
     *
     * @return string The user
     */
    public function getUser()
    {
        return $this->data['user'];
    }

    /**
     * Gets the roles of the user.
     *
     * @return array The roles
     */
    public function getRoles()
    {
        return $this->data['roles'];
    }

    /**
     * Checks if the user is authenticated or not.
     *
     * @return bool true if the user is authenticated, false otherwise
     */
    public function isAuthenticated()
    {
        return $this->data['authenticated'];
    }

    /**
     * Get the class name of the security token.
     *
     * @return string The token
     */
    public function getTokenClass()
    {
        return $this->data['token_class'];
    }

    /**
     * {@inheritdoc}
     */
    public function getName()
    {
        return 'security';
    }
}<|MERGE_RESOLUTION|>--- conflicted
+++ resolved
@@ -11,12 +11,7 @@
 
 namespace Symfony\Bundle\SecurityBundle\DataCollector;
 
-<<<<<<< HEAD
 use Symfony\Component\Security\Core\Authentication\Token\Storage\TokenStorageInterface;
-=======
-use Symfony\Component\Security\Core\Role\RoleInterface;
-use Symfony\Component\Security\Core\SecurityContextInterface;
->>>>>>> f26c062c
 use Symfony\Component\HttpFoundation\Request;
 use Symfony\Component\HttpFoundation\Response;
 use Symfony\Component\HttpKernel\DataCollector\DataCollector;
@@ -34,15 +29,9 @@
     /**
      * Constructor.
      *
-<<<<<<< HEAD
      * @param TokenStorageInterface|null $tokenStorage
      */
     public function __construct(TokenStorageInterface $tokenStorage = null)
-=======
-     * @param SecurityContextInterface|null $context
-     */
-    public function __construct(SecurityContextInterface $context = null)
->>>>>>> f26c062c
     {
         $this->tokenStorage = $tokenStorage;
     }
@@ -74,11 +63,7 @@
                 'authenticated' => $token->isAuthenticated(),
                 'token_class' => get_class($token),
                 'user' => $token->getUsername(),
-<<<<<<< HEAD
-                'roles' => array_map(function (RoleInterface $role) { return $role->getRole();}, $token->getRoles()),
-=======
                 'roles' => array_map(function (RoleInterface $role) { return $role->getRole(); }, $token->getRoles()),
->>>>>>> f26c062c
             );
         }
     }
