{
    "name": "symfony/security-bundle",
    "type": "symfony-bundle",
    "description": "Symfony SecurityBundle",
    "keywords": [],
    "homepage": "https://symfony.com",
    "license": "MIT",
    "authors": [
        {
            "name": "Fabien Potencier",
            "email": "fabien@symfony.com"
        },
        {
            "name": "Symfony Community",
            "homepage": "https://symfony.com/contributors"
        }
    ],
    "require": {
        "php": "^7.1.3",
        "ext-xml": "*",
        "symfony/security": "~3.4|~4.0",
        "symfony/dependency-injection": "~3.4|~4.0",
        "symfony/http-kernel": "~3.4|~4.0"
    },
    "require-dev": {
        "symfony/asset": "~3.4|~4.0",
        "symfony/browser-kit": "~3.4|~4.0",
        "symfony/console": "~3.4|~4.0",
<<<<<<< HEAD
        "symfony/css-selector": "~3.4|~4.0",
        "symfony/dom-crawler": "~3.4|~4.0",
        "symfony/event-dispatcher": "~3.4|~4.0",
        "symfony/form": "~3.4|~4.0",
        "symfony/framework-bundle": "~3.4|~4.0",
        "symfony/http-foundation": "~3.4|~4.0",
=======
        "symfony/css-selector": "~2.8|~3.0|~4.0",
        "symfony/dom-crawler": "~2.8|~3.0|~4.0",
        "symfony/event-dispatcher": "^3.3.1|~4.0",
        "symfony/form": "^2.8.18|^3.2.5|~4.0",
        "symfony/framework-bundle": "^3.4|~4.0",
        "symfony/http-foundation": "~2.8|~3.0|~4.0",
>>>>>>> 306bd48a
        "symfony/security-acl": "~2.8|~3.0",
        "symfony/translation": "~3.4|~4.0",
        "symfony/twig-bundle": "~3.4|~4.0",
        "symfony/twig-bridge": "~3.4|~4.0",
        "symfony/process": "~3.4|~4.0",
        "symfony/validator": "~3.4|~4.0",
        "symfony/var-dumper": "~3.4|~4.0",
        "symfony/yaml": "~3.4|~4.0",
        "symfony/expression-language": "~3.4|~4.0",
        "doctrine/doctrine-bundle": "~1.4",
        "twig/twig": "~1.34|~2.4"
    },
    "conflict": {
<<<<<<< HEAD
        "symfony/var-dumper": "<3.4",
        "symfony/event-dispatcher": "<3.4",
=======
        "symfony/var-dumper": "<3.3",
        "symfony/event-dispatcher": "<3.3.1",
        "symfony/framework-bundle": "<3.4",
>>>>>>> 306bd48a
        "symfony/console": "<3.4"
    },
    "suggest": {
        "symfony/security-acl": "For using the ACL functionality of this bundle"
    },
    "autoload": {
        "psr-4": { "Symfony\\Bundle\\SecurityBundle\\": "" },
        "exclude-from-classmap": [
            "/Tests/"
        ]
    },
    "minimum-stability": "dev",
    "extra": {
        "branch-alias": {
            "dev-master": "4.0-dev"
        }
    }
}<|MERGE_RESOLUTION|>--- conflicted
+++ resolved
@@ -26,21 +26,12 @@
         "symfony/asset": "~3.4|~4.0",
         "symfony/browser-kit": "~3.4|~4.0",
         "symfony/console": "~3.4|~4.0",
-<<<<<<< HEAD
         "symfony/css-selector": "~3.4|~4.0",
         "symfony/dom-crawler": "~3.4|~4.0",
         "symfony/event-dispatcher": "~3.4|~4.0",
         "symfony/form": "~3.4|~4.0",
         "symfony/framework-bundle": "~3.4|~4.0",
         "symfony/http-foundation": "~3.4|~4.0",
-=======
-        "symfony/css-selector": "~2.8|~3.0|~4.0",
-        "symfony/dom-crawler": "~2.8|~3.0|~4.0",
-        "symfony/event-dispatcher": "^3.3.1|~4.0",
-        "symfony/form": "^2.8.18|^3.2.5|~4.0",
-        "symfony/framework-bundle": "^3.4|~4.0",
-        "symfony/http-foundation": "~2.8|~3.0|~4.0",
->>>>>>> 306bd48a
         "symfony/security-acl": "~2.8|~3.0",
         "symfony/translation": "~3.4|~4.0",
         "symfony/twig-bundle": "~3.4|~4.0",
@@ -54,14 +45,9 @@
         "twig/twig": "~1.34|~2.4"
     },
     "conflict": {
-<<<<<<< HEAD
         "symfony/var-dumper": "<3.4",
         "symfony/event-dispatcher": "<3.4",
-=======
-        "symfony/var-dumper": "<3.3",
-        "symfony/event-dispatcher": "<3.3.1",
         "symfony/framework-bundle": "<3.4",
->>>>>>> 306bd48a
         "symfony/console": "<3.4"
     },
     "suggest": {
