--- conflicted
+++ resolved
@@ -16,18 +16,11 @@
         }
     ],
     "require": {
-<<<<<<< HEAD
         "php": ">=5.5.9",
         "symfony/http-kernel": "~3.1",
         "symfony/routing": "~2.8|~3.0",
-        "symfony/twig-bridge": "~2.8|~3.0"
-=======
-        "php": ">=5.3.9",
-        "symfony/http-kernel": "~2.4|~3.0.0",
-        "symfony/routing": "~2.2|~3.0.0",
-        "symfony/twig-bridge": "~2.7|~3.0.0",
+        "symfony/twig-bridge": "~2.8|~3.0",
         "twig/twig": "~1.28|~2.0"
->>>>>>> 04595dc7
     },
     "require-dev": {
         "symfony/config": "~2.8|~3.0",
