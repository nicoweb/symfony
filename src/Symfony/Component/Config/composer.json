{
    "name": "symfony/config",
    "type": "library",
    "description": "Symfony Config Component",
    "keywords": [],
    "homepage": "https://symfony.com",
    "license": "MIT",
    "authors": [
        {
            "name": "Fabien Potencier",
            "email": "fabien@symfony.com"
        },
        {
            "name": "Symfony Community",
            "homepage": "https://symfony.com/contributors"
        }
    ],
    "require": {
<<<<<<< HEAD
        "php": "^5.5.9|>=7.0.8",
        "symfony/filesystem": "~2.8|~3.0|~4.0"
=======
        "php": ">=5.3.9",
        "symfony/filesystem": "~2.3|~3.0.0",
        "symfony/polyfill-ctype": "~1.8"
>>>>>>> 087c667b
    },
    "require-dev": {
        "symfony/finder": "~3.3|~4.0",
        "symfony/yaml": "~3.0|~4.0",
        "symfony/dependency-injection": "~3.3|~4.0",
        "symfony/event-dispatcher": "~3.3|~4.0"
    },
    "conflict": {
        "symfony/finder": "<3.3",
        "symfony/dependency-injection": "<3.3"
    },
    "suggest": {
        "symfony/yaml": "To use the yaml reference dumper"
    },
    "autoload": {
        "psr-4": { "Symfony\\Component\\Config\\": "" },
        "exclude-from-classmap": [
            "/Tests/"
        ]
    },
    "minimum-stability": "dev",
    "extra": {
        "branch-alias": {
            "dev-master": "3.4-dev"
        }
    }
}<|MERGE_RESOLUTION|>--- conflicted
+++ resolved
@@ -16,14 +16,9 @@
         }
     ],
     "require": {
-<<<<<<< HEAD
         "php": "^5.5.9|>=7.0.8",
-        "symfony/filesystem": "~2.8|~3.0|~4.0"
-=======
-        "php": ">=5.3.9",
-        "symfony/filesystem": "~2.3|~3.0.0",
+        "symfony/filesystem": "~2.8|~3.0|~4.0",
         "symfony/polyfill-ctype": "~1.8"
->>>>>>> 087c667b
     },
     "require-dev": {
         "symfony/finder": "~3.3|~4.0",
