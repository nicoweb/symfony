<?php

/*
 * This file is part of the Symfony package.
 *
 * (c) Fabien Potencier <fabien@symfony.com>
 *
 * For the full copyright and license information, please view the LICENSE
 * file that was distributed with this source code.
 */

namespace Symfony\Component\DomCrawler\Tests\Field;

use Symfony\Component\DomCrawler\Field\ChoiceFormField;

class ChoiceFormFieldTest extends FormFieldTestCase
{
    public function testInitialize()
    {
        $node = $this->createNode('textarea', '');
        try {
            $field = new ChoiceFormField($node);
            $this->fail('->initialize() throws a \LogicException if the node is not an input or a select');
        } catch (\LogicException $e) {
            $this->assertTrue(true, '->initialize() throws a \LogicException if the node is not an input or a select');
        }

        $node = $this->createNode('input', '', array('type' => 'text'));
        try {
            $field = new ChoiceFormField($node);
            $this->fail('->initialize() throws a \LogicException if the node is an input with a type different from checkbox or radio');
        } catch (\LogicException $e) {
            $this->assertTrue(true, '->initialize() throws a \LogicException if the node is an input with a type different from checkbox or radio');
        }
    }

    public function testGetType()
    {
        $node = $this->createNode('input', '', array('type' => 'radio', 'name' => 'name', 'value' => 'foo'));
        $field = new ChoiceFormField($node);

        $this->assertEquals('radio', $field->getType(), '->getType() returns radio for radio buttons');

        $node = $this->createNode('input', '', array('type' => 'checkbox', 'name' => 'name', 'value' => 'foo'));
        $field = new ChoiceFormField($node);

        $this->assertEquals('checkbox', $field->getType(), '->getType() returns radio for a checkbox');

        $node = $this->createNode('select', '');
        $field = new ChoiceFormField($node);

        $this->assertEquals('select', $field->getType(), '->getType() returns radio for a select');
    }

    public function testIsMultiple()
    {
        $node = $this->createNode('input', '', array('type' => 'radio', 'name' => 'name', 'value' => 'foo'));
        $field = new ChoiceFormField($node);

        $this->assertFalse($field->isMultiple(), '->isMultiple() returns false for radio buttons');

        $node = $this->createNode('input', '', array('type' => 'checkbox', 'name' => 'name', 'value' => 'foo'));
        $field = new ChoiceFormField($node);

        $this->assertFalse($field->isMultiple(), '->isMultiple() returns false for checkboxes');

        $node = $this->createNode('select', '');
        $field = new ChoiceFormField($node);

        $this->assertFalse($field->isMultiple(), '->isMultiple() returns false for selects without the multiple attribute');

        $node = $this->createNode('select', '', array('multiple' => 'multiple'));
        $field = new ChoiceFormField($node);

        $this->assertTrue($field->isMultiple(), '->isMultiple() returns true for selects with the multiple attribute');

        $node = $this->createNode('select', '', array('multiple' => ''));
        $field = new ChoiceFormField($node);

        $this->assertTrue($field->isMultiple(), '->isMultiple() returns true for selects with an empty multiple attribute');
    }

    public function testSelects()
    {
        $node = $this->createSelectNode(array('foo' => false, 'bar' => false));
        $field = new ChoiceFormField($node);

        $this->assertTrue($field->hasValue(), '->hasValue() returns true for selects');
        $this->assertEquals('foo', $field->getValue(), '->getValue() returns the first option if none are selected');
        $this->assertFalse($field->isMultiple(), '->isMultiple() returns false when no multiple attribute is defined');

        $node = $this->createSelectNode(array('foo' => false, 'bar' => true));
        $field = new ChoiceFormField($node);

        $this->assertEquals('bar', $field->getValue(), '->getValue() returns the selected option');

        $field->setValue('foo');
        $this->assertEquals('foo', $field->getValue(), '->setValue() changes the selected option');

        try {
            $field->setValue('foobar');
            $this->fail('->setValue() throws an \InvalidArgumentException if the value is not one of the selected options');
        } catch (\InvalidArgumentException $e) {
            $this->assertTrue(true, '->setValue() throws an \InvalidArgumentException if the value is not one of the selected options');
        }

        try {
            $field->setValue(array('foobar'));
            $this->fail('->setValue() throws an \InvalidArgumentException if the value is an array');
        } catch (\InvalidArgumentException $e) {
            $this->assertTrue(true, '->setValue() throws an \InvalidArgumentException if the value is an array');
        }
    }

    public function testSelectWithEmptyBooleanAttribute()
    {
        $node = $this->createSelectNode(array('foo' => false, 'bar' => true), array(), '');
        $field = new ChoiceFormField($node);

        $this->assertEquals('bar', $field->getValue());
    }

    public function testMultipleSelects()
    {
        $node = $this->createSelectNode(array('foo' => false, 'bar' => false), array('multiple' => 'multiple'));
        $field = new ChoiceFormField($node);

        $this->assertEquals(array(), $field->getValue(), '->setValue() returns an empty array if multiple is true and no option is selected');

        $field->setValue('foo');
        $this->assertEquals(array('foo'), $field->getValue(), '->setValue() returns an array of options if multiple is true');

        $field->setValue('bar');
        $this->assertEquals(array('bar'), $field->getValue(), '->setValue() returns an array of options if multiple is true');

        $field->setValue(array('foo', 'bar'));
        $this->assertEquals(array('foo', 'bar'), $field->getValue(), '->setValue() returns an array of options if multiple is true');

        $node = $this->createSelectNode(array('foo' => true, 'bar' => true), array('multiple' => 'multiple'));
        $field = new ChoiceFormField($node);

        $this->assertEquals(array('foo', 'bar'), $field->getValue(), '->getValue() returns the selected options');

        try {
            $field->setValue(array('foobar'));
            $this->fail('->setValue() throws an \InvalidArgumentException if the value is not one of the options');
        } catch (\InvalidArgumentException $e) {
            $this->assertTrue(true, '->setValue() throws an \InvalidArgumentException if the value is not one of the options');
        }
    }

    public function testRadioButtons()
    {
        $node = $this->createNode('input', '', array('type' => 'radio', 'name' => 'name', 'value' => 'foo'));
        $field = new ChoiceFormField($node);
        $node = $this->createNode('input', '', array('type' => 'radio', 'name' => 'name', 'value' => 'bar'));
        $field->addChoice($node);

        $this->assertFalse($field->hasValue(), '->hasValue() returns false when no radio button is selected');
        $this->assertNull($field->getValue(), '->getValue() returns null if no radio button is selected');
        $this->assertFalse($field->isMultiple(), '->isMultiple() returns false for radio buttons');

        $node = $this->createNode('input', '', array('type' => 'radio', 'name' => 'name', 'value' => 'foo'));
        $field = new ChoiceFormField($node);
        $node = $this->createNode('input', '', array('type' => 'radio', 'name' => 'name', 'value' => 'bar', 'checked' => 'checked'));
        $field->addChoice($node);

        $this->assertTrue($field->hasValue(), '->hasValue() returns true when a radio button is selected');
        $this->assertEquals('bar', $field->getValue(), '->getValue() returns the value attribute of the selected radio button');

        $field->setValue('foo');
        $this->assertEquals('foo', $field->getValue(), '->setValue() changes the selected radio button');

        try {
            $field->setValue('foobar');
            $this->fail('->setValue() throws an \InvalidArgumentException if the value is not one of the radio button values');
        } catch (\InvalidArgumentException $e) {
            $this->assertTrue(true, '->setValue() throws an \InvalidArgumentException if the value is not one of the radio button values');
        }
    }

    public function testRadioButtonsWithEmptyBooleanAttribute()
    {
        $node = $this->createNode('input', '', array('type' => 'radio', 'name' => 'name', 'value' => 'foo'));
        $field = new ChoiceFormField($node);
        $node = $this->createNode('input', '', array('type' => 'radio', 'name' => 'name', 'value' => 'bar', 'checked' => ''));
        $field->addChoice($node);

        $this->assertTrue($field->hasValue(), '->hasValue() returns true when a radio button is selected');
        $this->assertEquals('bar', $field->getValue(), '->getValue() returns the value attribute of the selected radio button');
    }

    public function testRadioButtonIsDisabled()
    {
        $node = $this->createNode('input', '', array('type' => 'radio', 'name' => 'name', 'value' => 'foo', 'disabled' => 'disabled'));
        $field = new ChoiceFormField($node);
        $node = $this->createNode('input', '', array('type' => 'radio', 'name' => 'name', 'value' => 'bar'));
        $field->addChoice($node);
        $node = $this->createNode('input', '', array('type' => 'radio', 'name' => 'name', 'value' => 'baz', 'disabled' => ''));
        $field->addChoice($node);

        $field->select('foo');
        $this->assertEquals('foo', $field->getValue(), '->getValue() returns the value attribute of the selected radio button');
        $this->assertTrue($field->isDisabled());

        $field->select('bar');
        $this->assertEquals('bar', $field->getValue(), '->getValue() returns the value attribute of the selected radio button');
        $this->assertFalse($field->isDisabled());

        $field->select('baz');
        $this->assertEquals('baz', $field->getValue(), '->getValue() returns the value attribute of the selected radio button');
        $this->assertTrue($field->isDisabled());
    }

    public function testCheckboxes()
    {
        $node = $this->createNode('input', '', array('type' => 'checkbox', 'name' => 'name'));
        $field = new ChoiceFormField($node);

        $this->assertFalse($field->hasValue(), '->hasValue() returns false when the checkbox is not checked');
        $this->assertNull($field->getValue(), '->getValue() returns null if the checkbox is not checked');
        $this->assertFalse($field->isMultiple(), '->hasValue() returns false for checkboxes');
        try {
            $field->addChoice(new \DOMNode());
            $this->fail('->addChoice() throws a \LogicException for checkboxes');
        } catch (\LogicException $e) {
            $this->assertTrue(true, '->initialize() throws a \LogicException for checkboxes');
        }

        $node = $this->createNode('input', '', array('type' => 'checkbox', 'name' => 'name', 'checked' => 'checked'));
        $field = new ChoiceFormField($node);

        $this->assertTrue($field->hasValue(), '->hasValue() returns true when the checkbox is checked');
        $this->assertEquals('1', $field->getValue(), '->getValue() returns 1 if the checkbox is checked and has no value attribute');

        $node = $this->createNode('input', '', array('type' => 'checkbox', 'name' => 'name', 'checked' => 'checked', 'value' => 'foo'));
        $field = new ChoiceFormField($node);

        $this->assertEquals('foo', $field->getValue(), '->getValue() returns the value attribute if the checkbox is checked');

        $node = $this->createNode('input', '', array('type' => 'checkbox', 'name' => 'name', 'checked' => 'checked', 'value' => 'foo'));
        $field = new ChoiceFormField($node);

        $field->setValue(false);
        $this->assertNull($field->getValue(), '->setValue() unchecks the checkbox is value is false');

        $field->setValue(true);
        $this->assertEquals('foo', $field->getValue(), '->setValue() checks the checkbox is value is true');

        try {
            $field->setValue('bar');
            $this->fail('->setValue() throws an \InvalidArgumentException if the value is not one from the value attribute');
        } catch (\InvalidArgumentException $e) {
            $this->assertTrue(true, '->setValue() throws an \InvalidArgumentException if the value is not one from the value attribute');
        }
    }

    public function testCheckboxWithEmptyBooleanAttribute()
    {
        $node = $this->createNode('input', '', array('type' => 'checkbox', 'name' => 'name', 'value' => 'foo', 'checked' => ''));
        $field = new ChoiceFormField($node);

        $this->assertTrue($field->hasValue(), '->hasValue() returns true when the checkbox is checked');
        $this->assertEquals('foo', $field->getValue());
    }

    public function testTick()
    {
        $node = $this->createSelectNode(array('foo' => false, 'bar' => false));
        $field = new ChoiceFormField($node);

        try {
            $field->tick();
            $this->fail('->tick() throws a \LogicException for select boxes');
        } catch (\LogicException $e) {
            $this->assertTrue(true, '->tick() throws a \LogicException for select boxes');
        }

        $node = $this->createNode('input', '', array('type' => 'checkbox', 'name' => 'name'));
        $field = new ChoiceFormField($node);
        $field->tick();
        $this->assertEquals(1, $field->getValue(), '->tick() ticks checkboxes');
    }

    public function testUntick()
    {
        $node = $this->createSelectNode(array('foo' => false, 'bar' => false));
        $field = new ChoiceFormField($node);

        try {
            $field->untick();
            $this->fail('->untick() throws a \LogicException for select boxes');
        } catch (\LogicException $e) {
            $this->assertTrue(true, '->untick() throws a \LogicException for select boxes');
        }

        $node = $this->createNode('input', '', array('type' => 'checkbox', 'name' => 'name', 'checked' => 'checked'));
        $field = new ChoiceFormField($node);
        $field->untick();
        $this->assertNull($field->getValue(), '->untick() unticks checkboxes');
    }

    public function testSelect()
    {
        $node = $this->createNode('input', '', array('type' => 'checkbox', 'name' => 'name', 'checked' => 'checked'));
        $field = new ChoiceFormField($node);
        $field->select(true);
        $this->assertEquals(1, $field->getValue(), '->select() changes the value of the field');
        $field->select(false);
        $this->assertNull($field->getValue(), '->select() changes the value of the field');

        $node = $this->createSelectNode(array('foo' => false, 'bar' => false));
        $field = new ChoiceFormField($node);
        $field->select('foo');
        $this->assertEquals('foo', $field->getValue(), '->select() changes the selected option');
    }

    public function testOptionWithNoValue()
    {
        $node = $this->createSelectNodeWithEmptyOption(array('foo' => false, 'bar' => false));
        $field = new ChoiceFormField($node);
        $this->assertEquals('foo', $field->getValue());

        $node = $this->createSelectNodeWithEmptyOption(array('foo' => false, 'bar' => true));
        $field = new ChoiceFormField($node);
        $this->assertEquals('bar', $field->getValue());
        $field->select('foo');
        $this->assertEquals('foo', $field->getValue(), '->select() changes the selected option');
    }

<<<<<<< HEAD
    public function testDisableValidation()
    {
        $node = $this->createSelectNode(array('foo' => false, 'bar' => false));
        $field = new ChoiceFormField($node);
        $field->disableValidation();
        $field->setValue('foobar');
        $this->assertEquals('foobar', $field->getValue(), '->disableValidation() allows to set a value which is not in the selected options.');

        $node = $this->createSelectNode(array('foo' => false, 'bar' => false), array('multiple' => 'multiple'));
        $field = new ChoiceFormField($node);
        $field->disableValidation();
        $field->setValue(array('foobar'));
        $this->assertEquals(array('foobar'), $field->getValue(), '->disableValidation() allows to set a value which is not in the selected options.');
    }

    protected function createSelectNode($options, $attributes = array())
=======
    protected function createSelectNode($options, $attributes = array(), $selectedAttrText = 'selected')
>>>>>>> 309046a2
    {
        $document = new \DOMDocument();
        $node = $document->createElement('select');

        foreach ($attributes as $name => $value) {
            $node->setAttribute($name, $value);
        }
        $node->setAttribute('name', 'name');

        foreach ($options as $value => $selected) {
            $option = $document->createElement('option', $value);
            $option->setAttribute('value', $value);
            if ($selected) {
                $option->setAttribute('selected', $selectedAttrText);
            }
            $node->appendChild($option);
        }

        return $node;
    }

    protected function createSelectNodeWithEmptyOption($options, $attributes = array())
    {
        $document = new \DOMDocument();
        $node = $document->createElement('select');

        foreach ($attributes as $name => $value) {
            $node->setAttribute($name, $value);
        }
        $node->setAttribute('name', 'name');

        foreach ($options as $value => $selected) {
            $option = $document->createElement('option', $value);
            if ($selected) {
                $option->setAttribute('selected', 'selected');
            }
            $node->appendChild($option);
        }

        return $node;
    }
}<|MERGE_RESOLUTION|>--- conflicted
+++ resolved
@@ -328,7 +328,6 @@
         $this->assertEquals('foo', $field->getValue(), '->select() changes the selected option');
     }
 
-<<<<<<< HEAD
     public function testDisableValidation()
     {
         $node = $this->createSelectNode(array('foo' => false, 'bar' => false));
@@ -344,10 +343,7 @@
         $this->assertEquals(array('foobar'), $field->getValue(), '->disableValidation() allows to set a value which is not in the selected options.');
     }
 
-    protected function createSelectNode($options, $attributes = array())
-=======
     protected function createSelectNode($options, $attributes = array(), $selectedAttrText = 'selected')
->>>>>>> 309046a2
     {
         $document = new \DOMDocument();
         $node = $document->createElement('select');
