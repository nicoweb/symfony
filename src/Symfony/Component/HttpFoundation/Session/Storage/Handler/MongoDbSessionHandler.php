<?php

/*
 * This file is part of the Symfony package.
 *
 * (c) Fabien Potencier <fabien@symfony.com>
 *
 * For the full copyright and license information, please view the LICENSE
 * file that was distributed with this source code.
 */

namespace Symfony\Component\HttpFoundation\Session\Storage\Handler;

/**
 * MongoDB session handler.
 *
 * @author Markus Bachmann <markus.bachmann@bachi.biz>
 */
class MongoDbSessionHandler implements \SessionHandlerInterface
{
    /**
     * @var \Mongo
     */
    private $mongo;

    /**
     * @var \MongoCollection
     */
    private $collection;

    /**
     * @var array
     */
    private $options;

    /**
     * Constructor.
     *
     * List of available options:
     *  * database: The name of the database [required]
     *  * collection: The name of the collection [required]
     *  * id_field: The field name for storing the session id [default: _id]
     *  * data_field: The field name for storing the session data [default: data]
     *  * time_field: The field name for storing the timestamp [default: time]
     *  * expiry_field: The field name for storing the expiry-timestamp [default: expires_at]
     *
     * It is strongly recommended to put an index on the `expiry_field` for
     * garbage-collection. Alternatively it's possible to automatically expire
     * the sessions in the database as described below:
     *
     * A TTL collections can be used on MongoDB 2.2+ to cleanup expired sessions
     * automatically. Such an index can for example look like this:
     *
     *     db.<session-collection>.ensureIndex(
     *         { "<expiry-field>": 1 },
     *         { "expireAfterSeconds": 0 }
     *     )
     *
     * More details on: http://docs.mongodb.org/manual/tutorial/expire-data/
     *
     * If you use such an index, you can drop `gc_probability` to 0 since
     * no garbage-collection is required.
     *
     * @param \Mongo|\MongoClient $mongo   A MongoClient or Mongo instance
     * @param array               $options An associative array of field options
     *
     * @throws \InvalidArgumentException When MongoClient or Mongo instance not provided
     * @throws \InvalidArgumentException When "database" or "collection" not provided
     */
    public function __construct($mongo, array $options)
    {
        if (!($mongo instanceof \MongoClient || $mongo instanceof \Mongo)) {
            throw new \InvalidArgumentException('MongoClient or Mongo instance required');
        }

        if (!isset($options['database']) || !isset($options['collection'])) {
            throw new \InvalidArgumentException('You must provide the "database" and "collection" option for MongoDBSessionHandler');
        }

        $this->mongo = $mongo;

        $this->options = array_merge(array(
            'id_field' => '_id',
            'data_field' => 'data',
            'time_field' => 'time',
<<<<<<< HEAD
            'expiry_field' => false,
=======
            'expiry_field' => 'expires_at',
>>>>>>> 374b7180
        ), $options);
    }

    /**
     * {@inheritdoc}
     */
    public function open($savePath, $sessionName)
    {
        return true;
    }

    /**
     * {@inheritdoc}
     */
    public function close()
    {
        return true;
    }

    /**
     * {@inheritdoc}
     */
    public function destroy($sessionId)
    {
        $this->getCollection()->remove(array(
            $this->options['id_field'] => $sessionId,
        ));

        return true;
    }

    /**
     * {@inheritdoc}
     */
    public function gc($maxlifetime)
    {
<<<<<<< HEAD
        /* Note: MongoDB 2.2+ supports TTL collections, which may be used in
         * place of this method by indexing the "time_field" field with an
         * "expireAfterSeconds" option. Regardless of whether TTL collections
         * are used, consider indexing this field to make the remove query more
         * efficient.
         *
         * See: http://docs.mongodb.org/manual/tutorial/expire-data/
         */
        if (false !== $this->options['expiry_field']) {
            return true;
        }
        $time = new \MongoDate(time() - $maxlifetime);

=======
>>>>>>> 374b7180
        $this->getCollection()->remove(array(
            $this->options['expiry_field'] => array('$lt' => new \MongoDate()),
        ));

        return true;
    }

    /**
     * {@inheritdoc}
     */
    public function write($sessionId, $data)
    {
<<<<<<< HEAD
        $fields = array(
            $this->options['data_field'] => new \MongoBinData($data, \MongoBinData::BYTE_ARRAY),
            $this->options['time_field'] => new \MongoDate(),
        );

        /* Note: As discussed in the gc method of this class. You can utilise
         * TTL collections in MongoDB 2.2+
         * We are setting the "expiry_field" as part of the write operation here
         * You will need to create the index on your collection that expires documents
         * at that time
         * e.g.
         * db.MySessionCollection.ensureIndex( { "expireAt": 1 }, { expireAfterSeconds: 0 } )
         */
        if (false !== $this->options['expiry_field']) {
            $expiry = new \MongoDate(time() + (int) ini_get('session.gc_maxlifetime'));
            $fields[$this->options['expiry_field']] = $expiry;
        }

=======
        $expiry = new \MongoDate(time() + (int) ini_get('session.gc_maxlifetime'));

        $fields = array(
            $this->options['data_field'] => new \MongoBinData($data, \MongoBinData::BYTE_ARRAY),
            $this->options['time_field'] => new \MongoDate(),
            $this->options['expiry_field'] => $expiry,
        );

>>>>>>> 374b7180
        $this->getCollection()->update(
            array($this->options['id_field'] => $sessionId),
            array('$set' => $fields),
            array('upsert' => true, 'multiple' => false)
        );

        return true;
    }

    /**
     * {@inheritdoc}
     */
    public function read($sessionId)
    {
        $dbData = $this->getCollection()->findOne(array(
            $this->options['id_field']   => $sessionId,
            $this->options['expiry_field'] => array('$gte' => new \MongoDate()),
        ));

        return null === $dbData ? '' : $dbData[$this->options['data_field']]->bin;
    }

    /**
     * Return a "MongoCollection" instance.
     *
     * @return \MongoCollection
     */
    private function getCollection()
    {
        if (null === $this->collection) {
            $this->collection = $this->mongo->selectCollection($this->options['database'], $this->options['collection']);
        }

        return $this->collection;
    }

    /**
     * Return a Mongo instance
     *
     * @return \Mongo
     */
    protected function getMongo()
    {
        return $this->mongo;
    }
}<|MERGE_RESOLUTION|>--- conflicted
+++ resolved
@@ -83,11 +83,7 @@
             'id_field' => '_id',
             'data_field' => 'data',
             'time_field' => 'time',
-<<<<<<< HEAD
-            'expiry_field' => false,
-=======
             'expiry_field' => 'expires_at',
->>>>>>> 374b7180
         ), $options);
     }
 
@@ -124,22 +120,6 @@
      */
     public function gc($maxlifetime)
     {
-<<<<<<< HEAD
-        /* Note: MongoDB 2.2+ supports TTL collections, which may be used in
-         * place of this method by indexing the "time_field" field with an
-         * "expireAfterSeconds" option. Regardless of whether TTL collections
-         * are used, consider indexing this field to make the remove query more
-         * efficient.
-         *
-         * See: http://docs.mongodb.org/manual/tutorial/expire-data/
-         */
-        if (false !== $this->options['expiry_field']) {
-            return true;
-        }
-        $time = new \MongoDate(time() - $maxlifetime);
-
-=======
->>>>>>> 374b7180
         $this->getCollection()->remove(array(
             $this->options['expiry_field'] => array('$lt' => new \MongoDate()),
         ));
@@ -152,26 +132,6 @@
      */
     public function write($sessionId, $data)
     {
-<<<<<<< HEAD
-        $fields = array(
-            $this->options['data_field'] => new \MongoBinData($data, \MongoBinData::BYTE_ARRAY),
-            $this->options['time_field'] => new \MongoDate(),
-        );
-
-        /* Note: As discussed in the gc method of this class. You can utilise
-         * TTL collections in MongoDB 2.2+
-         * We are setting the "expiry_field" as part of the write operation here
-         * You will need to create the index on your collection that expires documents
-         * at that time
-         * e.g.
-         * db.MySessionCollection.ensureIndex( { "expireAt": 1 }, { expireAfterSeconds: 0 } )
-         */
-        if (false !== $this->options['expiry_field']) {
-            $expiry = new \MongoDate(time() + (int) ini_get('session.gc_maxlifetime'));
-            $fields[$this->options['expiry_field']] = $expiry;
-        }
-
-=======
         $expiry = new \MongoDate(time() + (int) ini_get('session.gc_maxlifetime'));
 
         $fields = array(
@@ -180,7 +140,6 @@
             $this->options['expiry_field'] => $expiry,
         );
 
->>>>>>> 374b7180
         $this->getCollection()->update(
             array($this->options['id_field'] => $sessionId),
             array('$set' => $fields),
