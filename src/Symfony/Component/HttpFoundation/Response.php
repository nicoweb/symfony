<?php

/*
 * This file is part of the Symfony package.
 *
 * (c) Fabien Potencier <fabien@symfony.com>
 *
 * For the full copyright and license information, please view the LICENSE
 * file that was distributed with this source code.
 */

namespace Symfony\Component\HttpFoundation;

/**
 * Response represents an HTTP response.
 *
 * @author Fabien Potencier <fabien@symfony.com>
 *
 * @api
 */
class Response
{
    const HTTP_CONTINUE = 100;
    const HTTP_SWITCHING_PROTOCOLS = 101;
    const HTTP_PROCESSING = 102;            // RFC2518
    const HTTP_OK = 200;
    const HTTP_CREATED = 201;
    const HTTP_ACCEPTED = 202;
    const HTTP_NON_AUTHORITATIVE_INFORMATION = 203;
    const HTTP_NO_CONTENT = 204;
    const HTTP_RESET_CONTENT = 205;
    const HTTP_PARTIAL_CONTENT = 206;
    const HTTP_MULTI_STATUS = 207;          // RFC4918
    const HTTP_ALREADY_REPORTED = 208;      // RFC5842
    const HTTP_IM_USED = 226;               // RFC3229
    const HTTP_MULTIPLE_CHOICES = 300;
    const HTTP_MOVED_PERMANENTLY = 301;
    const HTTP_FOUND = 302;
    const HTTP_SEE_OTHER = 303;
    const HTTP_NOT_MODIFIED = 304;
    const HTTP_USE_PROXY = 305;
    const HTTP_RESERVED = 306;
    const HTTP_TEMPORARY_REDIRECT = 307;
    const HTTP_PERMANENTLY_REDIRECT = 308;  // RFC7238
    const HTTP_BAD_REQUEST = 400;
    const HTTP_UNAUTHORIZED = 401;
    const HTTP_PAYMENT_REQUIRED = 402;
    const HTTP_FORBIDDEN = 403;
    const HTTP_NOT_FOUND = 404;
    const HTTP_METHOD_NOT_ALLOWED = 405;
    const HTTP_NOT_ACCEPTABLE = 406;
    const HTTP_PROXY_AUTHENTICATION_REQUIRED = 407;
    const HTTP_REQUEST_TIMEOUT = 408;
    const HTTP_CONFLICT = 409;
    const HTTP_GONE = 410;
    const HTTP_LENGTH_REQUIRED = 411;
    const HTTP_PRECONDITION_FAILED = 412;
    const HTTP_REQUEST_ENTITY_TOO_LARGE = 413;
    const HTTP_REQUEST_URI_TOO_LONG = 414;
    const HTTP_UNSUPPORTED_MEDIA_TYPE = 415;
    const HTTP_REQUESTED_RANGE_NOT_SATISFIABLE = 416;
    const HTTP_EXPECTATION_FAILED = 417;
    const HTTP_I_AM_A_TEAPOT = 418;                                               // RFC2324
    const HTTP_UNPROCESSABLE_ENTITY = 422;                                        // RFC4918
    const HTTP_LOCKED = 423;                                                      // RFC4918
    const HTTP_FAILED_DEPENDENCY = 424;                                           // RFC4918
    const HTTP_RESERVED_FOR_WEBDAV_ADVANCED_COLLECTIONS_EXPIRED_PROPOSAL = 425;   // RFC2817
    const HTTP_UPGRADE_REQUIRED = 426;                                            // RFC2817
    const HTTP_PRECONDITION_REQUIRED = 428;                                       // RFC6585
    const HTTP_TOO_MANY_REQUESTS = 429;                                           // RFC6585
    const HTTP_REQUEST_HEADER_FIELDS_TOO_LARGE = 431;                             // RFC6585
    const HTTP_INTERNAL_SERVER_ERROR = 500;
    const HTTP_NOT_IMPLEMENTED = 501;
    const HTTP_BAD_GATEWAY = 502;
    const HTTP_SERVICE_UNAVAILABLE = 503;
    const HTTP_GATEWAY_TIMEOUT = 504;
    const HTTP_VERSION_NOT_SUPPORTED = 505;
    const HTTP_VARIANT_ALSO_NEGOTIATES_EXPERIMENTAL = 506;                        // RFC2295
    const HTTP_INSUFFICIENT_STORAGE = 507;                                        // RFC4918
    const HTTP_LOOP_DETECTED = 508;                                               // RFC5842
    const HTTP_NOT_EXTENDED = 510;                                                // RFC2774
    const HTTP_NETWORK_AUTHENTICATION_REQUIRED = 511;                             // RFC6585

    /**
     * @var \Symfony\Component\HttpFoundation\ResponseHeaderBag
     */
    public $headers;

    /**
     * @var string
     */
    protected $content;

    /**
     * @var string
     */
    protected $version;

    /**
     * @var int
     */
    protected $statusCode;

    /**
     * @var string
     */
    protected $statusText;

    /**
     * @var string
     */
    protected $charset;

    /**
     * Status codes translation table.
     *
     * The list of codes is complete according to the
     * {@link http://www.iana.org/assignments/http-status-codes/ Hypertext Transfer Protocol (HTTP) Status Code Registry}
     * (last updated 2012-02-13).
     *
     * Unless otherwise noted, the status code is defined in RFC2616.
     *
     * @var array
     */
    public static $statusTexts = array(
        100 => 'Continue',
        101 => 'Switching Protocols',
        102 => 'Processing',            // RFC2518
        200 => 'OK',
        201 => 'Created',
        202 => 'Accepted',
        203 => 'Non-Authoritative Information',
        204 => 'No Content',
        205 => 'Reset Content',
        206 => 'Partial Content',
        207 => 'Multi-Status',          // RFC4918
        208 => 'Already Reported',      // RFC5842
        226 => 'IM Used',               // RFC3229
        300 => 'Multiple Choices',
        301 => 'Moved Permanently',
        302 => 'Found',
        303 => 'See Other',
        304 => 'Not Modified',
        305 => 'Use Proxy',
        306 => 'Reserved',
        307 => 'Temporary Redirect',
        308 => 'Permanent Redirect',    // RFC7238
        400 => 'Bad Request',
        401 => 'Unauthorized',
        402 => 'Payment Required',
        403 => 'Forbidden',
        404 => 'Not Found',
        405 => 'Method Not Allowed',
        406 => 'Not Acceptable',
        407 => 'Proxy Authentication Required',
        408 => 'Request Timeout',
        409 => 'Conflict',
        410 => 'Gone',
        411 => 'Length Required',
        412 => 'Precondition Failed',
        413 => 'Request Entity Too Large',
        414 => 'Request-URI Too Long',
        415 => 'Unsupported Media Type',
        416 => 'Requested Range Not Satisfiable',
        417 => 'Expectation Failed',
        418 => 'I\'m a teapot',                                               // RFC2324
        422 => 'Unprocessable Entity',                                        // RFC4918
        423 => 'Locked',                                                      // RFC4918
        424 => 'Failed Dependency',                                           // RFC4918
        425 => 'Reserved for WebDAV advanced collections expired proposal',   // RFC2817
        426 => 'Upgrade Required',                                            // RFC2817
        428 => 'Precondition Required',                                       // RFC6585
        429 => 'Too Many Requests',                                           // RFC6585
        431 => 'Request Header Fields Too Large',                             // RFC6585
        500 => 'Internal Server Error',
        501 => 'Not Implemented',
        502 => 'Bad Gateway',
        503 => 'Service Unavailable',
        504 => 'Gateway Timeout',
        505 => 'HTTP Version Not Supported',
        506 => 'Variant Also Negotiates (Experimental)',                      // RFC2295
        507 => 'Insufficient Storage',                                        // RFC4918
        508 => 'Loop Detected',                                               // RFC5842
        510 => 'Not Extended',                                                // RFC2774
        511 => 'Network Authentication Required',                             // RFC6585
    );

    /**
     * Constructor.
     *
<<<<<<< HEAD
     * @param mixed   $content The response content, see setContent()
     * @param int     $status  The response status code
     * @param array   $headers An array of response headers
=======
     * @param string $content The response content
     * @param int    $status  The response status code
     * @param array  $headers An array of response headers
>>>>>>> be81a1d1
     *
     * @throws \InvalidArgumentException When the HTTP status code is not valid
     *
     * @api
     */
    public function __construct($content = '', $status = 200, $headers = array())
    {
        $this->headers = new ResponseHeaderBag($headers);
        $this->setContent($content);
        $this->setStatusCode($status);
        $this->setProtocolVersion('1.0');
        if (!$this->headers->has('Date')) {
            $this->setDate(new \DateTime(null, new \DateTimeZone('UTC')));
        }
    }

    /**
     * Factory method for chainability
     *
     * Example:
     *
     *     return Response::create($body, 200)
     *         ->setSharedMaxAge(300);
     *
<<<<<<< HEAD
     * @param mixed   $content The response content, see setContent()
     * @param int     $status  The response status code
     * @param array   $headers An array of response headers
=======
     * @param string $content The response content
     * @param int    $status  The response status code
     * @param array  $headers An array of response headers
>>>>>>> be81a1d1
     *
     * @return Response
     */
    public static function create($content = '', $status = 200, $headers = array())
    {
        return new static($content, $status, $headers);
    }

    /**
     * Returns the Response as an HTTP string.
     *
     * The string representation of the Response is the same as the
     * one that will be sent to the client only if the prepare() method
     * has been called before.
     *
     * @return string The Response as an HTTP string
     *
     * @see prepare()
     */
    public function __toString()
    {
        return
            sprintf('HTTP/%s %s %s', $this->version, $this->statusCode, $this->statusText)."\r\n".
            $this->headers."\r\n".
            $this->getContent();
    }

    /**
     * Clones the current Response instance.
     */
    public function __clone()
    {
        $this->headers = clone $this->headers;
    }

    /**
     * Prepares the Response before it is sent to the client.
     *
     * This method tweaks the Response to ensure that it is
     * compliant with RFC 2616. Most of the changes are based on
     * the Request that is "associated" with this Response.
     *
     * @param Request $request A Request instance
     *
     * @return Response The current response.
     */
    public function prepare(Request $request)
    {
        $headers = $this->headers;

        if ($this->isInformational() || in_array($this->statusCode, array(204, 304))) {
            $this->setContent(null);
            $headers->remove('Content-Type');
            $headers->remove('Content-Length');
        } else {
            // Content-type based on the Request
            if (!$headers->has('Content-Type')) {
                $format = $request->getRequestFormat();
                if (null !== $format && $mimeType = $request->getMimeType($format)) {
                    $headers->set('Content-Type', $mimeType);
                }
            }

            // Fix Content-Type
            $charset = $this->charset ?: 'UTF-8';
            if (!$headers->has('Content-Type')) {
                $headers->set('Content-Type', 'text/html; charset='.$charset);
            } elseif (0 === stripos($headers->get('Content-Type'), 'text/') && false === stripos($headers->get('Content-Type'), 'charset')) {
                // add the charset
                $headers->set('Content-Type', $headers->get('Content-Type').'; charset='.$charset);
            }

            // Fix Content-Length
            if ($headers->has('Transfer-Encoding')) {
                $headers->remove('Content-Length');
            }

            if ($request->isMethod('HEAD')) {
                // cf. RFC2616 14.13
                $length = $headers->get('Content-Length');
                $this->setContent(null);
                if ($length) {
                    $headers->set('Content-Length', $length);
                }
            }
        }

        // Fix protocol
        if ('HTTP/1.0' != $request->server->get('SERVER_PROTOCOL')) {
            $this->setProtocolVersion('1.1');
        }

        // Check if we need to send extra expire info headers
        if ('1.0' == $this->getProtocolVersion() && 'no-cache' == $this->headers->get('Cache-Control')) {
            $this->headers->set('pragma', 'no-cache');
            $this->headers->set('expires', -1);
        }

        $this->ensureIEOverSSLCompatibility($request);

        return $this;
    }

    /**
     * Sends HTTP headers.
     *
     * @return Response
     */
    public function sendHeaders()
    {
        // headers have already been sent by the developer
        if (headers_sent()) {
            return $this;
        }

        // status
        header(sprintf('HTTP/%s %s %s', $this->version, $this->statusCode, $this->statusText), true, $this->statusCode);

        // headers
        foreach ($this->headers->allPreserveCase() as $name => $values) {
            foreach ($values as $value) {
                header($name.': '.$value, false, $this->statusCode);
            }
        }

        // cookies
        foreach ($this->headers->getCookies() as $cookie) {
            setcookie($cookie->getName(), $cookie->getValue(), $cookie->getExpiresTime(), $cookie->getPath(), $cookie->getDomain(), $cookie->isSecure(), $cookie->isHttpOnly());
        }

        return $this;
    }

    /**
     * Sends content for the current web response.
     *
     * @return Response
     */
    public function sendContent()
    {
        echo $this->content;

        return $this;
    }

    /**
     * Sends HTTP headers and content.
     *
     * @return Response
     *
     * @api
     */
    public function send()
    {
        $this->sendHeaders();
        $this->sendContent();

        if (function_exists('fastcgi_finish_request')) {
            fastcgi_finish_request();
        } elseif ('cli' !== PHP_SAPI) {
            static::closeOutputBuffers(0, true);
        }

        return $this;
    }

    /**
     * Sets the response content.
     *
     * Valid types are strings, numbers, null, and objects that implement a __toString() method.
     *
     * @param mixed $content Content that can be cast to string
     *
     * @return Response
     *
     * @throws \UnexpectedValueException
     *
     * @api
     */
    public function setContent($content)
    {
        if (null !== $content && !is_string($content) && !is_numeric($content) && !is_callable(array($content, '__toString'))) {
            throw new \UnexpectedValueException(sprintf('The Response content must be a string or object implementing __toString(), "%s" given.', gettype($content)));
        }

        $this->content = (string) $content;

        return $this;
    }

    /**
     * Gets the current response content.
     *
     * @return string Content
     *
     * @api
     */
    public function getContent()
    {
        return $this->content;
    }

    /**
     * Sets the HTTP protocol version (1.0 or 1.1).
     *
     * @param string $version The HTTP protocol version
     *
     * @return Response
     *
     * @api
     */
    public function setProtocolVersion($version)
    {
        $this->version = $version;

        return $this;
    }

    /**
     * Gets the HTTP protocol version.
     *
     * @return string The HTTP protocol version
     *
     * @api
     */
    public function getProtocolVersion()
    {
        return $this->version;
    }

    /**
     * Sets the response status code.
     *
     * @param int   $code HTTP status code
     * @param mixed $text HTTP status text
     *
     * If the status text is null it will be automatically populated for the known
     * status codes and left empty otherwise.
     *
     * @return Response
     *
     * @throws \InvalidArgumentException When the HTTP status code is not valid
     *
     * @api
     */
    public function setStatusCode($code, $text = null)
    {
        $this->statusCode = $code = (int) $code;
        if ($this->isInvalid()) {
            throw new \InvalidArgumentException(sprintf('The HTTP status code "%s" is not valid.', $code));
        }

        if (null === $text) {
            $this->statusText = isset(self::$statusTexts[$code]) ? self::$statusTexts[$code] : '';

            return $this;
        }

        if (false === $text) {
            $this->statusText = '';

            return $this;
        }

        $this->statusText = $text;

        return $this;
    }

    /**
     * Retrieves the status code for the current web response.
     *
     * @return int Status code
     *
     * @api
     */
    public function getStatusCode()
    {
        return $this->statusCode;
    }

    /**
     * Sets the response charset.
     *
     * @param string $charset Character set
     *
     * @return Response
     *
     * @api
     */
    public function setCharset($charset)
    {
        $this->charset = $charset;

        return $this;
    }

    /**
     * Retrieves the response charset.
     *
     * @return string Character set
     *
     * @api
     */
    public function getCharset()
    {
        return $this->charset;
    }

    /**
     * Returns true if the response is worth caching under any circumstance.
     *
     * Responses marked "private" with an explicit Cache-Control directive are
     * considered uncacheable.
     *
     * Responses with neither a freshness lifetime (Expires, max-age) nor cache
     * validator (Last-Modified, ETag) are considered uncacheable.
     *
     * @return bool true if the response is worth caching, false otherwise
     *
     * @api
     */
    public function isCacheable()
    {
        if (!in_array($this->statusCode, array(200, 203, 300, 301, 302, 404, 410))) {
            return false;
        }

        if ($this->headers->hasCacheControlDirective('no-store') || $this->headers->getCacheControlDirective('private')) {
            return false;
        }

        return $this->isValidateable() || $this->isFresh();
    }

    /**
     * Returns true if the response is "fresh".
     *
     * Fresh responses may be served from cache without any interaction with the
     * origin. A response is considered fresh when it includes a Cache-Control/max-age
     * indicator or Expires header and the calculated age is less than the freshness lifetime.
     *
     * @return bool true if the response is fresh, false otherwise
     *
     * @api
     */
    public function isFresh()
    {
        return $this->getTtl() > 0;
    }

    /**
     * Returns true if the response includes headers that can be used to validate
     * the response with the origin server using a conditional GET request.
     *
     * @return bool true if the response is validateable, false otherwise
     *
     * @api
     */
    public function isValidateable()
    {
        return $this->headers->has('Last-Modified') || $this->headers->has('ETag');
    }

    /**
     * Marks the response as "private".
     *
     * It makes the response ineligible for serving other clients.
     *
     * @return Response
     *
     * @api
     */
    public function setPrivate()
    {
        $this->headers->removeCacheControlDirective('public');
        $this->headers->addCacheControlDirective('private');

        return $this;
    }

    /**
     * Marks the response as "public".
     *
     * It makes the response eligible for serving other clients.
     *
     * @return Response
     *
     * @api
     */
    public function setPublic()
    {
        $this->headers->addCacheControlDirective('public');
        $this->headers->removeCacheControlDirective('private');

        return $this;
    }

    /**
     * Returns true if the response must be revalidated by caches.
     *
     * This method indicates that the response must not be served stale by a
     * cache in any circumstance without first revalidating with the origin.
     * When present, the TTL of the response should not be overridden to be
     * greater than the value provided by the origin.
     *
     * @return bool true if the response must be revalidated by a cache, false otherwise
     *
     * @api
     */
    public function mustRevalidate()
    {
        return $this->headers->hasCacheControlDirective('must-revalidate') || $this->headers->has('proxy-revalidate');
    }

    /**
     * Returns the Date header as a DateTime instance.
     *
     * @return \DateTime A \DateTime instance
     *
     * @throws \RuntimeException When the header is not parseable
     *
     * @api
     */
    public function getDate()
    {
        return $this->headers->getDate('Date', new \DateTime());
    }

    /**
     * Sets the Date header.
     *
     * @param \DateTime $date A \DateTime instance
     *
     * @return Response
     *
     * @api
     */
    public function setDate(\DateTime $date)
    {
        $date->setTimezone(new \DateTimeZone('UTC'));
        $this->headers->set('Date', $date->format('D, d M Y H:i:s').' GMT');

        return $this;
    }

    /**
     * Returns the age of the response.
     *
     * @return int The age of the response in seconds
     */
    public function getAge()
    {
        if (null !== $age = $this->headers->get('Age')) {
            return (int) $age;
        }

        return max(time() - $this->getDate()->format('U'), 0);
    }

    /**
     * Marks the response stale by setting the Age header to be equal to the maximum age of the response.
     *
     * @return Response
     *
     * @api
     */
    public function expire()
    {
        if ($this->isFresh()) {
            $this->headers->set('Age', $this->getMaxAge());
        }

        return $this;
    }

    /**
     * Returns the value of the Expires header as a DateTime instance.
     *
     * @return \DateTime|null A DateTime instance or null if the header does not exist
     *
     * @api
     */
    public function getExpires()
    {
        try {
            return $this->headers->getDate('Expires');
        } catch (\RuntimeException $e) {
            // according to RFC 2616 invalid date formats (e.g. "0" and "-1") must be treated as in the past
            return \DateTime::createFromFormat(DATE_RFC2822, 'Sat, 01 Jan 00 00:00:00 +0000');
        }
    }

    /**
     * Sets the Expires HTTP header with a DateTime instance.
     *
     * Passing null as value will remove the header.
     *
     * @param \DateTime|null $date A \DateTime instance or null to remove the header
     *
     * @return Response
     *
     * @api
     */
    public function setExpires(\DateTime $date = null)
    {
        if (null === $date) {
            $this->headers->remove('Expires');
        } else {
            $date = clone $date;
            $date->setTimezone(new \DateTimeZone('UTC'));
            $this->headers->set('Expires', $date->format('D, d M Y H:i:s').' GMT');
        }

        return $this;
    }

    /**
     * Returns the number of seconds after the time specified in the response's Date
     * header when the response should no longer be considered fresh.
     *
     * First, it checks for a s-maxage directive, then a max-age directive, and then it falls
     * back on an expires header. It returns null when no maximum age can be established.
     *
     * @return int|null Number of seconds
     *
     * @api
     */
    public function getMaxAge()
    {
        if ($this->headers->hasCacheControlDirective('s-maxage')) {
            return (int) $this->headers->getCacheControlDirective('s-maxage');
        }

        if ($this->headers->hasCacheControlDirective('max-age')) {
            return (int) $this->headers->getCacheControlDirective('max-age');
        }

        if (null !== $this->getExpires()) {
            return $this->getExpires()->format('U') - $this->getDate()->format('U');
        }
    }

    /**
     * Sets the number of seconds after which the response should no longer be considered fresh.
     *
     * This methods sets the Cache-Control max-age directive.
     *
     * @param int $value Number of seconds
     *
     * @return Response
     *
     * @api
     */
    public function setMaxAge($value)
    {
        $this->headers->addCacheControlDirective('max-age', $value);

        return $this;
    }

    /**
     * Sets the number of seconds after which the response should no longer be considered fresh by shared caches.
     *
     * This methods sets the Cache-Control s-maxage directive.
     *
     * @param int $value Number of seconds
     *
     * @return Response
     *
     * @api
     */
    public function setSharedMaxAge($value)
    {
        $this->setPublic();
        $this->headers->addCacheControlDirective('s-maxage', $value);

        return $this;
    }

    /**
     * Returns the response's time-to-live in seconds.
     *
     * It returns null when no freshness information is present in the response.
     *
     * When the responses TTL is <= 0, the response may not be served from cache without first
     * revalidating with the origin.
     *
     * @return int|null The TTL in seconds
     *
     * @api
     */
    public function getTtl()
    {
        if (null !== $maxAge = $this->getMaxAge()) {
            return $maxAge - $this->getAge();
        }
    }

    /**
     * Sets the response's time-to-live for shared caches.
     *
     * This method adjusts the Cache-Control/s-maxage directive.
     *
     * @param int $seconds Number of seconds
     *
     * @return Response
     *
     * @api
     */
    public function setTtl($seconds)
    {
        $this->setSharedMaxAge($this->getAge() + $seconds);

        return $this;
    }

    /**
     * Sets the response's time-to-live for private/client caches.
     *
     * This method adjusts the Cache-Control/max-age directive.
     *
     * @param int $seconds Number of seconds
     *
     * @return Response
     *
     * @api
     */
    public function setClientTtl($seconds)
    {
        $this->setMaxAge($this->getAge() + $seconds);

        return $this;
    }

    /**
     * Returns the Last-Modified HTTP header as a DateTime instance.
     *
     * @return \DateTime|null A DateTime instance or null if the header does not exist
     *
     * @throws \RuntimeException When the HTTP header is not parseable
     *
     * @api
     */
    public function getLastModified()
    {
        return $this->headers->getDate('Last-Modified');
    }

    /**
     * Sets the Last-Modified HTTP header with a DateTime instance.
     *
     * Passing null as value will remove the header.
     *
     * @param \DateTime|null $date A \DateTime instance or null to remove the header
     *
     * @return Response
     *
     * @api
     */
    public function setLastModified(\DateTime $date = null)
    {
        if (null === $date) {
            $this->headers->remove('Last-Modified');
        } else {
            $date = clone $date;
            $date->setTimezone(new \DateTimeZone('UTC'));
            $this->headers->set('Last-Modified', $date->format('D, d M Y H:i:s').' GMT');
        }

        return $this;
    }

    /**
     * Returns the literal value of the ETag HTTP header.
     *
     * @return string|null The ETag HTTP header or null if it does not exist
     *
     * @api
     */
    public function getEtag()
    {
        return $this->headers->get('ETag');
    }

    /**
     * Sets the ETag value.
     *
     * @param string|null $etag The ETag unique identifier or null to remove the header
     * @param bool        $weak Whether you want a weak ETag or not
     *
     * @return Response
     *
     * @api
     */
    public function setEtag($etag = null, $weak = false)
    {
        if (null === $etag) {
            $this->headers->remove('Etag');
        } else {
            if (0 !== strpos($etag, '"')) {
                $etag = '"'.$etag.'"';
            }

            $this->headers->set('ETag', (true === $weak ? 'W/' : '').$etag);
        }

        return $this;
    }

    /**
     * Sets the response's cache headers (validation and/or expiration).
     *
     * Available options are: etag, last_modified, max_age, s_maxage, private, and public.
     *
     * @param array $options An array of cache options
     *
     * @return Response
     *
     * @throws \InvalidArgumentException
     *
     * @api
     */
    public function setCache(array $options)
    {
        if ($diff = array_diff(array_keys($options), array('etag', 'last_modified', 'max_age', 's_maxage', 'private', 'public'))) {
            throw new \InvalidArgumentException(sprintf('Response does not support the following options: "%s".', implode('", "', array_values($diff))));
        }

        if (isset($options['etag'])) {
            $this->setEtag($options['etag']);
        }

        if (isset($options['last_modified'])) {
            $this->setLastModified($options['last_modified']);
        }

        if (isset($options['max_age'])) {
            $this->setMaxAge($options['max_age']);
        }

        if (isset($options['s_maxage'])) {
            $this->setSharedMaxAge($options['s_maxage']);
        }

        if (isset($options['public'])) {
            if ($options['public']) {
                $this->setPublic();
            } else {
                $this->setPrivate();
            }
        }

        if (isset($options['private'])) {
            if ($options['private']) {
                $this->setPrivate();
            } else {
                $this->setPublic();
            }
        }

        return $this;
    }

    /**
     * Modifies the response so that it conforms to the rules defined for a 304 status code.
     *
     * This sets the status, removes the body, and discards any headers
     * that MUST NOT be included in 304 responses.
     *
     * @return Response
     *
     * @see http://tools.ietf.org/html/rfc2616#section-10.3.5
     *
     * @api
     */
    public function setNotModified()
    {
        $this->setStatusCode(304);
        $this->setContent(null);

        // remove headers that MUST NOT be included with 304 Not Modified responses
        foreach (array('Allow', 'Content-Encoding', 'Content-Language', 'Content-Length', 'Content-MD5', 'Content-Type', 'Last-Modified') as $header) {
            $this->headers->remove($header);
        }

        return $this;
    }

    /**
     * Returns true if the response includes a Vary header.
     *
     * @return bool true if the response includes a Vary header, false otherwise
     *
     * @api
     */
    public function hasVary()
    {
        return null !== $this->headers->get('Vary');
    }

    /**
     * Returns an array of header names given in the Vary header.
     *
     * @return array An array of Vary names
     *
     * @api
     */
    public function getVary()
    {
        if (!$vary = $this->headers->get('Vary', null, false)) {
            return array();
        }

        $ret = array();
        foreach ($vary as $item) {
            $ret = array_merge($ret, preg_split('/[\s,]+/', $item));
        }

        return $ret;
    }

    /**
     * Sets the Vary header.
     *
     * @param string|array $headers
     * @param bool         $replace Whether to replace the actual value of not (true by default)
     *
     * @return Response
     *
     * @api
     */
    public function setVary($headers, $replace = true)
    {
        $this->headers->set('Vary', $headers, $replace);

        return $this;
    }

    /**
     * Determines if the Response validators (ETag, Last-Modified) match
     * a conditional value specified in the Request.
     *
     * If the Response is not modified, it sets the status code to 304 and
     * removes the actual content by calling the setNotModified() method.
     *
     * @param Request $request A Request instance
     *
     * @return bool true if the Response validators match the Request, false otherwise
     *
     * @api
     */
    public function isNotModified(Request $request)
    {
        if (!$request->isMethodSafe()) {
            return false;
        }

        $notModified = false;
        $lastModified = $this->headers->get('Last-Modified');
        $modifiedSince = $request->headers->get('If-Modified-Since');

        if ($etags = $request->getEtags()) {
            $notModified = in_array($this->getEtag(), $etags) || in_array('*', $etags);
        }

        if ($modifiedSince && $lastModified) {
            $notModified = strtotime($modifiedSince) >= strtotime($lastModified) && (!$etags || $notModified);
        }

        if ($notModified) {
            $this->setNotModified();
        }

        return $notModified;
    }

    // http://www.w3.org/Protocols/rfc2616/rfc2616-sec10.html
    /**
     * Is response invalid?
     *
     * @return bool
     *
     * @api
     */
    public function isInvalid()
    {
        return $this->statusCode < 100 || $this->statusCode >= 600;
    }

    /**
     * Is response informative?
     *
     * @return bool
     *
     * @api
     */
    public function isInformational()
    {
        return $this->statusCode >= 100 && $this->statusCode < 200;
    }

    /**
     * Is response successful?
     *
     * @return bool
     *
     * @api
     */
    public function isSuccessful()
    {
        return $this->statusCode >= 200 && $this->statusCode < 300;
    }

    /**
     * Is the response a redirect?
     *
     * @return bool
     *
     * @api
     */
    public function isRedirection()
    {
        return $this->statusCode >= 300 && $this->statusCode < 400;
    }

    /**
     * Is there a client error?
     *
     * @return bool
     *
     * @api
     */
    public function isClientError()
    {
        return $this->statusCode >= 400 && $this->statusCode < 500;
    }

    /**
     * Was there a server side error?
     *
     * @return bool
     *
     * @api
     */
    public function isServerError()
    {
        return $this->statusCode >= 500 && $this->statusCode < 600;
    }

    /**
     * Is the response OK?
     *
     * @return bool
     *
     * @api
     */
    public function isOk()
    {
        return 200 === $this->statusCode;
    }

    /**
     * Is the response forbidden?
     *
     * @return bool
     *
     * @api
     */
    public function isForbidden()
    {
        return 403 === $this->statusCode;
    }

    /**
     * Is the response a not found error?
     *
     * @return bool
     *
     * @api
     */
    public function isNotFound()
    {
        return 404 === $this->statusCode;
    }

    /**
     * Is the response a redirect of some form?
     *
     * @param string $location
     *
     * @return bool
     *
     * @api
     */
    public function isRedirect($location = null)
    {
        return in_array($this->statusCode, array(201, 301, 302, 303, 307, 308)) && (null === $location ?: $location == $this->headers->get('Location'));
    }

    /**
     * Is the response empty?
     *
     * @return bool
     *
     * @api
     */
    public function isEmpty()
    {
        return in_array($this->statusCode, array(204, 304));
    }

    /**
     * Cleans or flushes output buffers up to target level.
     *
     * Resulting level can be greater than target level if a non-removable buffer has been encountered.
     *
     * @param int  $targetLevel The target output buffering level
     * @param bool $flush       Whether to flush or clean the buffers
     */
    public static function closeOutputBuffers($targetLevel, $flush)
    {
        $status = ob_get_status(true);
        $level = count($status);

        while ($level-- > $targetLevel
            && (!empty($status[$level]['del'])
                || (isset($status[$level]['flags'])
                    && ($status[$level]['flags'] & PHP_OUTPUT_HANDLER_REMOVABLE)
                    && ($status[$level]['flags'] & ($flush ? PHP_OUTPUT_HANDLER_FLUSHABLE : PHP_OUTPUT_HANDLER_CLEANABLE))
                )
            )
        ) {
            if ($flush) {
                ob_end_flush();
            } else {
                ob_end_clean();
            }
        }
    }

    /**
     * Checks if we need to remove Cache-Control for SSL encrypted downloads when using IE < 9
     *
     * @link http://support.microsoft.com/kb/323308
     */
    protected function ensureIEOverSSLCompatibility(Request $request)
    {
        if (false !== stripos($this->headers->get('Content-Disposition'), 'attachment') && preg_match('/MSIE (.*?);/i', $request->server->get('HTTP_USER_AGENT'), $match) == 1 && true === $request->isSecure()) {
            if (intval(preg_replace("/(MSIE )(.*?);/", "$2", $match[0])) < 9) {
                $this->headers->remove('Cache-Control');
            }
        }
    }
}<|MERGE_RESOLUTION|>--- conflicted
+++ resolved
@@ -188,15 +188,9 @@
     /**
      * Constructor.
      *
-<<<<<<< HEAD
-     * @param mixed   $content The response content, see setContent()
-     * @param int     $status  The response status code
-     * @param array   $headers An array of response headers
-=======
-     * @param string $content The response content
-     * @param int    $status  The response status code
-     * @param array  $headers An array of response headers
->>>>>>> be81a1d1
+     * @param mixed $content The response content, see setContent()
+     * @param int   $status  The response status code
+     * @param array $headers An array of response headers
      *
      * @throws \InvalidArgumentException When the HTTP status code is not valid
      *
@@ -221,15 +215,9 @@
      *     return Response::create($body, 200)
      *         ->setSharedMaxAge(300);
      *
-<<<<<<< HEAD
-     * @param mixed   $content The response content, see setContent()
-     * @param int     $status  The response status code
-     * @param array   $headers An array of response headers
-=======
-     * @param string $content The response content
-     * @param int    $status  The response status code
-     * @param array  $headers An array of response headers
->>>>>>> be81a1d1
+     * @param mixed $content The response content, see setContent()
+     * @param int   $status  The response status code
+     * @param array $headers An array of response headers
      *
      * @return Response
      */
