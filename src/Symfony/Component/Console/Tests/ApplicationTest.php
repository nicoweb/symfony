<?php

/*
 * This file is part of the Symfony package.
 *
 * (c) Fabien Potencier <fabien@symfony.com>
 *
 * For the full copyright and license information, please view the LICENSE
 * file that was distributed with this source code.
 */

namespace Symfony\Component\Console\Tests;

use Symfony\Component\Console\Application;
use Symfony\Component\Console\Helper\HelperSet;
use Symfony\Component\Console\Helper\FormatterHelper;
use Symfony\Component\Console\Input\ArgvInput;
use Symfony\Component\Console\Input\ArrayInput;
use Symfony\Component\Console\Input\InputInterface;
use Symfony\Component\Console\Input\InputArgument;
use Symfony\Component\Console\Input\InputDefinition;
use Symfony\Component\Console\Input\InputOption;
use Symfony\Component\Console\Output\NullOutput;
use Symfony\Component\Console\Output\Output;
use Symfony\Component\Console\Output\OutputInterface;
use Symfony\Component\Console\Output\StreamOutput;
use Symfony\Component\Console\Tester\ApplicationTester;
use Symfony\Component\Console\Event\ConsoleCommandEvent;
use Symfony\Component\Console\Event\ConsoleExceptionEvent;
use Symfony\Component\Console\Event\ConsoleTerminateEvent;
use Symfony\Component\EventDispatcher\EventDispatcher;

class ApplicationTest extends \PHPUnit_Framework_TestCase
{
    protected static $fixturesPath;

    public static function setUpBeforeClass()
    {
        self::$fixturesPath = realpath(__DIR__.'/Fixtures/');
        require_once self::$fixturesPath.'/FooCommand.php';
        require_once self::$fixturesPath.'/Foo1Command.php';
        require_once self::$fixturesPath.'/Foo2Command.php';
        require_once self::$fixturesPath.'/Foo3Command.php';
        require_once self::$fixturesPath.'/Foo4Command.php';
        require_once self::$fixturesPath.'/Foo5Command.php';
        require_once self::$fixturesPath.'/FoobarCommand.php';
        require_once self::$fixturesPath.'/BarBucCommand.php';
        require_once self::$fixturesPath.'/FooSubnamespaced1Command.php';
        require_once self::$fixturesPath.'/FooSubnamespaced2Command.php';
    }

    protected function normalizeLineBreaks($text)
    {
        return str_replace(PHP_EOL, "\n", $text);
    }

    /**
     * Replaces the dynamic placeholders of the command help text with a static version.
     * The placeholder %command.full_name% includes the script path that is not predictable
     * and can not be tested against.
     */
    protected function ensureStaticCommandHelp(Application $application)
    {
        foreach ($application->all() as $command) {
            $command->setHelp(str_replace('%command.full_name%', 'app/console %command.name%', $command->getHelp()));
        }
    }

    public function testConstructor()
    {
        $application = new Application('foo', 'bar');
        $this->assertEquals('foo', $application->getName(), '__construct() takes the application name as its first argument');
        $this->assertEquals('bar', $application->getVersion(), '__construct() takes the application version as its second argument');
        $this->assertEquals(array('help', 'list'), array_keys($application->all()), '__construct() registered the help and list commands by default');
    }

    public function testSetGetName()
    {
        $application = new Application();
        $application->setName('foo');
        $this->assertEquals('foo', $application->getName(), '->setName() sets the name of the application');
    }

    public function testSetGetVersion()
    {
        $application = new Application();
        $application->setVersion('bar');
        $this->assertEquals('bar', $application->getVersion(), '->setVersion() sets the version of the application');
    }

    public function testGetLongVersion()
    {
        $application = new Application('foo', 'bar');
        $this->assertEquals('<info>foo</info> version <comment>bar</comment>', $application->getLongVersion(), '->getLongVersion() returns the long version of the application');
    }

    public function testHelp()
    {
        $application = new Application();
        $this->assertStringEqualsFile(self::$fixturesPath.'/application_gethelp.txt', $this->normalizeLineBreaks($application->getHelp()), '->getHelp() returns a help message');
    }

    public function testAll()
    {
        $application = new Application();
        $commands = $application->all();
        $this->assertInstanceOf('Symfony\\Component\\Console\\Command\\HelpCommand', $commands['help'], '->all() returns the registered commands');

        $application->add(new \FooCommand());
        $commands = $application->all('foo');
        $this->assertCount(1, $commands, '->all() takes a namespace as its first argument');
    }

    public function testRegister()
    {
        $application = new Application();
        $command = $application->register('foo');
        $this->assertEquals('foo', $command->getName(), '->register() registers a new command');
    }

    public function testAdd()
    {
        $application = new Application();
        $application->add($foo = new \FooCommand());
        $commands = $application->all();
        $this->assertEquals($foo, $commands['foo:bar'], '->add() registers a command');

        $application = new Application();
        $application->addCommands(array($foo = new \FooCommand(), $foo1 = new \Foo1Command()));
        $commands = $application->all();
        $this->assertEquals(array($foo, $foo1), array($commands['foo:bar'], $commands['foo:bar1']), '->addCommands() registers an array of commands');
    }

    /**
     * @expectedException \LogicException
     * @expectedExceptionMessage Command class "Foo5Command" is not correctly initialized. You probably forgot to call the parent constructor.
     */
    public function testAddCommandWithEmptyConstructor()
    {
        $application = new Application();
        $application->add(new \Foo5Command());
    }

    public function testHasGet()
    {
        $application = new Application();
        $this->assertTrue($application->has('list'), '->has() returns true if a named command is registered');
        $this->assertFalse($application->has('afoobar'), '->has() returns false if a named command is not registered');

        $application->add($foo = new \FooCommand());
        $this->assertTrue($application->has('afoobar'), '->has() returns true if an alias is registered');
        $this->assertEquals($foo, $application->get('foo:bar'), '->get() returns a command by name');
        $this->assertEquals($foo, $application->get('afoobar'), '->get() returns a command by alias');

        $application = new Application();
        $application->add($foo = new \FooCommand());
        // simulate --help
        $r = new \ReflectionObject($application);
        $p = $r->getProperty('wantHelps');
        $p->setAccessible(true);
        $p->setValue($application, true);
        $command = $application->get('foo:bar');
        $this->assertInstanceOf('Symfony\Component\Console\Command\HelpCommand', $command, '->get() returns the help command if --help is provided as the input');
    }

    public function testSilentHelp()
    {
        $application = new Application();
        $application->setAutoExit(false);
        $application->setCatchExceptions(false);

        $tester = new ApplicationTester($application);
        $tester->run(array('-h' => true, '-q' => true), array('decorated' => false));

        $this->assertEmpty($tester->getDisplay(true));
    }

    /**
     * @expectedException        \InvalidArgumentException
     * @expectedExceptionMessage The command "foofoo" does not exist.
     */
    public function testGetInvalidCommand()
    {
        $application = new Application();
        $application->get('foofoo');
    }

    public function testGetNamespaces()
    {
        $application = new Application();
        $application->add(new \FooCommand());
        $application->add(new \Foo1Command());
        $this->assertEquals(array('foo'), $application->getNamespaces(), '->getNamespaces() returns an array of unique used namespaces');
    }

    public function testFindNamespace()
    {
        $application = new Application();
        $application->add(new \FooCommand());
        $this->assertEquals('foo', $application->findNamespace('foo'), '->findNamespace() returns the given namespace if it exists');
        $this->assertEquals('foo', $application->findNamespace('f'), '->findNamespace() finds a namespace given an abbreviation');
        $application->add(new \Foo2Command());
        $this->assertEquals('foo', $application->findNamespace('foo'), '->findNamespace() returns the given namespace if it exists');
    }

    public function testFindNamespaceWithSubnamespaces()
    {
        $application = new Application();
        $application->add(new \FooSubnamespaced1Command());
        $application->add(new \FooSubnamespaced2Command());
        $this->assertEquals('foo', $application->findNamespace('foo'), '->findNamespace() returns commands even if the commands are only contained in subnamespaces');
    }

    /**
     * @expectedException        \InvalidArgumentException
     * @expectedExceptionMessage The namespace "f" is ambiguous (foo, foo1).
     */
    public function testFindAmbiguousNamespace()
    {
        $application = new Application();
        $application->add(new \BarBucCommand());
        $application->add(new \FooCommand());
        $application->add(new \Foo2Command());
        $application->findNamespace('f');
    }

    /**
     * @expectedException        \InvalidArgumentException
     * @expectedExceptionMessage There are no commands defined in the "bar" namespace.
     */
    public function testFindInvalidNamespace()
    {
        $application = new Application();
        $application->findNamespace('bar');
    }

    /**
     * @expectedException        \InvalidArgumentException
     * @expectedExceptionMessage Command "foo1" is not defined
     */
    public function testFindUniqueNameButNamespaceName()
    {
        $application = new Application();
        $application->add(new \FooCommand());
        $application->add(new \Foo1Command());
        $application->add(new \Foo2Command());

        $application->find($commandName = 'foo1');
    }

    public function testFind()
    {
        $application = new Application();
        $application->add(new \FooCommand());

        $this->assertInstanceOf('FooCommand', $application->find('foo:bar'), '->find() returns a command if its name exists');
        $this->assertInstanceOf('Symfony\Component\Console\Command\HelpCommand', $application->find('h'), '->find() returns a command if its name exists');
        $this->assertInstanceOf('FooCommand', $application->find('f:bar'), '->find() returns a command if the abbreviation for the namespace exists');
        $this->assertInstanceOf('FooCommand', $application->find('f:b'), '->find() returns a command if the abbreviation for the namespace and the command name exist');
        $this->assertInstanceOf('FooCommand', $application->find('a'), '->find() returns a command if the abbreviation exists for an alias');
    }

    /**
     * @dataProvider provideAmbiguousAbbreviations
     */
    public function testFindWithAmbiguousAbbreviations($abbreviation, $expectedExceptionMessage)
    {
        $this->setExpectedException('InvalidArgumentException', $expectedExceptionMessage);

        $application = new Application();
        $application->add(new \FooCommand());
        $application->add(new \Foo1Command());
        $application->add(new \Foo2Command());

        $application->find($abbreviation);
    }

    public function provideAmbiguousAbbreviations()
    {
        return array(
            array('f', 'Command "f" is not defined.'),
            array('a', 'Command "a" is ambiguous (afoobar, afoobar1 and 1 more).'),
            array('foo:b', 'Command "foo:b" is ambiguous (foo:bar, foo:bar1 and 1 more).'),
        );
    }

    public function testFindCommandEqualNamespace()
    {
        $application = new Application();
        $application->add(new \Foo3Command());
        $application->add(new \Foo4Command());

        $this->assertInstanceOf('Foo3Command', $application->find('foo3:bar'), '->find() returns the good command even if a namespace has same name');
        $this->assertInstanceOf('Foo4Command', $application->find('foo3:bar:toh'), '->find() returns a command even if its namespace equals another command name');
    }

    public function testFindCommandWithAmbiguousNamespacesButUniqueName()
    {
        $application = new Application();
        $application->add(new \FooCommand());
        $application->add(new \FoobarCommand());

        $this->assertInstanceOf('FoobarCommand', $application->find('f:f'));
    }

    public function testFindCommandWithMissingNamespace()
    {
        $application = new Application();
        $application->add(new \Foo4Command());

        $this->assertInstanceOf('Foo4Command', $application->find('f::t'));
    }

    /**
     * @dataProvider             provideInvalidCommandNamesSingle
     * @expectedException        \InvalidArgumentException
     * @expectedExceptionMessage Did you mean this
     */
    public function testFindAlternativeExceptionMessageSingle($name)
    {
        $application = new Application();
        $application->add(new \Foo3Command());
        $application->find($name);
    }

    public function provideInvalidCommandNamesSingle()
    {
        return array(
            array('foo3:baR'),
            array('foO3:bar'),
        );
    }

    public function testFindAlternativeExceptionMessageMultiple()
    {
        $application = new Application();
        $application->add(new \FooCommand());
        $application->add(new \Foo1Command());
        $application->add(new \Foo2Command());

        // Command + plural
        try {
            $application->find('foo:baR');
            $this->fail('->find() throws an \InvalidArgumentException if command does not exist, with alternatives');
        } catch (\Exception $e) {
            $this->assertInstanceOf('\InvalidArgumentException', $e, '->find() throws an \InvalidArgumentException if command does not exist, with alternatives');
            $this->assertRegExp('/Did you mean one of these/', $e->getMessage(), '->find() throws an \InvalidArgumentException if command does not exist, with alternatives');
            $this->assertRegExp('/foo1:bar/', $e->getMessage());
            $this->assertRegExp('/foo:bar/', $e->getMessage());
        }

        // Namespace + plural
        try {
            $application->find('foo2:bar');
            $this->fail('->find() throws an \InvalidArgumentException if command does not exist, with alternatives');
        } catch (\Exception $e) {
            $this->assertInstanceOf('\InvalidArgumentException', $e, '->find() throws an \InvalidArgumentException if command does not exist, with alternatives');
            $this->assertRegExp('/Did you mean one of these/', $e->getMessage(), '->find() throws an \InvalidArgumentException if command does not exist, with alternatives');
            $this->assertRegExp('/foo1/', $e->getMessage());
        }

        $application->add(new \Foo3Command());
        $application->add(new \Foo4Command());

        // Subnamespace + plural
        try {
            $a = $application->find('foo3:');
            $this->fail('->find() should throw an \InvalidArgumentException if a command is ambiguous because of a subnamespace, with alternatives');
        } catch (\Exception $e) {
            $this->assertInstanceOf('\InvalidArgumentException', $e);
            $this->assertRegExp('/foo3:bar/', $e->getMessage());
            $this->assertRegExp('/foo3:bar:toh/', $e->getMessage());
        }
    }

    public function testFindAlternativeCommands()
    {
        $application = new Application();

        $application->add(new \FooCommand());
        $application->add(new \Foo1Command());
        $application->add(new \Foo2Command());

        try {
            $application->find($commandName = 'Unknown command');
            $this->fail('->find() throws an \InvalidArgumentException if command does not exist');
        } catch (\Exception $e) {
            $this->assertInstanceOf('\InvalidArgumentException', $e, '->find() throws an \InvalidArgumentException if command does not exist');
            $this->assertEquals(sprintf('Command "%s" is not defined.', $commandName), $e->getMessage(), '->find() throws an \InvalidArgumentException if command does not exist, without alternatives');
        }

        // Test if "bar1" command throw an "\InvalidArgumentException" and does not contain
        // "foo:bar" as alternative because "bar1" is too far from "foo:bar"
        try {
            $application->find($commandName = 'bar1');
            $this->fail('->find() throws an \InvalidArgumentException if command does not exist');
        } catch (\Exception $e) {
            $this->assertInstanceOf('\InvalidArgumentException', $e, '->find() throws an \InvalidArgumentException if command does not exist');
            $this->assertRegExp(sprintf('/Command "%s" is not defined./', $commandName), $e->getMessage(), '->find() throws an \InvalidArgumentException if command does not exist, with alternatives');
            $this->assertRegExp('/afoobar1/', $e->getMessage(), '->find() throws an \InvalidArgumentException if command does not exist, with alternative : "afoobar1"');
            $this->assertRegExp('/foo:bar1/', $e->getMessage(), '->find() throws an \InvalidArgumentException if command does not exist, with alternative : "foo:bar1"');
            $this->assertNotRegExp('/foo:bar(?>!1)/', $e->getMessage(), '->find() throws an \InvalidArgumentException if command does not exist, without "foo:bar" alternative');
        }
    }

    public function testFindAlternativeCommandsWithAnAlias()
    {
        $fooCommand = new \FooCommand();
        $fooCommand->setAliases(array('foo2'));

        $application = new Application();
        $application->add($fooCommand);

        $result = $application->find('foo');

        $this->assertSame($fooCommand, $result);
    }

    public function testFindAlternativeNamespace()
    {
        $application = new Application();

        $application->add(new \FooCommand());
        $application->add(new \Foo1Command());
        $application->add(new \Foo2Command());
        $application->add(new \foo3Command());

        try {
            $application->find('Unknown-namespace:Unknown-command');
            $this->fail('->find() throws an \InvalidArgumentException if namespace does not exist');
        } catch (\Exception $e) {
            $this->assertInstanceOf('\InvalidArgumentException', $e, '->find() throws an \InvalidArgumentException if namespace does not exist');
            $this->assertEquals('There are no commands defined in the "Unknown-namespace" namespace.', $e->getMessage(), '->find() throws an \InvalidArgumentException if namespace does not exist, without alternatives');
        }

        try {
            $application->find('foo2:command');
            $this->fail('->find() throws an \InvalidArgumentException if namespace does not exist');
        } catch (\Exception $e) {
            $this->assertInstanceOf('\InvalidArgumentException', $e, '->find() throws an \InvalidArgumentException if namespace does not exist');
            $this->assertRegExp('/There are no commands defined in the "foo2" namespace./', $e->getMessage(), '->find() throws an \InvalidArgumentException if namespace does not exist, with alternative');
            $this->assertRegExp('/foo/', $e->getMessage(), '->find() throws an \InvalidArgumentException if namespace does not exist, with alternative : "foo"');
            $this->assertRegExp('/foo1/', $e->getMessage(), '->find() throws an \InvalidArgumentException if namespace does not exist, with alternative : "foo1"');
            $this->assertRegExp('/foo3/', $e->getMessage(), '->find() throws an \InvalidArgumentException if namespace does not exist, with alternative : "foo3"');
        }
    }

    public function testFindNamespaceDoesNotFailOnDeepSimilarNamespaces()
    {
        $application = $this->getMock('Symfony\Component\Console\Application', array('getNamespaces'));
        $application->expects($this->once())
            ->method('getNamespaces')
            ->will($this->returnValue(array('foo:sublong', 'bar:sub')));

        $this->assertEquals('foo:sublong', $application->findNamespace('f:sub'));
    }

    /**
     * @expectedException \InvalidArgumentException
     * @expectedExceptionMessage Command "foo::bar" is not defined.
     */
    public function testFindWithDoubleColonInNameThrowsException()
    {
        $application = new Application();
        $application->add(new \FooCommand());
        $application->add(new \Foo4Command());
        $application->find('foo::bar');
    }

    public function testSetCatchExceptions()
    {
        $application = $this->getMock('Symfony\Component\Console\Application', array('getTerminalWidth'));
        $application->setAutoExit(false);
        $application->expects($this->any())
            ->method('getTerminalWidth')
            ->will($this->returnValue(120));
        $tester = new ApplicationTester($application);

        $application->setCatchExceptions(true);
        $tester->run(array('command' => 'foo'), array('decorated' => false));
        $this->assertStringEqualsFile(self::$fixturesPath.'/application_renderexception1.txt', $tester->getDisplay(true), '->setCatchExceptions() sets the catch exception flag');

        $application->setCatchExceptions(false);
        try {
            $tester->run(array('command' => 'foo'), array('decorated' => false));
            $this->fail('->setCatchExceptions() sets the catch exception flag');
        } catch (\Exception $e) {
            $this->assertInstanceOf('\Exception', $e, '->setCatchExceptions() sets the catch exception flag');
            $this->assertEquals('Command "foo" is not defined.', $e->getMessage(), '->setCatchExceptions() sets the catch exception flag');
        }
    }

<<<<<<< HEAD
=======
    /**
     * @group legacy
     */
    public function testLegacyAsText()
    {
        $application = new Application();
        $application->add(new \FooCommand());
        $this->ensureStaticCommandHelp($application);
        $this->assertStringEqualsFile(self::$fixturesPath.'/application_astext1.txt', $this->normalizeLineBreaks($application->asText()), '->asText() returns a text representation of the application');
        $this->assertStringEqualsFile(self::$fixturesPath.'/application_astext2.txt', $this->normalizeLineBreaks($application->asText('foo')), '->asText() returns a text representation of the application');
    }

    /**
     * @group legacy
     */
    public function testLegacyAsXml()
    {
        $application = new Application();
        $application->add(new \FooCommand());
        $this->ensureStaticCommandHelp($application);
        $this->assertXmlStringEqualsXmlFile(self::$fixturesPath.'/application_asxml1.txt', $application->asXml(), '->asXml() returns an XML representation of the application');
        $this->assertXmlStringEqualsXmlFile(self::$fixturesPath.'/application_asxml2.txt', $application->asXml('foo'), '->asXml() returns an XML representation of the application');
    }

>>>>>>> 351174be
    public function testRenderException()
    {
        $application = $this->getMock('Symfony\Component\Console\Application', array('getTerminalWidth'));
        $application->setAutoExit(false);
        $application->expects($this->any())
            ->method('getTerminalWidth')
            ->will($this->returnValue(120));
        $tester = new ApplicationTester($application);

        $tester->run(array('command' => 'foo'), array('decorated' => false));
        $this->assertStringEqualsFile(self::$fixturesPath.'/application_renderexception1.txt', $tester->getDisplay(true), '->renderException() renders a pretty exception');

        $tester->run(array('command' => 'foo'), array('decorated' => false, 'verbosity' => Output::VERBOSITY_VERBOSE));
        $this->assertContains('Exception trace', $tester->getDisplay(), '->renderException() renders a pretty exception with a stack trace when verbosity is verbose');

        $tester->run(array('command' => 'list', '--foo' => true), array('decorated' => false));
        $this->assertStringEqualsFile(self::$fixturesPath.'/application_renderexception2.txt', $tester->getDisplay(true), '->renderException() renders the command synopsis when an exception occurs in the context of a command');

        $application->add(new \Foo3Command());
        $tester = new ApplicationTester($application);
        $tester->run(array('command' => 'foo3:bar'), array('decorated' => false));
        $this->assertStringEqualsFile(self::$fixturesPath.'/application_renderexception3.txt', $tester->getDisplay(true), '->renderException() renders a pretty exceptions with previous exceptions');

        $tester->run(array('command' => 'foo3:bar'), array('decorated' => true));
        $this->assertStringEqualsFile(self::$fixturesPath.'/application_renderexception3decorated.txt', $tester->getDisplay(true), '->renderException() renders a pretty exceptions with previous exceptions');

        $application = $this->getMock('Symfony\Component\Console\Application', array('getTerminalWidth'));
        $application->setAutoExit(false);
        $application->expects($this->any())
            ->method('getTerminalWidth')
            ->will($this->returnValue(32));
        $tester = new ApplicationTester($application);

        $tester->run(array('command' => 'foo'), array('decorated' => false));
        $this->assertStringEqualsFile(self::$fixturesPath.'/application_renderexception4.txt', $tester->getDisplay(true), '->renderException() wraps messages when they are bigger than the terminal');
    }

    public function testRenderExceptionWithDoubleWidthCharacters()
    {
        $application = $this->getMock('Symfony\Component\Console\Application', array('getTerminalWidth'));
        $application->setAutoExit(false);
        $application->expects($this->any())
            ->method('getTerminalWidth')
            ->will($this->returnValue(120));
        $application->register('foo')->setCode(function () {
            throw new \Exception('エラーメッセージ');
        });
        $tester = new ApplicationTester($application);

        $tester->run(array('command' => 'foo'), array('decorated' => false));
        $this->assertStringEqualsFile(self::$fixturesPath.'/application_renderexception_doublewidth1.txt', $tester->getDisplay(true), '->renderException() renders a pretty exceptions with previous exceptions');

        $tester->run(array('command' => 'foo'), array('decorated' => true));
        $this->assertStringEqualsFile(self::$fixturesPath.'/application_renderexception_doublewidth1decorated.txt', $tester->getDisplay(true), '->renderException() renders a pretty exceptions with previous exceptions');

        $application = $this->getMock('Symfony\Component\Console\Application', array('getTerminalWidth'));
        $application->setAutoExit(false);
        $application->expects($this->any())
            ->method('getTerminalWidth')
            ->will($this->returnValue(32));
        $application->register('foo')->setCode(function () {
            throw new \Exception('コマンドの実行中にエラーが発生しました。');
        });
        $tester = new ApplicationTester($application);
        $tester->run(array('command' => 'foo'), array('decorated' => false));
        $this->assertStringEqualsFile(self::$fixturesPath.'/application_renderexception_doublewidth2.txt', $tester->getDisplay(true), '->renderException() wraps messages when they are bigger than the terminal');
    }

    public function testRun()
    {
        $application = new Application();
        $application->setAutoExit(false);
        $application->setCatchExceptions(false);
        $application->add($command = new \Foo1Command());
        $_SERVER['argv'] = array('cli.php', 'foo:bar1');

        ob_start();
        $application->run();
        ob_end_clean();

        $this->assertInstanceOf('Symfony\Component\Console\Input\ArgvInput', $command->input, '->run() creates an ArgvInput by default if none is given');
        $this->assertInstanceOf('Symfony\Component\Console\Output\ConsoleOutput', $command->output, '->run() creates a ConsoleOutput by default if none is given');

        $application = new Application();
        $application->setAutoExit(false);
        $application->setCatchExceptions(false);

        $this->ensureStaticCommandHelp($application);
        $tester = new ApplicationTester($application);

        $tester->run(array(), array('decorated' => false));
        $this->assertStringEqualsFile(self::$fixturesPath.'/application_run1.txt', $tester->getDisplay(true), '->run() runs the list command if no argument is passed');

        $tester->run(array('--help' => true), array('decorated' => false));
        $this->assertStringEqualsFile(self::$fixturesPath.'/application_run2.txt', $tester->getDisplay(true), '->run() runs the help command if --help is passed');

        $tester->run(array('-h' => true), array('decorated' => false));
        $this->assertStringEqualsFile(self::$fixturesPath.'/application_run2.txt', $tester->getDisplay(true), '->run() runs the help command if -h is passed');

        $tester->run(array('command' => 'list', '--help' => true), array('decorated' => false));
        $this->assertStringEqualsFile(self::$fixturesPath.'/application_run3.txt', $tester->getDisplay(true), '->run() displays the help if --help is passed');

        $tester->run(array('command' => 'list', '-h' => true), array('decorated' => false));
        $this->assertStringEqualsFile(self::$fixturesPath.'/application_run3.txt', $tester->getDisplay(true), '->run() displays the help if -h is passed');

        $tester->run(array('--ansi' => true));
        $this->assertTrue($tester->getOutput()->isDecorated(), '->run() forces color output if --ansi is passed');

        $tester->run(array('--no-ansi' => true));
        $this->assertFalse($tester->getOutput()->isDecorated(), '->run() forces color output to be disabled if --no-ansi is passed');

        $tester->run(array('--version' => true), array('decorated' => false));
        $this->assertStringEqualsFile(self::$fixturesPath.'/application_run4.txt', $tester->getDisplay(true), '->run() displays the program version if --version is passed');

        $tester->run(array('-V' => true), array('decorated' => false));
        $this->assertStringEqualsFile(self::$fixturesPath.'/application_run4.txt', $tester->getDisplay(true), '->run() displays the program version if -v is passed');

        $tester->run(array('command' => 'list', '--quiet' => true));
        $this->assertSame('', $tester->getDisplay(), '->run() removes all output if --quiet is passed');

        $tester->run(array('command' => 'list', '-q' => true));
        $this->assertSame('', $tester->getDisplay(), '->run() removes all output if -q is passed');

        $tester->run(array('command' => 'list', '--verbose' => true));
        $this->assertSame(Output::VERBOSITY_VERBOSE, $tester->getOutput()->getVerbosity(), '->run() sets the output to verbose if --verbose is passed');

        $tester->run(array('command' => 'list', '--verbose' => 1));
        $this->assertSame(Output::VERBOSITY_VERBOSE, $tester->getOutput()->getVerbosity(), '->run() sets the output to verbose if --verbose=1 is passed');

        $tester->run(array('command' => 'list', '--verbose' => 2));
        $this->assertSame(Output::VERBOSITY_VERY_VERBOSE, $tester->getOutput()->getVerbosity(), '->run() sets the output to very verbose if --verbose=2 is passed');

        $tester->run(array('command' => 'list', '--verbose' => 3));
        $this->assertSame(Output::VERBOSITY_DEBUG, $tester->getOutput()->getVerbosity(), '->run() sets the output to debug if --verbose=3 is passed');

        $tester->run(array('command' => 'list', '--verbose' => 4));
        $this->assertSame(Output::VERBOSITY_VERBOSE, $tester->getOutput()->getVerbosity(), '->run() sets the output to verbose if unknown --verbose level is passed');

        $tester->run(array('command' => 'list', '-v' => true));
        $this->assertSame(Output::VERBOSITY_VERBOSE, $tester->getOutput()->getVerbosity(), '->run() sets the output to verbose if -v is passed');

        $tester->run(array('command' => 'list', '-vv' => true));
        $this->assertSame(Output::VERBOSITY_VERY_VERBOSE, $tester->getOutput()->getVerbosity(), '->run() sets the output to verbose if -v is passed');

        $tester->run(array('command' => 'list', '-vvv' => true));
        $this->assertSame(Output::VERBOSITY_DEBUG, $tester->getOutput()->getVerbosity(), '->run() sets the output to verbose if -v is passed');

        $application = new Application();
        $application->setAutoExit(false);
        $application->setCatchExceptions(false);
        $application->add(new \FooCommand());
        $tester = new ApplicationTester($application);

        $tester->run(array('command' => 'foo:bar', '--no-interaction' => true), array('decorated' => false));
        $this->assertSame('called'.PHP_EOL, $tester->getDisplay(), '->run() does not call interact() if --no-interaction is passed');

        $tester->run(array('command' => 'foo:bar', '-n' => true), array('decorated' => false));
        $this->assertSame('called'.PHP_EOL, $tester->getDisplay(), '->run() does not call interact() if -n is passed');
    }

    /**
     * Issue #9285.
     *
     * If the "verbose" option is just before an argument in ArgvInput,
     * an argument value should not be treated as verbosity value.
     * This test will fail with "Not enough arguments." if broken
     */
    public function testVerboseValueNotBreakArguments()
    {
        $application = new Application();
        $application->setAutoExit(false);
        $application->setCatchExceptions(false);
        $application->add(new \FooCommand());

        $output = new StreamOutput(fopen('php://memory', 'w', false));

        $input = new ArgvInput(array('cli.php', '-v', 'foo:bar'));
        $application->run($input, $output);

        $input = new ArgvInput(array('cli.php', '--verbose', 'foo:bar'));
        $application->run($input, $output);
    }

    public function testRunReturnsIntegerExitCode()
    {
        $exception = new \Exception('', 4);

        $application = $this->getMock('Symfony\Component\Console\Application', array('doRun'));
        $application->setAutoExit(false);
        $application->expects($this->once())
             ->method('doRun')
             ->will($this->throwException($exception));

        $exitCode = $application->run(new ArrayInput(array()), new NullOutput());

        $this->assertSame(4, $exitCode, '->run() returns integer exit code extracted from raised exception');
    }

    public function testRunReturnsExitCodeOneForExceptionCodeZero()
    {
        $exception = new \Exception('', 0);

        $application = $this->getMock('Symfony\Component\Console\Application', array('doRun'));
        $application->setAutoExit(false);
        $application->expects($this->once())
             ->method('doRun')
             ->will($this->throwException($exception));

        $exitCode = $application->run(new ArrayInput(array()), new NullOutput());

        $this->assertSame(1, $exitCode, '->run() returns exit code 1 when exception code is 0');
    }

    /**
     * @expectedException \LogicException
     * @dataProvider getAddingAlreadySetDefinitionElementData
     */
    public function testAddingAlreadySetDefinitionElementData($def)
    {
        $application = new Application();
        $application->setAutoExit(false);
        $application->setCatchExceptions(false);
        $application
            ->register('foo')
            ->setDefinition(array($def))
            ->setCode(function (InputInterface $input, OutputInterface $output) {})
        ;

        $input = new ArrayInput(array('command' => 'foo'));
        $output = new NullOutput();
        $application->run($input, $output);
    }

    public function getAddingAlreadySetDefinitionElementData()
    {
        return array(
            array(new InputArgument('command', InputArgument::REQUIRED)),
            array(new InputOption('quiet', '', InputOption::VALUE_NONE)),
            array(new InputOption('query', 'q', InputOption::VALUE_NONE)),
        );
    }

    public function testGetDefaultHelperSetReturnsDefaultValues()
    {
        $application = new Application();
        $application->setAutoExit(false);
        $application->setCatchExceptions(false);

        $helperSet = $application->getHelperSet();

        $this->assertTrue($helperSet->has('formatter'));
    }

    public function testAddingSingleHelperSetOverwritesDefaultValues()
    {
        $application = new Application();
        $application->setAutoExit(false);
        $application->setCatchExceptions(false);

        $application->setHelperSet(new HelperSet(array(new FormatterHelper())));

        $helperSet = $application->getHelperSet();

        $this->assertTrue($helperSet->has('formatter'));

        // no other default helper set should be returned
        $this->assertFalse($helperSet->has('dialog'));
        $this->assertFalse($helperSet->has('progress'));
    }

    public function testOverwritingDefaultHelperSetOverwritesDefaultValues()
    {
        $application = new CustomApplication();
        $application->setAutoExit(false);
        $application->setCatchExceptions(false);

        $application->setHelperSet(new HelperSet(array(new FormatterHelper())));

        $helperSet = $application->getHelperSet();

        $this->assertTrue($helperSet->has('formatter'));

        // no other default helper set should be returned
        $this->assertFalse($helperSet->has('dialog'));
        $this->assertFalse($helperSet->has('progress'));
    }

    public function testGetDefaultInputDefinitionReturnsDefaultValues()
    {
        $application = new Application();
        $application->setAutoExit(false);
        $application->setCatchExceptions(false);

        $inputDefinition = $application->getDefinition();

        $this->assertTrue($inputDefinition->hasArgument('command'));

        $this->assertTrue($inputDefinition->hasOption('help'));
        $this->assertTrue($inputDefinition->hasOption('quiet'));
        $this->assertTrue($inputDefinition->hasOption('verbose'));
        $this->assertTrue($inputDefinition->hasOption('version'));
        $this->assertTrue($inputDefinition->hasOption('ansi'));
        $this->assertTrue($inputDefinition->hasOption('no-ansi'));
        $this->assertTrue($inputDefinition->hasOption('no-interaction'));
    }

    public function testOverwritingDefaultInputDefinitionOverwritesDefaultValues()
    {
        $application = new CustomApplication();
        $application->setAutoExit(false);
        $application->setCatchExceptions(false);

        $inputDefinition = $application->getDefinition();

        // check whether the default arguments and options are not returned any more
        $this->assertFalse($inputDefinition->hasArgument('command'));

        $this->assertFalse($inputDefinition->hasOption('help'));
        $this->assertFalse($inputDefinition->hasOption('quiet'));
        $this->assertFalse($inputDefinition->hasOption('verbose'));
        $this->assertFalse($inputDefinition->hasOption('version'));
        $this->assertFalse($inputDefinition->hasOption('ansi'));
        $this->assertFalse($inputDefinition->hasOption('no-ansi'));
        $this->assertFalse($inputDefinition->hasOption('no-interaction'));

        $this->assertTrue($inputDefinition->hasOption('custom'));
    }

    public function testSettingCustomInputDefinitionOverwritesDefaultValues()
    {
        $application = new Application();
        $application->setAutoExit(false);
        $application->setCatchExceptions(false);

        $application->setDefinition(new InputDefinition(array(new InputOption('--custom', '-c', InputOption::VALUE_NONE, 'Set the custom input definition.'))));

        $inputDefinition = $application->getDefinition();

        // check whether the default arguments and options are not returned any more
        $this->assertFalse($inputDefinition->hasArgument('command'));

        $this->assertFalse($inputDefinition->hasOption('help'));
        $this->assertFalse($inputDefinition->hasOption('quiet'));
        $this->assertFalse($inputDefinition->hasOption('verbose'));
        $this->assertFalse($inputDefinition->hasOption('version'));
        $this->assertFalse($inputDefinition->hasOption('ansi'));
        $this->assertFalse($inputDefinition->hasOption('no-ansi'));
        $this->assertFalse($inputDefinition->hasOption('no-interaction'));

        $this->assertTrue($inputDefinition->hasOption('custom'));
    }

    public function testRunWithDispatcher()
    {
        $application = new Application();
        $application->setAutoExit(false);
        $application->setDispatcher($this->getDispatcher());

        $application->register('foo')->setCode(function (InputInterface $input, OutputInterface $output) {
            $output->write('foo.');
        });

        $tester = new ApplicationTester($application);
        $tester->run(array('command' => 'foo'));
        $this->assertEquals('before.foo.after.', $tester->getDisplay());
    }

    /**
     * @expectedException        \LogicException
     * @expectedExceptionMessage caught
     */
    public function testRunWithExceptionAndDispatcher()
    {
        $application = new Application();
        $application->setDispatcher($this->getDispatcher());
        $application->setAutoExit(false);
        $application->setCatchExceptions(false);

        $application->register('foo')->setCode(function (InputInterface $input, OutputInterface $output) {
            throw new \RuntimeException('foo');
        });

        $tester = new ApplicationTester($application);
        $tester->run(array('command' => 'foo'));
    }

    public function testRunDispatchesAllEventsWithException()
    {
        $application = new Application();
        $application->setDispatcher($this->getDispatcher());
        $application->setAutoExit(false);

        $application->register('foo')->setCode(function (InputInterface $input, OutputInterface $output) {
            $output->write('foo.');

            throw new \RuntimeException('foo');
        });

        $tester = new ApplicationTester($application);
        $tester->run(array('command' => 'foo'));
        $this->assertContains('before.foo.after.caught.', $tester->getDisplay());
    }

    public function testRunWithDispatcherSkippingCommand()
    {
        $application = new Application();
        $application->setDispatcher($this->getDispatcher(true));
        $application->setAutoExit(false);

        $application->register('foo')->setCode(function (InputInterface $input, OutputInterface $output) {
            $output->write('foo.');
        });

        $tester = new ApplicationTester($application);
        $exitCode = $tester->run(array('command' => 'foo'));
        $this->assertContains('before.after.', $tester->getDisplay());
        $this->assertEquals(ConsoleCommandEvent::RETURN_CODE_DISABLED, $exitCode);
    }

    public function testTerminalDimensions()
    {
        $application = new Application();
        $originalDimensions = $application->getTerminalDimensions();
        $this->assertCount(2, $originalDimensions);

        $width = 80;
        if ($originalDimensions[0] == $width) {
            $width = 100;
        }

        $application->setTerminalDimensions($width, 80);
        $this->assertSame(array($width, 80), $application->getTerminalDimensions());
    }

    protected function getDispatcher($skipCommand = false)
    {
        $dispatcher = new EventDispatcher();
        $dispatcher->addListener('console.command', function (ConsoleCommandEvent $event) use ($skipCommand) {
            $event->getOutput()->write('before.');

            if ($skipCommand) {
                $event->disableCommand();
            }
        });
        $dispatcher->addListener('console.terminate', function (ConsoleTerminateEvent $event) use ($skipCommand) {
            $event->getOutput()->write('after.');

            if (!$skipCommand) {
                $event->setExitCode(113);
            }
        });
        $dispatcher->addListener('console.exception', function (ConsoleExceptionEvent $event) {
            $event->getOutput()->writeln('caught.');

            $event->setException(new \LogicException('caught.', $event->getExitCode(), $event->getException()));
        });

        return $dispatcher;
    }

    public function testSetRunCustomDefaultCommand()
    {
        $command = new \FooCommand();

        $application = new Application();
        $application->setAutoExit(false);
        $application->add($command);
        $application->setDefaultCommand($command->getName());

        $tester = new ApplicationTester($application);
        $tester->run(array());
        $this->assertEquals('interact called'.PHP_EOL.'called'.PHP_EOL, $tester->getDisplay(), 'Application runs the default set command if different from \'list\' command');

        $application = new CustomDefaultCommandApplication();
        $application->setAutoExit(false);

        $tester = new ApplicationTester($application);
        $tester->run(array());

        $this->assertEquals('interact called'.PHP_EOL.'called'.PHP_EOL, $tester->getDisplay(), 'Application runs the default set command if different from \'list\' command');
    }

    public function testCanCheckIfTerminalIsInteractive()
    {
        if (!function_exists('posix_isatty')) {
            $this->markTestSkipped('posix_isatty function is required');
        }

        $application = new CustomDefaultCommandApplication();
        $application->setAutoExit(false);

        $tester = new ApplicationTester($application);
        $tester->run(array('command' => 'help'));

        $this->assertFalse($tester->getInput()->hasParameterOption(array('--no-interaction', '-n')));

        $inputStream = $application->getHelperSet()->get('question')->getInputStream();
        $this->assertEquals($tester->getInput()->isInteractive(), @posix_isatty($inputStream));
    }
}

class CustomApplication extends Application
{
    /**
     * Overwrites the default input definition.
     *
     * @return InputDefinition An InputDefinition instance
     */
    protected function getDefaultInputDefinition()
    {
        return new InputDefinition(array(new InputOption('--custom', '-c', InputOption::VALUE_NONE, 'Set the custom input definition.')));
    }

    /**
     * Gets the default helper set with the helpers that should always be available.
     *
     * @return HelperSet A HelperSet instance
     */
    protected function getDefaultHelperSet()
    {
        return new HelperSet(array(new FormatterHelper()));
    }
}

class CustomDefaultCommandApplication extends Application
{
    /**
     * Overwrites the constructor in order to set a different default command.
     */
    public function __construct()
    {
        parent::__construct();

        $command = new \FooCommand();
        $this->add($command);
        $this->setDefaultCommand($command->getName());
    }
}<|MERGE_RESOLUTION|>--- conflicted
+++ resolved
@@ -490,33 +490,6 @@
         }
     }
 
-<<<<<<< HEAD
-=======
-    /**
-     * @group legacy
-     */
-    public function testLegacyAsText()
-    {
-        $application = new Application();
-        $application->add(new \FooCommand());
-        $this->ensureStaticCommandHelp($application);
-        $this->assertStringEqualsFile(self::$fixturesPath.'/application_astext1.txt', $this->normalizeLineBreaks($application->asText()), '->asText() returns a text representation of the application');
-        $this->assertStringEqualsFile(self::$fixturesPath.'/application_astext2.txt', $this->normalizeLineBreaks($application->asText('foo')), '->asText() returns a text representation of the application');
-    }
-
-    /**
-     * @group legacy
-     */
-    public function testLegacyAsXml()
-    {
-        $application = new Application();
-        $application->add(new \FooCommand());
-        $this->ensureStaticCommandHelp($application);
-        $this->assertXmlStringEqualsXmlFile(self::$fixturesPath.'/application_asxml1.txt', $application->asXml(), '->asXml() returns an XML representation of the application');
-        $this->assertXmlStringEqualsXmlFile(self::$fixturesPath.'/application_asxml2.txt', $application->asXml('foo'), '->asXml() returns an XML representation of the application');
-    }
-
->>>>>>> 351174be
     public function testRenderException()
     {
         $application = $this->getMock('Symfony\Component\Console\Application', array('getTerminalWidth'));
