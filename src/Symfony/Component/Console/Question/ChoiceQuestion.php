--- conflicted
+++ resolved
@@ -137,13 +137,8 @@
 
             if ($multiselect) {
                 // Check for a separated comma values
-<<<<<<< HEAD
-                if (!preg_match('/^[a-zA-Z0-9_-]+(?:,[a-zA-Z0-9_-]+)*$/', $selectedChoices, $matches)) {
+                if (!preg_match('/^[^,]+(?:,[^,]+)*$/', $selectedChoices, $matches)) {
                     throw new InvalidArgumentException(sprintf($errorMessage, $selected));
-=======
-                if (!preg_match('/^[^,]+(?:,[^,]+)*$/', $selectedChoices, $matches)) {
-                    throw new \InvalidArgumentException(sprintf($errorMessage, $selected));
->>>>>>> 6f127575
                 }
                 $selectedChoices = explode(',', $selectedChoices);
             } else {
