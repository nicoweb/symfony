<?php

/*
 * This file is part of the Symfony package.
 *
 * (c) Fabien Potencier <fabien@symfony.com>
 *
 * For the full copyright and license information, please view the LICENSE
 * file that was distributed with this source code.
 */

namespace Symfony\Component\Console\Helper;

use Symfony\Component\Console\Exception\RuntimeException;
use Symfony\Component\Console\Formatter\OutputFormatter;
use Symfony\Component\Console\Formatter\OutputFormatterStyle;
use Symfony\Component\Console\Input\InputInterface;
use Symfony\Component\Console\Input\StreamableInputInterface;
use Symfony\Component\Console\Output\ConsoleOutputInterface;
use Symfony\Component\Console\Output\OutputInterface;
use Symfony\Component\Console\Question\Question;
use Symfony\Component\Console\Question\ChoiceQuestion;

/**
 * The QuestionHelper class provides helpers to interact with the user.
 *
 * @author Fabien Potencier <fabien@symfony.com>
 */
class QuestionHelper extends Helper
{
    private $inputStream;
    private static $shell;
    private static $stty;

    /**
     * Asks a question to the user.
     *
     * @return mixed The user answer
     *
     * @throws RuntimeException If there is no data to read in the input stream
     */
    public function ask(InputInterface $input, OutputInterface $output, Question $question)
    {
        if ($output instanceof ConsoleOutputInterface) {
            $output = $output->getErrorOutput();
        }

        if (!$input->isInteractive()) {
            if ($question instanceof ChoiceQuestion) {
                $choices = $question->getChoices();

                return $choices[$question->getDefault()];
            }

            return $question->getDefault();
        }

        if ($input instanceof StreamableInputInterface && $stream = $input->getStream()) {
            $this->inputStream = $stream;
        }

        if (!$question->getValidator()) {
            return $this->doAsk($output, $question);
        }

        $interviewer = function () use ($output, $question) {
            return $this->doAsk($output, $question);
        };

        return $this->validateAttempts($interviewer, $output, $question);
    }

    /**
<<<<<<< HEAD
=======
     * Sets the input stream to read from when interacting with the user.
     *
     * This is mainly useful for testing purpose.
     *
     * @deprecated since version 3.2, to be removed in 4.0. Use
     *             StreamableInputInterface::setStream() instead.
     *
     * @param resource $stream The input stream
     *
     * @throws InvalidArgumentException In case the stream is not a resource
     */
    public function setInputStream($stream)
    {
        @trigger_error(sprintf('The %s() method is deprecated since Symfony 3.2 and will be removed in 4.0. Use %s::setStream() instead.', __METHOD__, StreamableInputInterface::class), E_USER_DEPRECATED);

        if (!\is_resource($stream)) {
            throw new InvalidArgumentException('Input stream must be a valid resource.');
        }

        $this->inputStream = $stream;
    }

    /**
     * Returns the helper's input stream.
     *
     * @deprecated since version 3.2, to be removed in 4.0. Use
     *             StreamableInputInterface::getStream() instead.
     *
     * @return resource
     */
    public function getInputStream()
    {
        if (0 === \func_num_args() || func_get_arg(0)) {
            @trigger_error(sprintf('The %s() method is deprecated since Symfony 3.2 and will be removed in 4.0. Use %s::getStream() instead.', __METHOD__, StreamableInputInterface::class), E_USER_DEPRECATED);
        }

        return $this->inputStream;
    }

    /**
>>>>>>> f5939a83
     * {@inheritdoc}
     */
    public function getName()
    {
        return 'question';
    }

    /**
     * Prevents usage of stty.
     */
    public static function disableStty()
    {
        self::$stty = false;
    }

    /**
     * Asks the question to the user.
     *
     * @return bool|mixed|null|string
     *
     * @throws RuntimeException In case the fallback is deactivated and the response cannot be hidden
     */
    private function doAsk(OutputInterface $output, Question $question)
    {
        $this->writePrompt($output, $question);

        $inputStream = $this->inputStream ?: STDIN;
        $autocomplete = $question->getAutocompleterValues();

        if (null === $autocomplete || !$this->hasSttyAvailable()) {
            $ret = false;
            if ($question->isHidden()) {
                try {
                    $ret = trim($this->getHiddenResponse($output, $inputStream));
                } catch (RuntimeException $e) {
                    if (!$question->isHiddenFallback()) {
                        throw $e;
                    }
                }
            }

            if (false === $ret) {
                $ret = fgets($inputStream, 4096);
                if (false === $ret) {
                    throw new RuntimeException('Aborted');
                }
                $ret = trim($ret);
            }
        } else {
            $ret = trim($this->autocomplete($output, $question, $inputStream, \is_array($autocomplete) ? $autocomplete : iterator_to_array($autocomplete, false)));
        }

        $ret = \strlen($ret) > 0 ? $ret : $question->getDefault();

        if ($normalizer = $question->getNormalizer()) {
            return $normalizer($ret);
        }

        return $ret;
    }

    /**
     * Outputs the question prompt.
     */
    protected function writePrompt(OutputInterface $output, Question $question)
    {
        $message = $question->getQuestion();

        if ($question instanceof ChoiceQuestion) {
            $maxWidth = max(array_map(array($this, 'strlen'), array_keys($question->getChoices())));

            $messages = (array) $question->getQuestion();
            foreach ($question->getChoices() as $key => $value) {
                $width = $maxWidth - $this->strlen($key);
                $messages[] = '  [<info>'.$key.str_repeat(' ', $width).'</info>] '.$value;
            }

            $output->writeln($messages);

            $message = $question->getPrompt();
        }

        $output->write($message);
    }

    /**
     * Outputs an error message.
     */
    protected function writeError(OutputInterface $output, \Exception $error)
    {
        if (null !== $this->getHelperSet() && $this->getHelperSet()->has('formatter')) {
            $message = $this->getHelperSet()->get('formatter')->formatBlock($error->getMessage(), 'error');
        } else {
            $message = '<error>'.$error->getMessage().'</error>';
        }

        $output->writeln($message);
    }

    /**
     * Autocompletes a question.
     *
     * @param OutputInterface $output
     * @param Question        $question
     * @param resource        $inputStream
     */
    private function autocomplete(OutputInterface $output, Question $question, $inputStream, array $autocomplete): string
    {
        $ret = '';

        $i = 0;
        $ofs = -1;
        $matches = $autocomplete;
        $numMatches = \count($matches);

        $sttyMode = shell_exec('stty -g');

        // Disable icanon (so we can fread each keypress) and echo (we'll do echoing here instead)
        shell_exec('stty -icanon -echo');

        // Add highlighted text style
        $output->getFormatter()->setStyle('hl', new OutputFormatterStyle('black', 'white'));

        // Read a keypress
        while (!feof($inputStream)) {
            $c = fread($inputStream, 1);

            // Backspace Character
            if ("\177" === $c) {
                if (0 === $numMatches && 0 !== $i) {
                    --$i;
                    // Move cursor backwards
                    $output->write("\033[1D");
                }

                if (0 === $i) {
                    $ofs = -1;
                    $matches = $autocomplete;
                    $numMatches = \count($matches);
                } else {
                    $numMatches = 0;
                }

                // Pop the last character off the end of our string
                $ret = substr($ret, 0, $i);
            } elseif ("\033" === $c) {
                // Did we read an escape sequence?
                $c .= fread($inputStream, 2);

                // A = Up Arrow. B = Down Arrow
                if (isset($c[2]) && ('A' === $c[2] || 'B' === $c[2])) {
                    if ('A' === $c[2] && -1 === $ofs) {
                        $ofs = 0;
                    }

                    if (0 === $numMatches) {
                        continue;
                    }

                    $ofs += ('A' === $c[2]) ? -1 : 1;
                    $ofs = ($numMatches + $ofs) % $numMatches;
                }
            } elseif (\ord($c) < 32) {
                if ("\t" === $c || "\n" === $c) {
                    if ($numMatches > 0 && -1 !== $ofs) {
                        $ret = $matches[$ofs];
                        // Echo out remaining chars for current match
                        $output->write(substr($ret, $i));
                        $i = \strlen($ret);
                    }

                    if ("\n" === $c) {
                        $output->write($c);
                        break;
                    }

                    $numMatches = 0;
                }

                continue;
            } else {
                $output->write($c);
                $ret .= $c;
                ++$i;

                $numMatches = 0;
                $ofs = 0;

                foreach ($autocomplete as $value) {
                    // If typed characters match the beginning chunk of value (e.g. [AcmeDe]moBundle)
                    if (0 === strpos($value, $ret)) {
                        $matches[$numMatches++] = $value;
                    }
                }
            }

            // Erase characters from cursor to end of line
            $output->write("\033[K");

            if ($numMatches > 0 && -1 !== $ofs) {
                // Save cursor position
                $output->write("\0337");
                // Write highlighted text
                $output->write('<hl>'.OutputFormatter::escapeTrailingBackslash(substr($matches[$ofs], $i)).'</hl>');
                // Restore cursor position
                $output->write("\0338");
            }
        }

        // Reset stty so it behaves normally again
        shell_exec(sprintf('stty %s', $sttyMode));

        return $ret;
    }

    /**
     * Gets a hidden response from user.
     *
     * @param OutputInterface $output      An Output instance
     * @param resource        $inputStream The handler resource
     *
     * @throws RuntimeException In case the fallback is deactivated and the response cannot be hidden
     */
    private function getHiddenResponse(OutputInterface $output, $inputStream): string
    {
        if ('\\' === DIRECTORY_SEPARATOR) {
            $exe = __DIR__.'/../Resources/bin/hiddeninput.exe';

            // handle code running from a phar
            if ('phar:' === substr(__FILE__, 0, 5)) {
                $tmpExe = sys_get_temp_dir().'/hiddeninput.exe';
                copy($exe, $tmpExe);
                $exe = $tmpExe;
            }

            $value = rtrim(shell_exec($exe));
            $output->writeln('');

            if (isset($tmpExe)) {
                unlink($tmpExe);
            }

            return $value;
        }

        if ($this->hasSttyAvailable()) {
            $sttyMode = shell_exec('stty -g');

            shell_exec('stty -echo');
            $value = fgets($inputStream, 4096);
            shell_exec(sprintf('stty %s', $sttyMode));

            if (false === $value) {
                throw new RuntimeException('Aborted');
            }

            $value = trim($value);
            $output->writeln('');

            return $value;
        }

        if (false !== $shell = $this->getShell()) {
            $readCmd = 'csh' === $shell ? 'set mypassword = $<' : 'read -r mypassword';
            $command = sprintf("/usr/bin/env %s -c 'stty -echo; %s; stty echo; echo \$mypassword'", $shell, $readCmd);
            $value = rtrim(shell_exec($command));
            $output->writeln('');

            return $value;
        }

        throw new RuntimeException('Unable to hide the response.');
    }

    /**
     * Validates an attempt.
     *
     * @param callable        $interviewer A callable that will ask for a question and return the result
     * @param OutputInterface $output      An Output instance
     * @param Question        $question    A Question instance
     *
     * @return mixed The validated response
     *
     * @throws \Exception In case the max number of attempts has been reached and no valid response has been given
     */
    private function validateAttempts(callable $interviewer, OutputInterface $output, Question $question)
    {
        $error = null;
        $attempts = $question->getMaxAttempts();
        while (null === $attempts || $attempts--) {
            if (null !== $error) {
                $this->writeError($output, $error);
            }

            try {
                return \call_user_func($question->getValidator(), $interviewer());
            } catch (RuntimeException $e) {
                throw $e;
            } catch (\Exception $error) {
            }
        }

        throw $error;
    }

    /**
     * Returns a valid unix shell.
     *
     * @return string|bool The valid shell name, false in case no valid shell is found
     */
    private function getShell()
    {
        if (null !== self::$shell) {
            return self::$shell;
        }

        self::$shell = false;

        if (file_exists('/usr/bin/env')) {
            // handle other OSs with bash/zsh/ksh/csh if available to hide the answer
            $test = "/usr/bin/env %s -c 'echo OK' 2> /dev/null";
            foreach (array('bash', 'zsh', 'ksh', 'csh') as $sh) {
                if ('OK' === rtrim(shell_exec(sprintf($test, $sh)))) {
                    self::$shell = $sh;
                    break;
                }
            }
        }

        return self::$shell;
    }

    /**
     * Returns whether Stty is available or not.
     */
    private function hasSttyAvailable(): bool
    {
        if (null !== self::$stty) {
            return self::$stty;
        }

        exec('stty 2>&1', $output, $exitcode);

        return self::$stty = 0 === $exitcode;
    }
}<|MERGE_RESOLUTION|>--- conflicted
+++ resolved
@@ -71,49 +71,6 @@
     }
 
     /**
-<<<<<<< HEAD
-=======
-     * Sets the input stream to read from when interacting with the user.
-     *
-     * This is mainly useful for testing purpose.
-     *
-     * @deprecated since version 3.2, to be removed in 4.0. Use
-     *             StreamableInputInterface::setStream() instead.
-     *
-     * @param resource $stream The input stream
-     *
-     * @throws InvalidArgumentException In case the stream is not a resource
-     */
-    public function setInputStream($stream)
-    {
-        @trigger_error(sprintf('The %s() method is deprecated since Symfony 3.2 and will be removed in 4.0. Use %s::setStream() instead.', __METHOD__, StreamableInputInterface::class), E_USER_DEPRECATED);
-
-        if (!\is_resource($stream)) {
-            throw new InvalidArgumentException('Input stream must be a valid resource.');
-        }
-
-        $this->inputStream = $stream;
-    }
-
-    /**
-     * Returns the helper's input stream.
-     *
-     * @deprecated since version 3.2, to be removed in 4.0. Use
-     *             StreamableInputInterface::getStream() instead.
-     *
-     * @return resource
-     */
-    public function getInputStream()
-    {
-        if (0 === \func_num_args() || func_get_arg(0)) {
-            @trigger_error(sprintf('The %s() method is deprecated since Symfony 3.2 and will be removed in 4.0. Use %s::getStream() instead.', __METHOD__, StreamableInputInterface::class), E_USER_DEPRECATED);
-        }
-
-        return $this->inputStream;
-    }
-
-    /**
->>>>>>> f5939a83
      * {@inheritdoc}
      */
     public function getName()
