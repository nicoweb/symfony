{
    "name": "symfony/console",
    "type": "library",
    "description": "Symfony Console Component",
    "keywords": [],
    "homepage": "http://symfony.com",
    "license": "MIT",
    "authors": [
        {
            "name": "Fabien Potencier",
            "email": "fabien@symfony.com"
        },
        {
            "name": "Symfony Community",
            "homepage": "http://symfony.com/contributors"
        }
    ],
    "require": {
        "php": ">=5.3.3"
    },
    "require-dev": {
<<<<<<< HEAD
        "symfony/event-dispatcher": "~2.1",
        "symfony/process": "~2.1",
        "psr/log": "~1.0"
=======
        "symfony/phpunit-bridge": "~2.7",
        "symfony/event-dispatcher": "~2.1"
>>>>>>> 4a63bde7
    },
    "suggest": {
        "symfony/event-dispatcher": "",
        "symfony/process": "",
        "psr/log": "For using the console logger"
    },
    "autoload": {
        "psr-0": { "Symfony\\Component\\Console\\": "" }
    },
    "target-dir": "Symfony/Component/Console",
    "minimum-stability": "dev",
    "extra": {
        "branch-alias": {
            "dev-master": "2.6-dev"
        }
    }
}<|MERGE_RESOLUTION|>--- conflicted
+++ resolved
@@ -19,14 +19,10 @@
         "php": ">=5.3.3"
     },
     "require-dev": {
-<<<<<<< HEAD
+        "symfony/phpunit-bridge": "~2.7",
         "symfony/event-dispatcher": "~2.1",
         "symfony/process": "~2.1",
         "psr/log": "~1.0"
-=======
-        "symfony/phpunit-bridge": "~2.7",
-        "symfony/event-dispatcher": "~2.1"
->>>>>>> 4a63bde7
     },
     "suggest": {
         "symfony/event-dispatcher": "",
