--- conflicted
+++ resolved
@@ -739,13 +739,6 @@
             }
 
             $width = $this->terminal->getWidth() ? $this->terminal->getWidth() - 1 : PHP_INT_MAX;
-<<<<<<< HEAD
-=======
-            // HHVM only accepts 32 bits integer in str_split, even when PHP_INT_MAX is a 64 bit integer: https://github.com/facebook/hhvm/issues/1327
-            if (\defined('HHVM_VERSION') && $width > 1 << 31) {
-                $width = 1 << 31;
-            }
->>>>>>> f5939a83
             $lines = array();
             foreach ('' !== $message ? preg_split('/\r?\n/', $message) : array() as $line) {
                 foreach ($this->splitStringByWidth($line, $width - 4) as $line) {
