--- conflicted
+++ resolved
@@ -475,7 +475,18 @@
         $this->assertEquals(array('_route' => 'buz'), $matcher->match('/prefix/buz'));
     }
 
-<<<<<<< HEAD
+    /**
+     * @expectedException \Symfony\Component\Routing\Exception\ResourceNotFoundException
+     */
+    public function testSchemeAndMethodMismatch()
+    {
+        $coll = new RouteCollection();
+        $coll->add('foo', new Route('/', array(), array(), array(), null, array('https'), array('POST')));
+
+        $matcher = $this->getUrlMatcher($coll);
+        $matcher->match('/');
+    }
+
     public function testSiblingRoutes()
     {
         $coll = new RouteCollection();
@@ -499,18 +510,6 @@
 
         $matcher = $this->getUrlMatcher($coll);
         $this->assertEquals(array('_route' => 'b', 'a' => 'é'), $matcher->match('/é'));
-=======
-    /**
-     * @expectedException \Symfony\Component\Routing\Exception\ResourceNotFoundException
-     */
-    public function testSchemeAndMethodMismatch()
-    {
-        $coll = new RouteCollection();
-        $coll->add('foo', new Route('/', array(), array(), array(), null, array('https'), array('POST')));
-
-        $matcher = $this->getUrlMatcher($coll);
-        $matcher->match('/');
->>>>>>> 8d9d7e7e
     }
 
     protected function getUrlMatcher(RouteCollection $routes, RequestContext $context = null)
