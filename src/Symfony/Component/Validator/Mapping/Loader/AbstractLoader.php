--- conflicted
+++ resolved
@@ -28,17 +28,11 @@
 abstract class AbstractLoader implements LoaderInterface
 {
     /**
-<<<<<<< HEAD
-     * Contains all known namespaces indexed by their prefix.
-     *
-=======
      * The namespace to load constraints from by default.
      */
     const DEFAULT_NAMESPACE = '\\Symfony\\Component\\Validator\\Constraints\\';
 
     /**
-     * Contains all known namespaces indexed by their prefix
->>>>>>> 85d464a0
      * @var array
      */
     protected $namespaces;
@@ -64,12 +58,6 @@
     /**
      * Creates a new constraint instance for the given constraint name.
      *
-<<<<<<< HEAD
-     * @param string $name    The constraint name. Either a constraint relative
-     *                        to the default constraint namespace, or a fully
-     *                        qualified class name
-     * @param mixed  $options The constraint options
-=======
      * @param string $name   The constraint name. Either a constraint relative
      *                       to the default constraint namespace, or a fully
      *                       qualified class name. Alternatively, the constraint
@@ -77,7 +65,6 @@
      *                       The namespace alias must have been defined using
      *                       {@link addNamespaceAlias()}.
      * @param mixed $options The constraint options
->>>>>>> 85d464a0
      *
      * @return Constraint
      *
