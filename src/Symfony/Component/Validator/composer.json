{
    "name": "symfony/validator",
    "type": "library",
    "description": "Symfony Validator Component",
    "keywords": [],
    "homepage": "https://symfony.com",
    "license": "MIT",
    "authors": [
        {
            "name": "Fabien Potencier",
            "email": "fabien@symfony.com"
        },
        {
            "name": "Symfony Community",
            "homepage": "https://symfony.com/contributors"
        }
    ],
    "require": {
        "php": ">=5.3.9",
        "symfony/translation": "~2.4"
    },
    "require-dev": {
        "doctrine/common": "~2.3",
        "symfony/http-foundation": "~2.1",
        "symfony/intl": "~2.4",
        "symfony/yaml": "~2.0,>=2.0.5",
        "symfony/config": "~2.2",
        "symfony/property-access": "~2.3",
        "symfony/expression-language": "~2.4",
        "doctrine/annotations": "~1.0",
        "doctrine/cache": "~1.0",
        "egulias/email-validator": "~1.2,>=1.2.1"
    },
    "suggest": {
        "doctrine/annotations": "For using the annotation mapping. You will also need doctrine/cache.",
        "doctrine/cache": "For using the default cached annotation reader and metadata cache.",
        "symfony/http-foundation": "",
        "symfony/intl": "",
        "symfony/yaml": "",
        "symfony/config": "",
        "egulias/email-validator": "Strict (RFC compliant) email validation",
        "symfony/property-access": "For using the 2.4 Validator API",
        "symfony/expression-language": "For using the 2.4 Expression validator"
    },
    "autoload": {
<<<<<<< HEAD
        "psr-4": { "Symfony\\Component\\Validator\\": "" }
=======
        "psr-0": { "Symfony\\Component\\Validator\\": "" },
        "exclude-from-classmap": [
            "/Tests/"
        ]
>>>>>>> ebd55fcb
    },
    "minimum-stability": "dev",
    "extra": {
        "branch-alias": {
            "dev-master": "2.7-dev"
        }
    }
}<|MERGE_RESOLUTION|>--- conflicted
+++ resolved
@@ -43,14 +43,10 @@
         "symfony/expression-language": "For using the 2.4 Expression validator"
     },
     "autoload": {
-<<<<<<< HEAD
-        "psr-4": { "Symfony\\Component\\Validator\\": "" }
-=======
-        "psr-0": { "Symfony\\Component\\Validator\\": "" },
+        "psr-4": { "Symfony\\Component\\Validator\\": "" },
         "exclude-from-classmap": [
             "/Tests/"
         ]
->>>>>>> ebd55fcb
     },
     "minimum-stability": "dev",
     "extra": {
