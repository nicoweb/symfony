--- conflicted
+++ resolved
@@ -162,33 +162,6 @@
     public function setTranslationDomain($translationDomain);
 
     /**
-<<<<<<< HEAD
-=======
-     * Sets the property accessor for resolving property paths.
-     *
-     * @param PropertyAccessorInterface $propertyAccessor The property accessor
-     *
-     * @return $this
-     *
-     * @deprecated since version 2.5, to be removed in 3.0.
-     */
-    public function setPropertyAccessor(PropertyAccessorInterface $propertyAccessor);
-
-    /**
-     * Sets the API version that the returned validator should support.
-     *
-     * @param int $apiVersion The required API version
-     *
-     * @return $this
-     *
-     * @see Validation::API_VERSION_2_5
-     * @see Validation::API_VERSION_2_5_BC
-     * @deprecated since version 2.7, to be removed in 3.0.
-     */
-    public function setApiVersion($apiVersion);
-
-    /**
->>>>>>> 9a64d834
      * Builds and returns a new validator object.
      *
      * @return ValidatorInterface The built validator
