--- conflicted
+++ resolved
@@ -162,19 +162,10 @@
             'message' => 'myMessage'
         ));
 
-<<<<<<< HEAD
-=======
-        $this->context->expects($this->once())
-            ->method('addViolation')
-            ->with('myMessage', array(
-                '{{ value }}' => '"'.$iban.'"',
-            ));
-
->>>>>>> a4ec72e5
         $this->validator->validate($iban, $constraint);
 
         $this->assertViolation('myMessage', array(
-            '{{ value }}' => $iban,
+            '{{ value }}' => '"'.$iban.'"',
         ));
     }
 
