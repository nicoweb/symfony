<?php

/*
 * This file is part of the Symfony package.
 *
 * (c) Fabien Potencier <fabien@symfony.com>
 *
 * For the full copyright and license information, please view the LICENSE
 * file that was distributed with this source code.
 */

namespace Symfony\Component\Validator\Tests\Validator;

use Symfony\Component\Validator\Constraints\Callback;
use Symfony\Component\Validator\Constraints\GroupSequence;
use Symfony\Component\Validator\Constraints\NotNull;
use Symfony\Component\Validator\Constraints\Traverse;
use Symfony\Component\Validator\Constraints\Valid;
use Symfony\Component\Validator\ConstraintViolationInterface;
use Symfony\Component\Validator\Context\ExecutionContextInterface;
use Symfony\Component\Validator\Mapping\ClassMetadata;
use Symfony\Component\Validator\MetadataFactoryInterface;
use Symfony\Component\Validator\Tests\Fixtures\Entity;
use Symfony\Component\Validator\Tests\Fixtures\FailingConstraint;
use Symfony\Component\Validator\Tests\Fixtures\FakeClassMetadata;
use Symfony\Component\Validator\Tests\Fixtures\Reference;
use Symfony\Component\Validator\Validator\ValidatorInterface;

/**
 * Verifies that a validator satisfies the API of Symfony 2.5+.
 *
 * @since  2.5
 * @author Bernhard Schussek <bschussek@gmail.com>
 */
abstract class Abstract2Dot5ApiTest extends AbstractValidatorTest
{
    /**
     * @var ValidatorInterface
     */
    protected $validator;

    /**
     * @param MetadataFactoryInterface $metadataFactory
     *
     * @return ValidatorInterface
     */
    abstract protected function createValidator(MetadataFactoryInterface $metadataFactory, array $objectInitializers = array());

    protected function setUp()
    {
        parent::setUp();

        $this->validator = $this->createValidator($this->metadataFactory);
    }

    protected function validate($value, $constraints = null, $groups = null)
    {
        return $this->validator->validate($value, $constraints, $groups);
    }

    protected function validateProperty($object, $propertyName, $groups = null)
    {
        return $this->validator->validateProperty($object, $propertyName, $groups);
    }

    protected function validatePropertyValue($object, $propertyName, $value, $groups = null)
    {
        return $this->validator->validatePropertyValue($object, $propertyName, $value, $groups);
    }

    public function testValidateConstraintWithoutGroup()
    {
        $violations = $this->validator->validate(null, new NotNull());

        $this->assertCount(1, $violations);
    }

    public function testGroupSequenceAbortsAfterFailedGroup()
    {
        $entity = new Entity();

        $callback1 = function ($value, ExecutionContextInterface $context) {
            $context->addViolation('Message 1');
        };
        $callback2 = function ($value, ExecutionContextInterface $context) {
            $context->addViolation('Message 2');
        };

        $this->metadata->addConstraint(new Callback(array(
            'callback' => function () {},
            'groups' => 'Group 1',
        )));
        $this->metadata->addConstraint(new Callback(array(
            'callback' => $callback1,
            'groups' => 'Group 2',
        )));
        $this->metadata->addConstraint(new Callback(array(
            'callback' => $callback2,
            'groups' => 'Group 3',
        )));

        $sequence = new GroupSequence(array('Group 1', 'Group 2', 'Group 3'));
        $violations = $this->validator->validate($entity, new Valid(), $sequence);

        /** @var ConstraintViolationInterface[] $violations */
        $this->assertCount(1, $violations);
        $this->assertSame('Message 1', $violations[0]->getMessage());
    }

    public function testGroupSequenceIncludesReferences()
    {
        $entity = new Entity();
        $entity->reference = new Reference();

        $callback1 = function ($value, ExecutionContextInterface $context) {
            $context->addViolation('Reference violation 1');
        };
        $callback2 = function ($value, ExecutionContextInterface $context) {
            $context->addViolation('Reference violation 2');
        };

        $this->metadata->addPropertyConstraint('reference', new Valid());
        $this->referenceMetadata->addConstraint(new Callback(array(
            'callback' => $callback1,
            'groups' => 'Group 1',
        )));
        $this->referenceMetadata->addConstraint(new Callback(array(
            'callback' => $callback2,
            'groups' => 'Group 2',
        )));

        $sequence = new GroupSequence(array('Group 1', 'Entity'));
        $violations = $this->validator->validate($entity, new Valid(), $sequence);

        /** @var ConstraintViolationInterface[] $violations */
        $this->assertCount(1, $violations);
        $this->assertSame('Reference violation 1', $violations[0]->getMessage());
    }

    public function testValidateInSeparateContext()
    {
        $entity = new Entity();
        $entity->reference = new Reference();

        $callback1 = function ($value, ExecutionContextInterface $context) use ($entity) {
            $violations = $context
                ->getValidator()
                // Since the validator is not context aware, the group must
                // be passed explicitly
                ->validate($value->reference, new Valid(), 'Group')
            ;

            /** @var ConstraintViolationInterface[] $violations */
<<<<<<< HEAD
            $this->assertCount(1, $violations);
            $this->assertSame('Message value', $violations[0]->getMessage());
            $this->assertSame('Message %param%', $violations[0]->getMessageTemplate());
            $this->assertSame(array('%param%' => 'value'), $violations[0]->getMessageParameters());
            $this->assertSame('', $violations[0]->getPropertyPath());
            // The root is different as we're in a new context
            $this->assertSame($entity->reference, $violations[0]->getRoot());
            $this->assertSame($entity->reference, $violations[0]->getInvalidValue());
            $this->assertNull($violations[0]->getMessagePluralization());
            $this->assertNull($violations[0]->getCode());
=======
            $test->assertCount(1, $violations);
            $test->assertSame('Message value', $violations[0]->getMessage());
            $test->assertSame('Message %param%', $violations[0]->getMessageTemplate());
            $test->assertSame(array('%param%' => 'value'), $violations[0]->getParameters());
            $test->assertSame('', $violations[0]->getPropertyPath());
            // The root is different as we're in a new context
            $test->assertSame($entity->reference, $violations[0]->getRoot());
            $test->assertSame($entity->reference, $violations[0]->getInvalidValue());
            $test->assertNull($violations[0]->getPlural());
            $test->assertNull($violations[0]->getCode());
>>>>>>> 7a4c5fcd

            // Verify that this method is called
            $context->addViolation('Separate violation');
        };

        $callback2 = function ($value, ExecutionContextInterface $context) use ($entity) {
            $this->assertSame($this::REFERENCE_CLASS, $context->getClassName());
            $this->assertNull($context->getPropertyName());
            $this->assertSame('', $context->getPropertyPath());
            $this->assertSame('Group', $context->getGroup());
            $this->assertSame($this->referenceMetadata, $context->getMetadata());
            $this->assertSame($entity->reference, $context->getRoot());
            $this->assertSame($entity->reference, $context->getValue());
            $this->assertSame($entity->reference, $value);

            $context->addViolation('Message %param%', array('%param%' => 'value'));
        };

        $this->metadata->addConstraint(new Callback(array(
            'callback' => $callback1,
            'groups' => 'Group',
        )));
        $this->referenceMetadata->addConstraint(new Callback(array(
            'callback' => $callback2,
            'groups' => 'Group',
        )));

        $violations = $this->validator->validate($entity, new Valid(), 'Group');

        /** @var ConstraintViolationInterface[] $violations */
        $this->assertCount(1, $violations);
        $this->assertSame('Separate violation', $violations[0]->getMessage());
    }

    public function testValidateInContext()
    {
        $entity = new Entity();
        $entity->reference = new Reference();

        $callback1 = function ($value, ExecutionContextInterface $context) {
            $previousValue = $context->getValue();
            $previousObject = $context->getObject();
            $previousMetadata = $context->getMetadata();
            $previousPath = $context->getPropertyPath();
            $previousGroup = $context->getGroup();

            $context
                ->getValidator()
                ->inContext($context)
                ->atPath('subpath')
                ->validate($value->reference)
            ;

            // context changes shouldn't leak out of the validate() call
            $this->assertSame($previousValue, $context->getValue());
            $this->assertSame($previousObject, $context->getObject());
            $this->assertSame($previousMetadata, $context->getMetadata());
            $this->assertSame($previousPath, $context->getPropertyPath());
            $this->assertSame($previousGroup, $context->getGroup());
        };

        $callback2 = function ($value, ExecutionContextInterface $context) use ($entity) {
            $this->assertSame($this::REFERENCE_CLASS, $context->getClassName());
            $this->assertNull($context->getPropertyName());
            $this->assertSame('subpath', $context->getPropertyPath());
            $this->assertSame('Group', $context->getGroup());
            $this->assertSame($this->referenceMetadata, $context->getMetadata());
            $this->assertSame($entity, $context->getRoot());
            $this->assertSame($entity->reference, $context->getValue());
            $this->assertSame($entity->reference, $value);

            $context->addViolation('Message %param%', array('%param%' => 'value'));
        };

        $this->metadata->addConstraint(new Callback(array(
            'callback' => $callback1,
            'groups' => 'Group',
        )));
        $this->referenceMetadata->addConstraint(new Callback(array(
            'callback' => $callback2,
            'groups' => 'Group',
        )));

        $violations = $this->validator->validate($entity, new Valid(), 'Group');

        /** @var ConstraintViolationInterface[] $violations */
        $this->assertCount(1, $violations);
        $this->assertSame('Message value', $violations[0]->getMessage());
        $this->assertSame('Message %param%', $violations[0]->getMessageTemplate());
        $this->assertSame(array('%param%' => 'value'), $violations[0]->getParameters());
        $this->assertSame('subpath', $violations[0]->getPropertyPath());
        $this->assertSame($entity, $violations[0]->getRoot());
        $this->assertSame($entity->reference, $violations[0]->getInvalidValue());
        $this->assertNull($violations[0]->getPlural());
        $this->assertNull($violations[0]->getCode());
    }

    public function testValidateArrayInContext()
    {
        $entity = new Entity();
        $entity->reference = new Reference();

        $callback1 = function ($value, ExecutionContextInterface $context) {
            $previousValue = $context->getValue();
            $previousObject = $context->getObject();
            $previousMetadata = $context->getMetadata();
            $previousPath = $context->getPropertyPath();
            $previousGroup = $context->getGroup();

            $context
                ->getValidator()
                ->inContext($context)
                ->atPath('subpath')
                ->validate(array('key' => $value->reference))
            ;

            // context changes shouldn't leak out of the validate() call
            $this->assertSame($previousValue, $context->getValue());
            $this->assertSame($previousObject, $context->getObject());
            $this->assertSame($previousMetadata, $context->getMetadata());
            $this->assertSame($previousPath, $context->getPropertyPath());
            $this->assertSame($previousGroup, $context->getGroup());
        };

        $callback2 = function ($value, ExecutionContextInterface $context) use ($entity) {
            $this->assertSame($this::REFERENCE_CLASS, $context->getClassName());
            $this->assertNull($context->getPropertyName());
            $this->assertSame('subpath[key]', $context->getPropertyPath());
            $this->assertSame('Group', $context->getGroup());
            $this->assertSame($this->referenceMetadata, $context->getMetadata());
            $this->assertSame($entity, $context->getRoot());
            $this->assertSame($entity->reference, $context->getValue());
            $this->assertSame($entity->reference, $value);

            $context->addViolation('Message %param%', array('%param%' => 'value'));
        };

        $this->metadata->addConstraint(new Callback(array(
            'callback' => $callback1,
            'groups' => 'Group',
        )));
        $this->referenceMetadata->addConstraint(new Callback(array(
            'callback' => $callback2,
            'groups' => 'Group',
        )));

        $violations = $this->validator->validate($entity, new Valid(), 'Group');

        /** @var ConstraintViolationInterface[] $violations */
        $this->assertCount(1, $violations);
        $this->assertSame('Message value', $violations[0]->getMessage());
        $this->assertSame('Message %param%', $violations[0]->getMessageTemplate());
        $this->assertSame(array('%param%' => 'value'), $violations[0]->getParameters());
        $this->assertSame('subpath[key]', $violations[0]->getPropertyPath());
        $this->assertSame($entity, $violations[0]->getRoot());
        $this->assertSame($entity->reference, $violations[0]->getInvalidValue());
        $this->assertNull($violations[0]->getPlural());
        $this->assertNull($violations[0]->getCode());
    }

    public function testTraverseTraversableByDefault()
    {
        $entity = new Entity();
        $traversable = new \ArrayIterator(array('key' => $entity));

        $callback = function ($value, ExecutionContextInterface $context) use ($entity, $traversable) {
            $this->assertSame($this::ENTITY_CLASS, $context->getClassName());
            $this->assertNull($context->getPropertyName());
            $this->assertSame('[key]', $context->getPropertyPath());
            $this->assertSame('Group', $context->getGroup());
            $this->assertSame($this->metadata, $context->getMetadata());
            $this->assertSame($traversable, $context->getRoot());
            $this->assertSame($entity, $context->getValue());
            $this->assertSame($entity, $value);

            $context->addViolation('Message %param%', array('%param%' => 'value'));
        };

        $this->metadataFactory->addMetadata(new ClassMetadata('ArrayIterator'));
        $this->metadata->addConstraint(new Callback(array(
            'callback' => $callback,
            'groups' => 'Group',
        )));

        $violations = $this->validate($traversable, new Valid(), 'Group');

        /** @var ConstraintViolationInterface[] $violations */
        $this->assertCount(1, $violations);
        $this->assertSame('Message value', $violations[0]->getMessage());
        $this->assertSame('Message %param%', $violations[0]->getMessageTemplate());
        $this->assertSame(array('%param%' => 'value'), $violations[0]->getParameters());
        $this->assertSame('[key]', $violations[0]->getPropertyPath());
        $this->assertSame($traversable, $violations[0]->getRoot());
        $this->assertSame($entity, $violations[0]->getInvalidValue());
        $this->assertNull($violations[0]->getPlural());
        $this->assertNull($violations[0]->getCode());
    }

    public function testTraversalEnabledOnClass()
    {
        $entity = new Entity();
        $traversable = new \ArrayIterator(array('key' => $entity));

        $callback = function ($value, ExecutionContextInterface $context) {
            $context->addViolation('Message');
        };

        $traversableMetadata = new ClassMetadata('ArrayIterator');
        $traversableMetadata->addConstraint(new Traverse(true));

        $this->metadataFactory->addMetadata($traversableMetadata);
        $this->metadata->addConstraint(new Callback(array(
            'callback' => $callback,
            'groups' => 'Group',
        )));

        $violations = $this->validate($traversable, new Valid(), 'Group');

        /** @var ConstraintViolationInterface[] $violations */
        $this->assertCount(1, $violations);
    }

    public function testTraversalDisabledOnClass()
    {
        $entity = new Entity();
        $traversable = new \ArrayIterator(array('key' => $entity));

        $callback = function ($value, ExecutionContextInterface $context) {
            $this->fail('Should not be called');
        };

        $traversableMetadata = new ClassMetadata('ArrayIterator');
        $traversableMetadata->addConstraint(new Traverse(false));

        $this->metadataFactory->addMetadata($traversableMetadata);
        $this->metadata->addConstraint(new Callback(array(
            'callback' => $callback,
            'groups' => 'Group',
        )));

        $violations = $this->validate($traversable, new Valid(), 'Group');

        /** @var ConstraintViolationInterface[] $violations */
        $this->assertCount(0, $violations);
    }

    /**
     * @expectedException \Symfony\Component\Validator\Exception\ConstraintDefinitionException
     */
    public function testExpectTraversableIfTraversalEnabledOnClass()
    {
        $entity = new Entity();

        $this->metadata->addConstraint(new Traverse(true));

        $this->validator->validate($entity);
    }

    public function testReferenceTraversalDisabledOnClass()
    {
        $entity = new Entity();
        $entity->reference = new \ArrayIterator(array('key' => new Reference()));

        $callback = function ($value, ExecutionContextInterface $context) {
            $this->fail('Should not be called');
        };

        $traversableMetadata = new ClassMetadata('ArrayIterator');
        $traversableMetadata->addConstraint(new Traverse(false));

        $this->metadataFactory->addMetadata($traversableMetadata);
        $this->referenceMetadata->addConstraint(new Callback(array(
            'callback' => $callback,
            'groups' => 'Group',
        )));
        $this->metadata->addPropertyConstraint('reference', new Valid());

        $violations = $this->validate($entity, new Valid(), 'Group');

        /** @var ConstraintViolationInterface[] $violations */
        $this->assertCount(0, $violations);
    }

    public function testReferenceTraversalEnabledOnReferenceDisabledOnClass()
    {
        $entity = new Entity();
        $entity->reference = new \ArrayIterator(array('key' => new Reference()));

        $callback = function ($value, ExecutionContextInterface $context) {
            $this->fail('Should not be called');
        };

        $traversableMetadata = new ClassMetadata('ArrayIterator');
        $traversableMetadata->addConstraint(new Traverse(false));

        $this->metadataFactory->addMetadata($traversableMetadata);
        $this->referenceMetadata->addConstraint(new Callback(array(
            'callback' => $callback,
            'groups' => 'Group',
        )));
        $this->metadata->addPropertyConstraint('reference', new Valid(array(
            'traverse' => true,
        )));

        $violations = $this->validate($entity, new Valid(), 'Group');

        /** @var ConstraintViolationInterface[] $violations */
        $this->assertCount(0, $violations);
    }

    public function testReferenceTraversalDisabledOnReferenceEnabledOnClass()
    {
        $entity = new Entity();
        $entity->reference = new \ArrayIterator(array('key' => new Reference()));

        $callback = function ($value, ExecutionContextInterface $context) {
            $this->fail('Should not be called');
        };

        $traversableMetadata = new ClassMetadata('ArrayIterator');
        $traversableMetadata->addConstraint(new Traverse(true));

        $this->metadataFactory->addMetadata($traversableMetadata);
        $this->referenceMetadata->addConstraint(new Callback(array(
            'callback' => $callback,
            'groups' => 'Group',
        )));
        $this->metadata->addPropertyConstraint('reference', new Valid(array(
            'traverse' => false,
        )));

        $violations = $this->validate($entity, new Valid(), 'Group');

        /** @var ConstraintViolationInterface[] $violations */
        $this->assertCount(0, $violations);
    }

<<<<<<< HEAD
    public function testReferenceTraversalRecursionEnabledOnReferenceTraversalEnabledOnClass()
    {
        $entity = new Entity();
        $entity->reference = new \ArrayIterator(array(
            2 => new \ArrayIterator(array('key' => new Reference())),
        ));

        $callback = function ($value, ExecutionContextInterface $context) {
            $context->addViolation('Message');
        };

        $traversableMetadata = new ClassMetadata('ArrayIterator');
        $traversableMetadata->addConstraint(new Traverse(true));

        $this->metadataFactory->addMetadata($traversableMetadata);
        $this->referenceMetadata->addConstraint(new Callback(array(
            'callback' => $callback,
            'groups' => 'Group',
        )));
        $this->metadata->addPropertyConstraint('reference', new Valid(array(
            'deep' => true,
        )));

        $violations = $this->validate($entity, new Valid(), 'Group');

        /** @var ConstraintViolationInterface[] $violations */
        $this->assertCount(1, $violations);
    }

    public function testReferenceTraversalRecursionDisabledOnReferenceTraversalEnabledOnClass()
    {
        $entity = new Entity();
        $entity->reference = new \ArrayIterator(array(
            2 => new \ArrayIterator(array('key' => new Reference())),
        ));

        $callback = function ($value, ExecutionContextInterface $context) {
            $this->fail('Should not be called');
        };

        $traversableMetadata = new ClassMetadata('ArrayIterator');
        $traversableMetadata->addConstraint(new Traverse(true));

        $this->metadataFactory->addMetadata($traversableMetadata);
        $this->referenceMetadata->addConstraint(new Callback(array(
            'callback' => $callback,
            'groups' => 'Group',
        )));
        $this->metadata->addPropertyConstraint('reference', new Valid(array(
            'deep' => false,
        )));

        $violations = $this->validate($entity, new Valid(), 'Group');

        /** @var ConstraintViolationInterface[] $violations */
        $this->assertCount(0, $violations);
    }

=======
>>>>>>> 7a4c5fcd
    public function testAddCustomizedViolation()
    {
        $entity = new Entity();

        $callback = function ($value, ExecutionContextInterface $context) {
            $context->buildViolation('Message %param%')
                ->setParameter('%param%', 'value')
                ->setInvalidValue('Invalid value')
                ->setPlural(2)
                ->setCode(42)
                ->addViolation();
        };

        $this->metadata->addConstraint(new Callback($callback));

        $violations = $this->validator->validate($entity);

        /** @var ConstraintViolationInterface[] $violations */
        $this->assertCount(1, $violations);
        $this->assertSame('Message value', $violations[0]->getMessage());
        $this->assertSame('Message %param%', $violations[0]->getMessageTemplate());
        $this->assertSame(array('%param%' => 'value'), $violations[0]->getParameters());
        $this->assertSame('', $violations[0]->getPropertyPath());
        $this->assertSame($entity, $violations[0]->getRoot());
        $this->assertSame('Invalid value', $violations[0]->getInvalidValue());
        $this->assertSame(2, $violations[0]->getPlural());
        $this->assertSame(42, $violations[0]->getCode());
    }

    /**
     * @expectedException \Symfony\Component\Validator\Exception\UnsupportedMetadataException
     */
    public function testMetadataMustImplementClassMetadataInterface()
    {
        $entity = new Entity();

        $metadata = $this->getMock('Symfony\Component\Validator\Tests\Fixtures\LegacyClassMetadata');
        $metadata->expects($this->any())
            ->method('getClassName')
            ->will($this->returnValue(get_class($entity)));

        $this->metadataFactory->addMetadata($metadata);

        $this->validator->validate($entity);
    }

    /**
     * @expectedException \Symfony\Component\Validator\Exception\UnsupportedMetadataException
     */
    public function testReferenceMetadataMustImplementClassMetadataInterface()
    {
        $entity = new Entity();
        $entity->reference = new Reference();

        $metadata = $this->getMock('Symfony\Component\Validator\Tests\Fixtures\LegacyClassMetadata');
        $metadata->expects($this->any())
            ->method('getClassName')
            ->will($this->returnValue(get_class($entity->reference)));

        $this->metadataFactory->addMetadata($metadata);

        $this->metadata->addPropertyConstraint('reference', new Valid());

        $this->validator->validate($entity);
    }

    /**
     * @expectedException \Symfony\Component\Validator\Exception\UnsupportedMetadataException
     */
    public function testLegacyPropertyMetadataMustImplementPropertyMetadataInterface()
    {
        $this->iniSet('error_reporting', -1 & ~E_USER_DEPRECATED);

        $entity = new Entity();

        // Legacy interface
        $propertyMetadata = $this->getMock('Symfony\Component\Validator\MetadataInterface');
        $metadata = new FakeClassMetadata(get_class($entity));
        $metadata->addCustomPropertyMetadata('firstName', $propertyMetadata);

        $this->metadataFactory->addMetadata($metadata);

        $this->validator->validate($entity);
    }

    public function testNoDuplicateValidationIfClassConstraintInMultipleGroups()
    {
        $entity = new Entity();

        $callback = function ($value, ExecutionContextInterface $context) {
            $context->addViolation('Message');
        };

        $this->metadata->addConstraint(new Callback(array(
            'callback' => $callback,
            'groups' => array('Group 1', 'Group 2'),
        )));

        $violations = $this->validator->validate($entity, new Valid(), array('Group 1', 'Group 2'));

        /** @var ConstraintViolationInterface[] $violations */
        $this->assertCount(1, $violations);
    }

    public function testNoDuplicateValidationIfPropertyConstraintInMultipleGroups()
    {
        $entity = new Entity();

        $callback = function ($value, ExecutionContextInterface $context) {
            $context->addViolation('Message');
        };

        $this->metadata->addPropertyConstraint('firstName', new Callback(array(
            'callback' => $callback,
            'groups' => array('Group 1', 'Group 2'),
        )));

        $violations = $this->validator->validate($entity, new Valid(), array('Group 1', 'Group 2'));

        /** @var ConstraintViolationInterface[] $violations */
        $this->assertCount(1, $violations);
    }

    /**
     * @expectedException \Symfony\Component\Validator\Exception\RuntimeException
     */
    public function testValidateFailsIfNoConstraintsAndNoObjectOrArray()
    {
        $this->validate('Foobar');
    }

    public function testAccessCurrentObject()
    {
        $called = false;
        $entity = new Entity();
        $entity->firstName = 'Bernhard';

        $callback = function ($value, ExecutionContextInterface $context) use ($entity, &$called) {
            $called = true;
            $this->assertSame($entity, $context->getObject());
        };

        $this->metadata->addConstraint(new Callback($callback));
        $this->metadata->addPropertyConstraint('firstName', new Callback($callback));

        $this->validator->validate($entity);

        $this->assertTrue($called);
    }

    public function testInitializeObjectsOnFirstValidation()
    {
        $entity = new Entity();
        $entity->initialized = false;

        // prepare initializers that set "initialized" to true
        $initializer1 = $this->getMock('Symfony\\Component\\Validator\\ObjectInitializerInterface');
        $initializer2 = $this->getMock('Symfony\\Component\\Validator\\ObjectInitializerInterface');

        $initializer1->expects($this->once())
            ->method('initialize')
            ->with($entity)
            ->will($this->returnCallback(function ($object) {
                $object->initialized = true;
            }));

        $initializer2->expects($this->once())
            ->method('initialize')
            ->with($entity);

        $this->validator = $this->createValidator($this->metadataFactory, array(
            $initializer1,
            $initializer2,
        ));

        // prepare constraint which
        // * checks that "initialized" is set to true
        // * validates the object again
        $callback = function ($object, ExecutionContextInterface $context) {
            $this->assertTrue($object->initialized);

            // validate again in same group
            $validator = $context->getValidator()->inContext($context);

            $validator->validate($object);

            // validate again in other group
            $validator->validate($object, null, 'SomeGroup');
        };

        $this->metadata->addConstraint(new Callback($callback));

        $this->validate($entity);

        $this->assertTrue($entity->initialized);
    }

    public function testPassConstraintToViolation()
    {
        $constraint = new FailingConstraint();
        $violations = $this->validate('Foobar', $constraint);

        $this->assertCount(1, $violations);
        $this->assertSame($constraint, $violations[0]->getConstraint());
    }
}<|MERGE_RESOLUTION|>--- conflicted
+++ resolved
@@ -151,18 +151,6 @@
             ;
 
             /** @var ConstraintViolationInterface[] $violations */
-<<<<<<< HEAD
-            $this->assertCount(1, $violations);
-            $this->assertSame('Message value', $violations[0]->getMessage());
-            $this->assertSame('Message %param%', $violations[0]->getMessageTemplate());
-            $this->assertSame(array('%param%' => 'value'), $violations[0]->getMessageParameters());
-            $this->assertSame('', $violations[0]->getPropertyPath());
-            // The root is different as we're in a new context
-            $this->assertSame($entity->reference, $violations[0]->getRoot());
-            $this->assertSame($entity->reference, $violations[0]->getInvalidValue());
-            $this->assertNull($violations[0]->getMessagePluralization());
-            $this->assertNull($violations[0]->getCode());
-=======
             $test->assertCount(1, $violations);
             $test->assertSame('Message value', $violations[0]->getMessage());
             $test->assertSame('Message %param%', $violations[0]->getMessageTemplate());
@@ -173,7 +161,6 @@
             $test->assertSame($entity->reference, $violations[0]->getInvalidValue());
             $test->assertNull($violations[0]->getPlural());
             $test->assertNull($violations[0]->getCode());
->>>>>>> 7a4c5fcd
 
             // Verify that this method is called
             $context->addViolation('Separate violation');
@@ -511,67 +498,6 @@
         $this->assertCount(0, $violations);
     }
 
-<<<<<<< HEAD
-    public function testReferenceTraversalRecursionEnabledOnReferenceTraversalEnabledOnClass()
-    {
-        $entity = new Entity();
-        $entity->reference = new \ArrayIterator(array(
-            2 => new \ArrayIterator(array('key' => new Reference())),
-        ));
-
-        $callback = function ($value, ExecutionContextInterface $context) {
-            $context->addViolation('Message');
-        };
-
-        $traversableMetadata = new ClassMetadata('ArrayIterator');
-        $traversableMetadata->addConstraint(new Traverse(true));
-
-        $this->metadataFactory->addMetadata($traversableMetadata);
-        $this->referenceMetadata->addConstraint(new Callback(array(
-            'callback' => $callback,
-            'groups' => 'Group',
-        )));
-        $this->metadata->addPropertyConstraint('reference', new Valid(array(
-            'deep' => true,
-        )));
-
-        $violations = $this->validate($entity, new Valid(), 'Group');
-
-        /** @var ConstraintViolationInterface[] $violations */
-        $this->assertCount(1, $violations);
-    }
-
-    public function testReferenceTraversalRecursionDisabledOnReferenceTraversalEnabledOnClass()
-    {
-        $entity = new Entity();
-        $entity->reference = new \ArrayIterator(array(
-            2 => new \ArrayIterator(array('key' => new Reference())),
-        ));
-
-        $callback = function ($value, ExecutionContextInterface $context) {
-            $this->fail('Should not be called');
-        };
-
-        $traversableMetadata = new ClassMetadata('ArrayIterator');
-        $traversableMetadata->addConstraint(new Traverse(true));
-
-        $this->metadataFactory->addMetadata($traversableMetadata);
-        $this->referenceMetadata->addConstraint(new Callback(array(
-            'callback' => $callback,
-            'groups' => 'Group',
-        )));
-        $this->metadata->addPropertyConstraint('reference', new Valid(array(
-            'deep' => false,
-        )));
-
-        $violations = $this->validate($entity, new Valid(), 'Group');
-
-        /** @var ConstraintViolationInterface[] $violations */
-        $this->assertCount(0, $violations);
-    }
-
-=======
->>>>>>> 7a4c5fcd
     public function testAddCustomizedViolation()
     {
         $entity = new Entity();
