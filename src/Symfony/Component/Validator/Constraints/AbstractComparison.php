--- conflicted
+++ resolved
@@ -36,26 +36,18 @@
             $options = array();
         }
 
-<<<<<<< HEAD
-        if (is_array($options)) {
+        if (\is_array($options)) {
             if (!isset($options['value']) && !isset($options['propertyPath'])) {
-                throw new ConstraintDefinitionException(sprintf('The "%s" constraint requires either the "value" or "propertyPath" option to be set.', get_class($this)));
+                throw new ConstraintDefinitionException(sprintf('The "%s" constraint requires either the "value" or "propertyPath" option to be set.', \get_class($this)));
             }
 
             if (isset($options['value']) && isset($options['propertyPath'])) {
-                throw new ConstraintDefinitionException(sprintf('The "%s" constraint requires only one of the "value" or "propertyPath" options to be set, not both.', get_class($this)));
+                throw new ConstraintDefinitionException(sprintf('The "%s" constraint requires only one of the "value" or "propertyPath" options to be set, not both.', \get_class($this)));
             }
 
             if (isset($options['propertyPath']) && !class_exists(PropertyAccess::class)) {
-                throw new ConstraintDefinitionException(sprintf('The "%s" constraint requires the Symfony PropertyAccess component to use the "propertyPath" option.', get_class($this)));
+                throw new ConstraintDefinitionException(sprintf('The "%s" constraint requires the Symfony PropertyAccess component to use the "propertyPath" option.', \get_class($this)));
             }
-=======
-        if (\is_array($options) && !isset($options['value'])) {
-            throw new ConstraintDefinitionException(sprintf(
-                'The %s constraint requires the "value" option to be set.',
-                \get_class($this)
-            ));
->>>>>>> 82d13dae
         }
 
         parent::__construct($options);
