--- conflicted
+++ resolved
@@ -356,13 +356,8 @@
 
         do {
             $this->checkTimeout();
-<<<<<<< HEAD
-            $running = defined('PHP_WINDOWS_VERSION_BUILD') ? $this->isRunning() : $this->processPipes->areOpen();
-            $close = !defined('PHP_WINDOWS_VERSION_BUILD') || !$running;
-=======
-            $running = '\\' === DIRECTORY_SEPARATOR ? $this->isRunning() : $this->processPipes->hasOpenHandles();
+            $running = '\\' === DIRECTORY_SEPARATOR ? $this->isRunning() : $this->processPipes->areOpen();
             $close = '\\' !== DIRECTORY_SEPARATOR || !$running;
->>>>>>> 5b16d8ea
             $this->readPipes(true, $close);
         } while ($running);
 
