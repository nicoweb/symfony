<?php

/*
 * This file is part of the Symfony package.
 *
 * (c) Fabien Potencier <fabien@symfony.com>
 *
 * For the full copyright and license information, please view the LICENSE
 * file that was distributed with this source code.
 */

namespace Symfony\Component\BrowserKit;

/**
 * Cookie represents an HTTP cookie.
 *
 * @author Fabien Potencier <fabien@symfony.com>
 *
 * @api
 */
class Cookie
{
    /**
     * Handles dates as defined by RFC 2616 section 3.3.1, and also some other
     * non-standard, but common formats.
     *
     * @var array
     */
    private static $dateFormats = array(
        'D, d M Y H:i:s T',
        'D, d-M-y H:i:s T',
        'D, d-M-Y H:i:s T',
        'D, d-m-y H:i:s T',
        'D, d-m-Y H:i:s T',
        'D M j G:i:s Y',
        'D M d H:i:s Y T',
    );

    protected $name;
    protected $value;
    protected $expires;
    protected $path;
    protected $domain;
    protected $secure;
    protected $httponly;
    protected $rawValue;

    /**
     * Sets a cookie.
     *
     * @param string  $name         The cookie name
     * @param string  $value        The value of the cookie
     * @param string  $expires      The time the cookie expires
     * @param string  $path         The path on the server in which the cookie will be available on
     * @param string  $domain       The domain that the cookie is available
     * @param Boolean $secure       Indicates that the cookie should only be transmitted over a secure HTTPS connection from the client
     * @param Boolean $httponly     The cookie httponly flag
     * @param Boolean $encodedValue Whether the value is encoded or not
     *
     * @api
     */
    public function __construct($name, $value, $expires = null, $path = null, $domain = '', $secure = false, $httponly = true, $encodedValue = false)
    {
        if ($encodedValue) {
            $this->value    = urldecode($value);
            $this->rawValue = $value;
        } else {
            $this->value    = $value;
            $this->rawValue = urlencode($value);
        }
        $this->name     = $name;
        $this->expires  = null === $expires ? null : (integer) $expires;
        $this->path     = empty($path) ? '/' : $path;
        $this->domain   = $domain;
        $this->secure   = (Boolean) $secure;
        $this->httponly = (Boolean) $httponly;
    }

    /**
     * Returns the HTTP representation of the Cookie.
     *
     * @return string The HTTP representation of the Cookie
     *
     * @api
     */
    public function __toString()
    {
        $cookie = sprintf('%s=%s', $this->name, $this->rawValue);

        if (null !== $this->expires) {
            $cookie .= '; expires='.substr(\DateTime::createFromFormat('U', $this->expires, new \DateTimeZone('GMT'))->format(self::$dateFormats[0]), 0, -5);
        }

        if ('' !== $this->domain) {
            $cookie .= '; domain='.$this->domain;
        }

        if ($this->path) {
            $cookie .= '; path='.$this->path;
        }

        if ($this->secure) {
            $cookie .= '; secure';
        }

        if ($this->httponly) {
            $cookie .= '; httponly';
        }

        return $cookie;
    }

    /**
     * Creates a Cookie instance from a Set-Cookie header value.
     *
     * @param string $cookie A Set-Cookie header value
     * @param string $url    The base URL
     *
     * @return Cookie A Cookie instance
     *
     * @throws \InvalidArgumentException
     *
     * @api
     */
    public static function fromString($cookie, $url = null)
    {
        $parts = explode(';', $cookie);

        if (false === strpos($parts[0], '=')) {
<<<<<<< HEAD
            throw new \InvalidArgumentException(sprintf('The cookie string "%s" is not valid.', $cookie));
=======
            throw new \InvalidArgumentException(sprintf('The cookie string "%s" is not valid.', $parts[0]));
>>>>>>> 50c39b94
        }

        list($name, $value) = explode('=', array_shift($parts), 2);

        $values = array(
            'name'     => trim($name),
            'value'    => trim($value),
            'expires'  => null,
            'path'     => '/',
            'domain'   => '',
            'secure'   => false,
            'httponly' => false,
            'passedRawValue' => true,
        );

        if (null !== $url) {
            if ((false === $urlParts = parse_url($url)) || !isset($urlParts['host']) || !isset($urlParts['path'])) {
                throw new \InvalidArgumentException(sprintf('The URL "%s" is not valid.', $url));
            }

            $values['domain'] = $urlParts['host'];
            $values['path'] = substr($urlParts['path'], 0, strrpos($urlParts['path'], '/'));
        }

        foreach ($parts as $part) {
            $part = trim($part);

            if ('secure' === strtolower($part)) {
                // Ignore the secure flag if the original URI is not given or is not HTTPS
                if (!$url || !isset($urlParts['scheme']) || 'https' != $urlParts['scheme']) {
                    continue;
                }

                $values['secure'] = true;

                continue;
            }

            if ('httponly' === strtolower($part)) {
                $values['httponly'] = true;

                continue;
            }

            if (2 === count($elements = explode('=', $part, 2))) {
                if ('expires' === strtolower($elements[0])) {
                    $elements[1] = self::parseDate($elements[1]);
                }

                $values[strtolower($elements[0])] = $elements[1];
            }
        }

        return new static(
            $values['name'],
            $values['value'],
            $values['expires'],
            $values['path'],
            $values['domain'],
            $values['secure'],
            $values['httponly'],
            $values['passedRawValue']
        );
    }

    private static function parseDate($dateValue)
    {
        // trim single quotes around date if present
        if (($length = strlen($dateValue)) > 1 && "'" === $dateValue[0] && "'" === $dateValue[$length-1]) {
            $dateValue = substr($dateValue, 1, -1);
        }

        foreach (self::$dateFormats as $dateFormat) {
            if (false !== $date = \DateTime::createFromFormat($dateFormat, $dateValue, new \DateTimeZone('GMT'))) {
                return $date->getTimestamp();
            }
        }

        // attempt a fallback for unusual formatting
        if (false !== $date = date_create($dateValue, new \DateTimeZone('GMT'))) {
            return $date->getTimestamp();
        }

        throw new \InvalidArgumentException(sprintf('Could not parse date "%s".', $dateValue));
    }

    /**
     * Gets the name of the cookie.
     *
     * @return string The cookie name
     *
     * @api
     */
    public function getName()
    {
        return $this->name;
    }

    /**
     * Gets the value of the cookie.
     *
     * @return string The cookie value
     *
     * @api
     */
    public function getValue()
    {
        return $this->value;
    }

    /**
     * Gets the raw value of the cookie.
     *
     * @return string The cookie value
     *
     * @api
     */
    public function getRawValue()
    {
        return $this->rawValue;
    }

    /**
     * Gets the expires time of the cookie.
     *
     * @return string The cookie expires time
     *
     * @api
     */
    public function getExpiresTime()
    {
        return $this->expires;
    }

    /**
     * Gets the path of the cookie.
     *
     * @return string The cookie path
     *
     * @api
     */
    public function getPath()
    {
        return $this->path;
    }

    /**
     * Gets the domain of the cookie.
     *
     * @return string The cookie domain
     *
     * @api
     */
    public function getDomain()
    {
        return $this->domain;
    }

    /**
     * Returns the secure flag of the cookie.
     *
     * @return Boolean The cookie secure flag
     *
     * @api
     */
    public function isSecure()
    {
        return $this->secure;
    }

    /**
     * Returns the httponly flag of the cookie.
     *
     * @return Boolean The cookie httponly flag
     *
     * @api
     */
    public function isHttpOnly()
    {
        return $this->httponly;
    }

    /**
     * Returns true if the cookie has expired.
     *
     * @return Boolean true if the cookie has expired, false otherwise
     *
     * @api
     */
    public function isExpired()
    {
        return null !== $this->expires && 0 !== $this->expires && $this->expires < time();
    }
}<|MERGE_RESOLUTION|>--- conflicted
+++ resolved
@@ -127,11 +127,7 @@
         $parts = explode(';', $cookie);
 
         if (false === strpos($parts[0], '=')) {
-<<<<<<< HEAD
-            throw new \InvalidArgumentException(sprintf('The cookie string "%s" is not valid.', $cookie));
-=======
             throw new \InvalidArgumentException(sprintf('The cookie string "%s" is not valid.', $parts[0]));
->>>>>>> 50c39b94
         }
 
         list($name, $value) = explode('=', array_shift($parts), 2);
