<?php

/*
 * This file is part of the Symfony package.
 *
 * (c) Fabien Potencier <fabien@symfony.com>
 *
 * For the full copyright and license information, please view the LICENSE
 * file that was distributed with this source code.
 */

namespace Symfony\Component\Yaml;

use Symfony\Component\Yaml\Exception\ParseException;
use Symfony\Component\Yaml\Exception\DumpException;
use Symfony\Component\Yaml\Tag\TaggedValue;

/**
 * Inline implements a YAML parser/dumper for the YAML inline syntax.
 *
 * @author Fabien Potencier <fabien@symfony.com>
 *
 * @internal
 */
class Inline
{
    const REGEX_QUOTED_STRING = '(?:"([^"\\\\]*+(?:\\\\.[^"\\\\]*+)*+)"|\'([^\']*+(?:\'\'[^\']*+)*+)\')';

    public static $parsedLineNumber;

    private static $exceptionOnInvalidType = false;
    private static $objectSupport = false;
    private static $objectForMap = false;
    private static $constantSupport = false;

    /**
     * Converts a YAML string to a PHP value.
     *
     * @param string $value      A YAML string
     * @param int    $flags      A bit field of PARSE_* constants to customize the YAML parser behavior
     * @param array  $references Mapping of variable names to values
     *
     * @return mixed A PHP value
     *
     * @throws ParseException
     */
    public static function parse($value, $flags = 0, $references = array())
    {
        self::$exceptionOnInvalidType = (bool) (Yaml::PARSE_EXCEPTION_ON_INVALID_TYPE & $flags);
        self::$objectSupport = (bool) (Yaml::PARSE_OBJECT & $flags);
        self::$objectForMap = (bool) (Yaml::PARSE_OBJECT_FOR_MAP & $flags);
        self::$constantSupport = (bool) (Yaml::PARSE_CONSTANT & $flags);

        $value = trim($value);

        if ('' === $value) {
            return '';
        }

        if (2 /* MB_OVERLOAD_STRING */ & (int) ini_get('mbstring.func_overload')) {
            $mbEncoding = mb_internal_encoding();
            mb_internal_encoding('ASCII');
        }

        $i = 0;
        $tag = self::parseTag($value, $i, $flags);
        switch ($value[$i]) {
            case '[':
                $result = self::parseSequence($value, $flags, $i, $references);
                ++$i;
                break;
            case '{':
                $result = self::parseMapping($value, $flags, $i, $references);
                ++$i;
                break;
            default:
                $result = self::parseScalar($value, $flags, null, $i, null === $tag, $references);
        }

        if (null !== $tag) {
            return new TaggedValue($tag, $result);
        }

        // some comments are allowed at the end
        if (preg_replace('/\s+#.*$/A', '', substr($value, $i))) {
            throw new ParseException(sprintf('Unexpected characters near "%s".', substr($value, $i)));
        }

        if (isset($mbEncoding)) {
            mb_internal_encoding($mbEncoding);
        }

        return $result;
    }

    /**
     * Dumps a given PHP variable to a YAML string.
     *
     * @param mixed $value The PHP variable to convert
     * @param int   $flags A bit field of Yaml::DUMP_* constants to customize the dumped YAML string
     *
     * @return string The YAML string representing the PHP value
     *
     * @throws DumpException When trying to dump PHP resource
     */
    public static function dump($value, $flags = 0)
    {
        switch (true) {
            case is_resource($value):
                if (Yaml::DUMP_EXCEPTION_ON_INVALID_TYPE & $flags) {
                    throw new DumpException(sprintf('Unable to dump PHP resources in a YAML file ("%s").', get_resource_type($value)));
                }

                return 'null';
            case $value instanceof \DateTimeInterface:
                return $value->format('c');
            case is_object($value):
                if ($value instanceof TaggedValue) {
                    return '!'.$value->getTag().' '.self::dump($value->getValue(), $flags);
                }

                if (Yaml::DUMP_OBJECT & $flags) {
                    return '!php/object:'.serialize($value);
                }

                if (Yaml::DUMP_OBJECT_AS_MAP & $flags && ($value instanceof \stdClass || $value instanceof \ArrayObject)) {
                    return self::dumpArray($value, $flags & ~Yaml::DUMP_EMPTY_ARRAY_AS_SEQUENCE);
                }

                if (Yaml::DUMP_EXCEPTION_ON_INVALID_TYPE & $flags) {
                    throw new DumpException('Object support when dumping a YAML file has been disabled.');
                }

                return 'null';
            case is_array($value):
                return self::dumpArray($value, $flags);
            case null === $value:
                return 'null';
            case true === $value:
                return 'true';
            case false === $value:
                return 'false';
            case ctype_digit($value):
                return is_string($value) ? "'$value'" : (int) $value;
            case is_numeric($value):
                $locale = setlocale(LC_NUMERIC, 0);
                if (false !== $locale) {
                    setlocale(LC_NUMERIC, 'C');
                }
                if (is_float($value)) {
                    $repr = (string) $value;
                    if (is_infinite($value)) {
                        $repr = str_ireplace('INF', '.Inf', $repr);
                    } elseif (floor($value) == $value && $repr == $value) {
                        // Preserve float data type since storing a whole number will result in integer value.
                        $repr = '!!float '.$repr;
                    }
                } else {
                    $repr = is_string($value) ? "'$value'" : (string) $value;
                }
                if (false !== $locale) {
                    setlocale(LC_NUMERIC, $locale);
                }

                return $repr;
            case '' == $value:
                return "''";
            case self::isBinaryString($value):
                return '!!binary '.base64_encode($value);
            case Escaper::requiresDoubleQuoting($value):
                return Escaper::escapeWithDoubleQuotes($value);
            case Escaper::requiresSingleQuoting($value):
            case Parser::preg_match('{^[0-9]+[_0-9]*$}', $value):
            case Parser::preg_match(self::getHexRegex(), $value):
            case Parser::preg_match(self::getTimestampRegex(), $value):
                return Escaper::escapeWithSingleQuotes($value);
            default:
                return $value;
        }
    }

    /**
     * Check if given array is hash or just normal indexed array.
     *
     * @internal
     *
     * @param array|\ArrayObject|\stdClass $value The PHP array or array-like object to check
     *
     * @return bool true if value is hash array, false otherwise
     */
    public static function isHash($value)
    {
        if ($value instanceof \stdClass || $value instanceof \ArrayObject) {
            return true;
        }

        $expectedKey = 0;

        foreach ($value as $key => $val) {
            if ($key !== $expectedKey++) {
                return true;
            }
        }

        return false;
    }

    /**
     * Dumps a PHP array to a YAML string.
     *
     * @param array $value The PHP array to dump
     * @param int   $flags A bit field of Yaml::DUMP_* constants to customize the dumped YAML string
     *
     * @return string The YAML string representing the PHP array
     */
    private static function dumpArray($value, $flags)
    {
        // array
        if (($value || Yaml::DUMP_EMPTY_ARRAY_AS_SEQUENCE & $flags) && !self::isHash($value)) {
            $output = array();
            foreach ($value as $val) {
                $output[] = self::dump($val, $flags);
            }

            return sprintf('[%s]', implode(', ', $output));
        }

        // hash
        $output = array();
        foreach ($value as $key => $val) {
            $output[] = sprintf('%s: %s', self::dump($key, $flags), self::dump($val, $flags));
        }

        return sprintf('{ %s }', implode(', ', $output));
    }

    /**
     * Parses a YAML scalar.
     *
     * @param string   $scalar
     * @param int      $flags
     * @param string[] $delimiters
     * @param int      &$i
     * @param bool     $evaluate
     * @param array    $references
     *
     * @return string
     *
     * @throws ParseException When malformed inline YAML string is parsed
     *
     * @internal
     */
    public static function parseScalar($scalar, $flags = 0, $delimiters = null, &$i = 0, $evaluate = true, $references = array())
    {
        if (in_array($scalar[$i], array('"', "'"))) {
            // quoted scalar
            $output = self::parseQuotedScalar($scalar, $i);

            if (null !== $delimiters) {
                $tmp = ltrim(substr($scalar, $i), ' ');
                if (!in_array($tmp[0], $delimiters)) {
                    throw new ParseException(sprintf('Unexpected characters (%s).', substr($scalar, $i)));
                }
            }
        } else {
            // "normal" string
            if (!$delimiters) {
                $output = substr($scalar, $i);
                $i += strlen($output);

                // remove comments
                if (Parser::preg_match('/[ \t]+#/', $output, $match, PREG_OFFSET_CAPTURE)) {
                    $output = substr($output, 0, $match[0][1]);
                }
            } elseif (Parser::preg_match('/^(.*?)('.implode('|', $delimiters).')/', substr($scalar, $i), $match)) {
                $output = $match[1];
                $i += strlen($output);
            } else {
                throw new ParseException(sprintf('Malformed inline YAML string: %s.', $scalar));
            }

            // a non-quoted string cannot start with @ or ` (reserved) nor with a scalar indicator (| or >)
            if ($output && ('@' === $output[0] || '`' === $output[0] || '|' === $output[0] || '>' === $output[0] || '%' === $output[0])) {
                throw new ParseException(sprintf('The reserved indicator "%s" cannot start a plain scalar; you need to quote the scalar.', $output[0]));
            }

            if ($evaluate) {
                $output = self::evaluateScalar($output, $flags, $references);
            }
        }

        return $output;
    }

    /**
     * Parses a YAML quoted scalar.
     *
     * @param string $scalar
     * @param int    &$i
     *
     * @return string
     *
     * @throws ParseException When malformed inline YAML string is parsed
     */
    private static function parseQuotedScalar($scalar, &$i)
    {
        if (!Parser::preg_match('/'.self::REGEX_QUOTED_STRING.'/Au', substr($scalar, $i), $match)) {
            throw new ParseException(sprintf('Malformed inline YAML string: %s.', substr($scalar, $i)));
        }

        $output = substr($match[0], 1, strlen($match[0]) - 2);

        $unescaper = new Unescaper();
        if ('"' == $scalar[$i]) {
            $output = $unescaper->unescapeDoubleQuotedString($output);
        } else {
            $output = $unescaper->unescapeSingleQuotedString($output);
        }

        $i += strlen($match[0]);

        return $output;
    }

    /**
     * Parses a YAML sequence.
     *
     * @param string $sequence
     * @param int    $flags
     * @param int    &$i
     * @param array  $references
     *
     * @return array
     *
     * @throws ParseException When malformed inline YAML string is parsed
     */
    private static function parseSequence($sequence, $flags, &$i = 0, $references = array())
    {
        $output = array();
        $len = strlen($sequence);
        ++$i;

        // [foo, bar, ...]
        while ($i < $len) {
            if (']' === $sequence[$i]) {
                return $output;
            }
            if (',' === $sequence[$i] || ' ' === $sequence[$i]) {
                ++$i;

                continue;
            }

            $tag = self::parseTag($sequence, $i, $flags);
            switch ($sequence[$i]) {
                case '[':
                    // nested sequence
                    $value = self::parseSequence($sequence, $flags, $i, $references);
                    break;
                case '{':
                    // nested mapping
                    $value = self::parseMapping($sequence, $flags, $i, $references);
                    break;
                default:
                    $isQuoted = in_array($sequence[$i], array('"', "'"));
                    $value = self::parseScalar($sequence, $flags, array(',', ']'), $i, null === $tag, $references);

                    // the value can be an array if a reference has been resolved to an array var
                    if (is_string($value) && !$isQuoted && false !== strpos($value, ': ')) {
                        // embedded mapping?
                        try {
                            $pos = 0;
                            $value = self::parseMapping('{'.$value.'}', $flags, $pos, $references);
                        } catch (\InvalidArgumentException $e) {
                            // no, it's not
                        }
                    }

                    --$i;
            }

            if (null !== $tag) {
                $value = new TaggedValue($tag, $value);
            }

            $output[] = $value;

            ++$i;
        }

        throw new ParseException(sprintf('Malformed inline YAML string: %s.', $sequence));
    }

    /**
     * Parses a YAML mapping.
     *
     * @param string $mapping
     * @param int    $flags
     * @param int    &$i
     * @param array  $references
     *
     * @return array|\stdClass
     *
     * @throws ParseException When malformed inline YAML string is parsed
     */
    private static function parseMapping($mapping, $flags, &$i = 0, $references = array())
    {
        $output = array();
        $len = strlen($mapping);
        ++$i;

        // {foo: bar, bar:foo, ...}
        while ($i < $len) {
            switch ($mapping[$i]) {
                case ' ':
                case ',':
                    ++$i;
                    continue 2;
                case '}':
                    if (self::$objectForMap) {
                        return (object) $output;
                    }

                    return $output;
            }

            // key
            $offsetBeforeKeyParsing = $i;
            $isKeyQuoted = in_array($mapping[$i], array('"', "'"), true);
            $key = self::parseScalar($mapping, $flags, array(':', ' '), $i, false, array());

            if ($offsetBeforeKeyParsing === $i) {
                throw new ParseException('Missing mapping key.', self::$parsedLineNumber + 1, $mapping);
            }

            if (false === $i = strpos($mapping, ':', $i)) {
                break;
            }

            if (!(Yaml::PARSE_KEYS_AS_STRINGS & $flags)) {
                $evaluatedKey = self::evaluateScalar($key, $flags, $references);

                if ('' !== $key && $evaluatedKey !== $key && !is_string($evaluatedKey) && !is_int($evaluatedKey)) {
<<<<<<< HEAD
                    throw new ParseException('Non-string mapping keys are not supported. Pass the Yaml::PARSE_KEYS_AS_STRINGS flag to cast them to strings.', self::$parsedLineNumber + 1, $mapping);
=======
                    @trigger_error('Implicit casting of incompatible mapping keys to strings is deprecated since version 3.3 and will throw \Symfony\Component\Yaml\Exception\ParseException in 4.0. Pass the PARSE_KEYS_AS_STRINGS flag to explicitly enable the type casts.', E_USER_DEPRECATED);
>>>>>>> 265fc2a1
                }
            }

            if (!$isKeyQuoted && (!isset($mapping[$i + 1]) || !in_array($mapping[$i + 1], array(' ', ',', '[', ']', '{', '}'), true))) {
                throw new ParseException('Colons must be followed by a space or an indication character (i.e. " ", ",", "[", "]", "{", "}").', self::$parsedLineNumber + 1, $mapping);
            }

            while ($i < $len) {
                if (':' === $mapping[$i] || ' ' === $mapping[$i]) {
                    ++$i;

                    continue;
                }

                $tag = self::parseTag($mapping, $i, $flags);
                switch ($mapping[$i]) {
                    case '[':
                        // nested sequence
                        $value = self::parseSequence($mapping, $flags, $i, $references);
                        // Spec: Keys MUST be unique; first one wins.
                        // Parser cannot abort this mapping earlier, since lines
                        // are processed sequentially.
                        if (isset($output[$key])) {
                            throw new ParseException(sprintf('Duplicate key "%s" detected.', $key), self::$parsedLineNumber + 1, $mapping);
                        }
                        break;
                    case '{':
                        // nested mapping
                        $value = self::parseMapping($mapping, $flags, $i, $references);
                        // Spec: Keys MUST be unique; first one wins.
                        // Parser cannot abort this mapping earlier, since lines
                        // are processed sequentially.
                        if (isset($output[$key])) {
                            throw new ParseException(sprintf('Duplicate key "%s" detected.', $key), self::$parsedLineNumber + 1, $mapping);
                        }
                        break;
                    default:
                        $value = self::parseScalar($mapping, $flags, array(',', '}'), $i, null === $tag, $references);
                        // Spec: Keys MUST be unique; first one wins.
                        // Parser cannot abort this mapping earlier, since lines
                        // are processed sequentially.
                        if (isset($output[$key])) {
                            throw new ParseException(sprintf('Duplicate key "%s" detected.', $key), self::$parsedLineNumber + 1, $mapping);
                        }
                        --$i;
                }

                if (null !== $tag) {
                    $output[$key] = new TaggedValue($tag, $value);
                } else {
                    $output[$key] = $value;
                }

                ++$i;

                continue 2;
            }
        }

        throw new ParseException(sprintf('Malformed inline YAML string: %s.', $mapping));
    }

    /**
     * Evaluates scalars and replaces magic values.
     *
     * @param string $scalar
     * @param int    $flags
     * @param array  $references
     *
     * @return mixed The evaluated YAML string
     *
     * @throws ParseException when object parsing support was disabled and the parser detected a PHP object or when a reference could not be resolved
     */
    private static function evaluateScalar($scalar, $flags, $references = array())
    {
        $scalar = trim($scalar);
        $scalarLower = strtolower($scalar);

        if (0 === strpos($scalar, '*')) {
            if (false !== $pos = strpos($scalar, '#')) {
                $value = substr($scalar, 1, $pos - 2);
            } else {
                $value = substr($scalar, 1);
            }

            // an unquoted *
            if (false === $value || '' === $value) {
                throw new ParseException('A reference must contain at least one character.');
            }

            if (!array_key_exists($value, $references)) {
                throw new ParseException(sprintf('Reference "%s" does not exist.', $value));
            }

            return $references[$value];
        }

        switch (true) {
            case 'null' === $scalarLower:
            case '' === $scalar:
            case '~' === $scalar:
                return;
            case 'true' === $scalarLower:
                return true;
            case 'false' === $scalarLower:
                return false;
            case $scalar[0] === '!':
                switch (true) {
                    case 0 === strpos($scalar, '!str'):
                        return (string) substr($scalar, 5);
                    case 0 === strpos($scalar, '! '):
                        @trigger_error('Using the non-specific tag "!" is deprecated since version 3.4 as its behavior will change in 4.0. It will force non-evaluating your values in 4.0. Use plain integers or !!float instead.', E_USER_DEPRECATED);

                        return (int) self::parseScalar(substr($scalar, 2), $flags);
                    case 0 === strpos($scalar, '!php/object:'):
                        if (self::$objectSupport) {
                            return unserialize(substr($scalar, 12));
                        }

                        if (self::$exceptionOnInvalidType) {
                            throw new ParseException('Object support when parsing a YAML file has been disabled.');
                        }

                        return;
                    case 0 === strpos($scalar, '!php/const:'):
                        if (self::$constantSupport) {
                            if (defined($const = substr($scalar, 11))) {
                                return constant($const);
                            }

                            throw new ParseException(sprintf('The constant "%s" is not defined.', $const));
                        }
                        if (self::$exceptionOnInvalidType) {
                            throw new ParseException(sprintf('The string "%s" could not be parsed as a constant. Have you forgotten to pass the "Yaml::PARSE_CONSTANT" flag to the parser?', $scalar));
                        }

                        return;
                    case 0 === strpos($scalar, '!!float '):
                        return (float) substr($scalar, 8);
                    case 0 === strpos($scalar, '!!binary '):
                        return self::evaluateBinaryScalar(substr($scalar, 9));
                    default:
                        @trigger_error(sprintf('Using the unquoted scalar value "%s" is deprecated since version 3.3 and will be considered as a tagged value in 4.0. You must quote it.', $scalar), E_USER_DEPRECATED);
                }

            // Optimize for returning strings.
            case $scalar[0] === '+' || $scalar[0] === '-' || $scalar[0] === '.' || is_numeric($scalar[0]):
                switch (true) {
                    case Parser::preg_match('{^[+-]?[0-9][0-9_]*$}', $scalar):
                        $scalar = str_replace('_', '', (string) $scalar);
                        // omitting the break / return as integers are handled in the next case
                    case ctype_digit($scalar):
                        $raw = $scalar;
                        $cast = (int) $scalar;

                        return '0' == $scalar[0] ? octdec($scalar) : (((string) $raw == (string) $cast) ? $cast : $raw);
                    case '-' === $scalar[0] && ctype_digit(substr($scalar, 1)):
                        $raw = $scalar;
                        $cast = (int) $scalar;

                        return '0' == $scalar[1] ? octdec($scalar) : (((string) $raw === (string) $cast) ? $cast : $raw);
                    case is_numeric($scalar):
                    case Parser::preg_match(self::getHexRegex(), $scalar):
                        $scalar = str_replace('_', '', $scalar);

                        return '0x' === $scalar[0].$scalar[1] ? hexdec($scalar) : (float) $scalar;
                    case '.inf' === $scalarLower:
                    case '.nan' === $scalarLower:
                        return -log(0);
                    case '-.inf' === $scalarLower:
                        return log(0);
                    case Parser::preg_match('/^(-|\+)?[0-9][0-9_]*(\.[0-9_]+)?$/', $scalar):
                        return (float) str_replace('_', '', $scalar);
                    case Parser::preg_match(self::getTimestampRegex(), $scalar):
                        if (Yaml::PARSE_DATETIME & $flags) {
                            // When no timezone is provided in the parsed date, YAML spec says we must assume UTC.
                            return new \DateTime($scalar, new \DateTimeZone('UTC'));
                        }

                        $timeZone = date_default_timezone_get();
                        date_default_timezone_set('UTC');
                        $time = strtotime($scalar);
                        date_default_timezone_set($timeZone);

                        return $time;
                }
        }

        return (string) $scalar;
    }

    /**
     * @param string $value
     * @param int    &$i
     * @param int    $flags
     *
     * @return null|string
     */
    private static function parseTag($value, &$i, $flags)
    {
        if ('!' !== $value[$i]) {
            return;
        }

        $tagLength = strcspn($value, " \t\n", $i + 1);
        $tag = substr($value, $i + 1, $tagLength);

        $nextOffset = $i + $tagLength + 1;
        $nextOffset += strspn($value, ' ', $nextOffset);

        // Is followed by a scalar
        if (!isset($value[$nextOffset]) || !in_array($value[$nextOffset], array('[', '{'), true)) {
            // Manage scalars in {@link self::evaluateScalar()}
            return;
        }

        // Built-in tags
        if ($tag && '!' === $tag[0]) {
            throw new ParseException(sprintf('The built-in tag "!%s" is not implemented.', $tag));
        }

        if (Yaml::PARSE_CUSTOM_TAGS & $flags) {
            $i = $nextOffset;

            return $tag;
        }

        throw new ParseException(sprintf('Tags support is not enabled. Enable the `Yaml::PARSE_CUSTOM_TAGS` flag to use "!%s".', $tag));
    }

    /**
     * @param string $scalar
     *
     * @return string
     *
     * @internal
     */
    public static function evaluateBinaryScalar($scalar)
    {
        $parsedBinaryData = self::parseScalar(preg_replace('/\s/', '', $scalar));

        if (0 !== (strlen($parsedBinaryData) % 4)) {
            throw new ParseException(sprintf('The normalized base64 encoded data (data without whitespace characters) length must be a multiple of four (%d bytes given).', strlen($parsedBinaryData)));
        }

        if (!Parser::preg_match('#^[A-Z0-9+/]+={0,2}$#i', $parsedBinaryData)) {
            throw new ParseException(sprintf('The base64 encoded data (%s) contains invalid characters.', $parsedBinaryData));
        }

        return base64_decode($parsedBinaryData, true);
    }

    private static function isBinaryString($value)
    {
        return !preg_match('//u', $value) || preg_match('/[^\x00\x07-\x0d\x1B\x20-\xff]/', $value);
    }

    /**
     * Gets a regex that matches a YAML date.
     *
     * @return string The regular expression
     *
     * @see http://www.yaml.org/spec/1.2/spec.html#id2761573
     */
    private static function getTimestampRegex()
    {
        return <<<EOF
        ~^
        (?P<year>[0-9][0-9][0-9][0-9])
        -(?P<month>[0-9][0-9]?)
        -(?P<day>[0-9][0-9]?)
        (?:(?:[Tt]|[ \t]+)
        (?P<hour>[0-9][0-9]?)
        :(?P<minute>[0-9][0-9])
        :(?P<second>[0-9][0-9])
        (?:\.(?P<fraction>[0-9]*))?
        (?:[ \t]*(?P<tz>Z|(?P<tz_sign>[-+])(?P<tz_hour>[0-9][0-9]?)
        (?::(?P<tz_minute>[0-9][0-9]))?))?)?
        $~x
EOF;
    }

    /**
     * Gets a regex that matches a YAML number in hexadecimal notation.
     *
     * @return string
     */
    private static function getHexRegex()
    {
        return '~^0x[0-9a-f_]++$~i';
    }
}<|MERGE_RESOLUTION|>--- conflicted
+++ resolved
@@ -441,11 +441,7 @@
                 $evaluatedKey = self::evaluateScalar($key, $flags, $references);
 
                 if ('' !== $key && $evaluatedKey !== $key && !is_string($evaluatedKey) && !is_int($evaluatedKey)) {
-<<<<<<< HEAD
-                    throw new ParseException('Non-string mapping keys are not supported. Pass the Yaml::PARSE_KEYS_AS_STRINGS flag to cast them to strings.', self::$parsedLineNumber + 1, $mapping);
-=======
-                    @trigger_error('Implicit casting of incompatible mapping keys to strings is deprecated since version 3.3 and will throw \Symfony\Component\Yaml\Exception\ParseException in 4.0. Pass the PARSE_KEYS_AS_STRINGS flag to explicitly enable the type casts.', E_USER_DEPRECATED);
->>>>>>> 265fc2a1
+                    throw new ParseException('Implicit casting of incompatible mapping keys to strings is not supported. Pass the Yaml::PARSE_KEYS_AS_STRINGS flag to cast them to strings.', self::$parsedLineNumber + 1, $mapping);
                 }
             }
 
