--- conflicted
+++ resolved
@@ -33,10 +33,7 @@
      * @param string $value                  A YAML string
      * @param bool   $exceptionOnInvalidType true if an exception must be thrown on invalid types (a PHP resource or object), false otherwise
      * @param bool   $objectSupport          true if object support is enabled, false otherwise
-<<<<<<< HEAD
      * @param bool   $objectForMap           true if maps should return a stdClass instead of array()
-=======
->>>>>>> ab1e9f3f
      * @param array  $references             Mapping of variable names to values
      *
      * @return array A PHP array representing the YAML string
