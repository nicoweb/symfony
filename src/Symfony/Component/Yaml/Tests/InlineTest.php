--- conflicted
+++ resolved
@@ -218,21 +218,12 @@
             array('[\'foo,bar\', \'foo bar\']', array('foo,bar', 'foo bar')),
 
             // mappings
-<<<<<<< HEAD
             array('{foo:bar,bar:foo,false:false,null:null,integer:12}', array('foo' => 'bar', 'bar' => 'foo', 'false' => false, 'null' => null, 'integer' => 12)),
             array('{ foo  : bar, bar : foo,  false  :   false,  null  :   null,  integer :  12  }', array('foo' => 'bar', 'bar' => 'foo', 'false' => false, 'null' => null, 'integer' => 12)),
             array('{foo: \'bar\', bar: \'foo: bar\'}', array('foo' => 'bar', 'bar' => 'foo: bar')),
             array('{\'foo\': \'bar\', "bar": \'foo: bar\'}', array('foo' => 'bar', 'bar' => 'foo: bar')),
-            array('{\'foo\'\'\': \'bar\', "bar\"": \'foo: bar\'}', array('foo\'' => 'bar', "bar\"" => 'foo: bar')),
-            array('{\'foo: \': \'bar\', "bar: ": \'foo: bar\'}', array('foo: ' => 'bar', "bar: " => 'foo: bar')),
-=======
-            '{foo:bar,bar:foo,false:false,null:null,integer:12}' => array('foo' => 'bar', 'bar' => 'foo', 'false' => false, 'null' => null, 'integer' => 12),
-            '{ foo  : bar, bar : foo,  false  :   false,  null  :   null,  integer :  12  }' => array('foo' => 'bar', 'bar' => 'foo', 'false' => false, 'null' => null, 'integer' => 12),
-            '{foo: \'bar\', bar: \'foo: bar\'}' => array('foo' => 'bar', 'bar' => 'foo: bar'),
-            '{\'foo\': \'bar\', "bar": \'foo: bar\'}' => array('foo' => 'bar', 'bar' => 'foo: bar'),
-            '{\'foo\'\'\': \'bar\', "bar\"": \'foo: bar\'}' => array('foo\'' => 'bar', 'bar"' => 'foo: bar'),
-            '{\'foo: \': \'bar\', "bar: ": \'foo: bar\'}' => array('foo: ' => 'bar', 'bar: ' => 'foo: bar'),
->>>>>>> 1014719e
+            array('{\'foo\'\'\': \'bar\', "bar\"": \'foo: bar\'}', array('foo\'' => 'bar', 'bar"' => 'foo: bar')),
+            array('{\'foo: \': \'bar\', "bar: ": \'foo: bar\'}', array('foo: ' => 'bar', 'bar: ' => 'foo: bar')),
 
             // nested sequences and mappings
             array('[foo, [bar, foo]]', array('foo', array('bar', 'foo'))),
