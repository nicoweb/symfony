--- conflicted
+++ resolved
@@ -154,11 +154,7 @@
                     );
                 } else {
                     if (isset($values['leadspaces'])
-<<<<<<< HEAD
-                        && preg_match('#^(?P<key>'.Inline::REGEX_QUOTED_STRING.'|[^ \'"\{\[].*?) *\:(\s+(?P<value>.+?))?\s*$#u', $this->trimTag($values['value']), $matches)
-=======
-                        && self::preg_match('#^(?P<key>'.Inline::REGEX_QUOTED_STRING.'|[^ \'"\{\[].*?) *\:(\s+(?P<value>.+))?$#u', rtrim($values['value']), $matches)
->>>>>>> ab08fd69
+                        && self::preg_match('#^(?P<key>'.Inline::REGEX_QUOTED_STRING.'|[^ \'"\{\[].*?) *\:(\s+(?P<value>.+?))?\s*$#u', $this->trimTag($values['value']), $matches)
                     ) {
                         // this is a compact notation element, add to next block and parse
                         $block = $values['value'];
@@ -174,14 +170,10 @@
                 if ($isRef) {
                     $this->refs[$isRef] = end($data);
                 }
-<<<<<<< HEAD
-            } elseif (preg_match('#^(?P<key>'.Inline::REGEX_QUOTED_STRING.'|(?:![^\s]+\s+)?[^ \'"\[\{!].*?) *\:(\s+(?P<value>.+?))?\s*$#u', $this->currentLine, $values) && (false === strpos($values['key'], ' #') || in_array($values['key'][0], array('"', "'")))) {
-=======
             } elseif (
-                self::preg_match('#^(?P<key>'.Inline::REGEX_QUOTED_STRING.'|[^ \'"\[\{].*?) *\:(\s+(?P<value>.+))?$#u', rtrim($this->currentLine), $values)
+                self::preg_match('#^(?P<key>'.Inline::REGEX_QUOTED_STRING.'|(?:![^\s]+\s+)?[^ \'"\[\{!].*?) *\:(\s+(?P<value>.+?))?\s*$#u', $this->currentLine, $values)
                 && (false === strpos($values['key'], ' #') || in_array($values['key'][0], array('"', "'")))
             ) {
->>>>>>> ab08fd69
                 if ($context && 'sequence' == $context) {
                     throw new ParseException('You cannot define a mapping item when in a sequence', $this->currentLineNb + 1, $this->currentLine);
                 }
@@ -331,7 +323,6 @@
                     return $value;
                 }
 
-<<<<<<< HEAD
                 // try to parse the value as a multi-line string as a last resort
                 if (0 === $this->currentLineNb) {
                     $parseError = false;
@@ -368,30 +359,7 @@
                     }
                 }
 
-                switch (preg_last_error()) {
-                    case PREG_INTERNAL_ERROR:
-                        $error = 'Internal PCRE error.';
-                        break;
-                    case PREG_BACKTRACK_LIMIT_ERROR:
-                        $error = 'pcre.backtrack_limit reached.';
-                        break;
-                    case PREG_RECURSION_LIMIT_ERROR:
-                        $error = 'pcre.recursion_limit reached.';
-                        break;
-                    case PREG_BAD_UTF8_ERROR:
-                        $error = 'Malformed UTF-8 data.';
-                        break;
-                    case PREG_BAD_UTF8_OFFSET_ERROR:
-                        $error = 'Offset doesn\'t correspond to the begin of a valid UTF-8 code point.';
-                        break;
-                    default:
-                        $error = 'Unable to parse.';
-                }
-
-                throw new ParseException($error, $this->getRealCurrentLineNb() + 1, $this->currentLine);
-=======
                 throw new ParseException('Unable to parse.', $this->getRealCurrentLineNb() + 1, $this->currentLine);
->>>>>>> ab08fd69
             }
         } while ($this->moveToNextLine());
 
@@ -642,11 +610,7 @@
             return $this->refs[$value];
         }
 
-<<<<<<< HEAD
-        if (preg_match('/^(?:'.self::TAG_PATTERN.' +)?'.self::BLOCK_SCALAR_HEADER_PATTERN.'$/', $value, $matches)) {
-=======
-        if (self::preg_match('/^'.self::TAG_PATTERN.self::BLOCK_SCALAR_HEADER_PATTERN.'$/', $value, $matches)) {
->>>>>>> ab08fd69
+        if (self::preg_match('/^(?:'.self::TAG_PATTERN.' +)?'.self::BLOCK_SCALAR_HEADER_PATTERN.'$/', $value, $matches)) {
             $modifiers = isset($matches['modifiers']) ? $matches['modifiers'] : '';
 
             $data = $this->parseBlockScalar($matches['separator'], preg_replace('#\d+#', '', $modifiers), (int) abs($modifiers));
@@ -666,7 +630,7 @@
             $quotation = '' !== $value && ('"' === $value[0] || "'" === $value[0]) ? $value[0] : null;
 
             // do not take following lines into account when the current line is a quoted single line value
-            if (null !== $quotation && preg_match('/^'.$quotation.'.*'.$quotation.'(\s*#.*)?$/', $value)) {
+            if (null !== $quotation && self::preg_match('/^'.$quotation.'.*'.$quotation.'(\s*#.*)?$/', $value)) {
                 return Inline::parse($value, $flags, $this->refs);
             }
 
@@ -1018,7 +982,7 @@
 
     private function getLineTag($value, $flags, $nextLineCheck = true)
     {
-        if ('' === $value || '!' !== $value[0] || 1 !== preg_match('/^'.self::TAG_PATTERN.' *( +#.*)?$/', $value, $matches)) {
+        if ('' === $value || '!' !== $value[0] || 1 !== self::preg_match('/^'.self::TAG_PATTERN.' *( +#.*)?$/', $value, $matches)) {
             return;
         }
 
