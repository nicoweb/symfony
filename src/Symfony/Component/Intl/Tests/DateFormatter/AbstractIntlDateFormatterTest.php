<?php

/*
 * This file is part of the Symfony package.
 *
 * (c) Fabien Potencier <fabien@symfony.com>
 *
 * For the full copyright and license information, please view the LICENSE
 * file that was distributed with this source code.
 */

namespace Symfony\Component\Intl\Tests\DateFormatter;

use Symfony\Component\Intl\DateFormatter\IntlDateFormatter;
use Symfony\Component\Intl\Globals\IntlGlobals;

/**
 * Test case for IntlDateFormatter implementations.
 *
 * @author Bernhard Schussek <bschussek@gmail.com>
 */
abstract class AbstractIntlDateFormatterTest extends \PHPUnit_Framework_TestCase
{
    protected function setUp()
    {
        \Locale::setDefault('en');
    }

    /**
     * When a time zone is not specified, it uses the system default however it returns null in the getter method.
     *
     * @covers Symfony\Component\Intl\DateFormatter\IntlDateFormatter::getTimeZoneId
     *
     * @see StubIntlDateFormatterTest::testDefaultTimeZoneIntl()
     */
    public function testConstructorDefaultTimeZone()
    {
        $formatter = $this->getDateFormatter('en', IntlDateFormatter::MEDIUM, IntlDateFormatter::SHORT);

        $this->assertEquals(date_default_timezone_get(), $formatter->getTimeZoneId());
    }

    /**
     * @dataProvider formatProvider
     */
    public function testFormat($pattern, $timestamp, $expected)
    {
        $errorCode = IntlGlobals::U_ZERO_ERROR;
        $errorMessage = 'U_ZERO_ERROR';

        $formatter = $this->getDefaultDateFormatter($pattern);
        $this->assertSame($expected, $formatter->format($timestamp));
        $this->assertIsIntlSuccess($formatter, $errorMessage, $errorCode);
    }

    public function formatProvider()
    {
        $dateTime = new \DateTime('@0');

        $formatData = array(
            /* general */
            array('y-M-d', 0, '1970-1-1'),
            array("EEE, MMM d, ''yy", 0, "Thu, Jan 1, '70"),
            array('h:mm a', 0, '12:00 AM'),
            array('yyyyy.MMMM.dd hh:mm aaa', 0, '01970.January.01 12:00 AM'),

            /* escaping */
            array("'M'", 0, 'M'),
            array("'yy'", 0, 'yy'),
            array("'''yy'", 0, "'yy"),
            array("''y", 0, "'1970"),
            array("''yy", 0, "'70"),
            array("H 'o'' clock'", 0, "0 o' clock"),

            /* month */
            array('M', 0, '1'),
            array('MM', 0, '01'),
            array('MMM', 0, 'Jan'),
            array('MMMM', 0, 'January'),
            array('MMMMM', 0, 'J'),
            array('MMMMMM', 0, '000001'),

            array('L', 0, '1'),
            array('LL', 0, '01'),
            array('LLL', 0, 'Jan'),
            array('LLLL', 0, 'January'),
            array('LLLLL', 0, 'J'),
            array('LLLLLL', 0, '000001'),

            /* year */
            array('y', 0, '1970'),
            array('yy', 0, '70'),
            array('yyy', 0, '1970'),
            array('yyyy', 0, '1970'),
            array('yyyyy', 0, '01970'),
            array('yyyyyy', 0, '001970'),

            /* day */
            array('d', 0, '1'),
            array('dd', 0, '01'),
            array('ddd', 0, '001'),

            /* quarter */
            array('Q', 0, '1'),
            array('QQ', 0, '01'),
            array('QQQ', 0, 'Q1'),
            array('QQQQ', 0, '1st quarter'),
            array('QQQQQ', 0, '1st quarter'),

            array('q', 0, '1'),
            array('qq', 0, '01'),
            array('qqq', 0, 'Q1'),
            array('qqqq', 0, '1st quarter'),
            array('qqqqq', 0, '1st quarter'),

            // 4 months
            array('Q', 7776000, '2'),
            array('QQ', 7776000, '02'),
            array('QQQ', 7776000, 'Q2'),
            array('QQQQ', 7776000, '2nd quarter'),

            // 7 months
            array('QQQQ', 15638400, '3rd quarter'),

            // 10 months
            array('QQQQ', 23587200, '4th quarter'),

            /* 12-hour (1-12) */
            array('h', 0, '12'),
            array('hh', 0, '12'),
            array('hhh', 0, '012'),

            array('h', 1, '12'),
            array('h', 3600, '1'),
            array('h', 43200, '12'), // 12 hours

            /* day of year */
            array('D', 0, '1'),
            array('D', 86400, '2'), // 1 day
            array('D', 31536000, '1'), // 1 year
            array('D', 31622400, '2'), // 1 year + 1 day

            /* day of week */
            array('E', 0, 'Thu'),
            array('EE', 0, 'Thu'),
            array('EEE', 0, 'Thu'),
            array('EEEE', 0, 'Thursday'),
            array('EEEEE', 0, 'T'),
            array('EEEEEE', 0, 'Th'),

            array('E', 1296540000, 'Tue'), // 2011-02-01
            array('E', 1296950400, 'Sun'), // 2011-02-06

            /* am/pm marker */
            array('a', 0, 'AM'),
            array('aa', 0, 'AM'),
            array('aaa', 0, 'AM'),
            array('aaaa', 0, 'AM'),

            // 12 hours
            array('a', 43200, 'PM'),
            array('aa', 43200, 'PM'),
            array('aaa', 43200, 'PM'),
            array('aaaa', 43200, 'PM'),

            /* 24-hour (0-23) */
            array('H', 0, '0'),
            array('HH', 0, '00'),
            array('HHH', 0, '000'),

            array('H', 1, '0'),
            array('H', 3600, '1'),
            array('H', 43200, '12'),
            array('H', 46800, '13'),

            /* 24-hour (1-24) */
            array('k', 0, '24'),
            array('kk', 0, '24'),
            array('kkk', 0, '024'),

            array('k', 1, '24'),
            array('k', 3600, '1'),
            array('k', 43200, '12'),
            array('k', 46800, '13'),

            /* 12-hour (0-11) */
            array('K', 0, '0'),
            array('KK', 0, '00'),
            array('KKK', 0, '000'),

            array('K', 1, '0'),
            array('K', 3600, '1'),
            array('K', 43200, '0'), // 12 hours

            /* minute */
            array('m', 0, '0'),
            array('mm', 0, '00'),
            array('mmm', 0, '000'),

            array('m', 1, '0'),
            array('m', 60, '1'),
            array('m', 120, '2'),
            array('m', 180, '3'),
            array('m', 3600, '0'),
            array('m', 3660, '1'),
            array('m', 43200, '0'), // 12 hours

            /* second */
            array('s', 0, '0'),
            array('ss', 0, '00'),
            array('sss', 0, '000'),

            array('s', 1, '1'),
            array('s', 2, '2'),
            array('s', 5, '5'),
            array('s', 30, '30'),
            array('s', 59, '59'),
            array('s', 60, '0'),
            array('s', 120, '0'),
            array('s', 180, '0'),
            array('s', 3600, '0'),
            array('s', 3601, '1'),
            array('s', 3630, '30'),
            array('s', 43200, '0'), // 12 hours

            // general
            array("yyyy.MM.dd 'at' HH:mm:ss zzz", 0, '1970.01.01 at 00:00:00 GMT'),
            array('K:mm a, z', 0, '0:00 AM, GMT'),

            // timezone
            array('z', 0, 'GMT'),
            array('zz', 0, 'GMT'),
            array('zzz', 0, 'GMT'),
            array('zzzz', 0, 'GMT'),
            array('zzzzz', 0, 'GMT'),

            // general, DateTime
            array('y-M-d', $dateTime, '1970-1-1'),
            array("EEE, MMM d, ''yy", $dateTime, "Thu, Jan 1, '70"),
            array('h:mm a', $dateTime, '12:00 AM'),
            array('yyyyy.MMMM.dd hh:mm aaa', $dateTime, '01970.January.01 12:00 AM'),
            array("yyyy.MM.dd 'at' HH:mm:ss zzz", $dateTime, '1970.01.01 at 00:00:00 GMT'),
            array('K:mm a, z', $dateTime, '0:00 AM, GMT'),
        );

        return $formatData;
    }

    /**
     * @dataProvider formatErrorProvider
     */
    public function testFormatIllegalArgumentError($pattern, $timestamp, $errorMessage)
    {
        $errorCode = IntlGlobals::U_ILLEGAL_ARGUMENT_ERROR;

        $formatter = $this->getDefaultDateFormatter($pattern);
        $this->assertFalse($formatter->format($timestamp));
        $this->assertIsIntlFailure($formatter, $errorMessage, $errorCode);
    }

    public function formatErrorProvider()
    {
        return array(
            array('y-M-d', 'foobar', 'datefmt_format: string \'foobar\' is not numeric, which would be required for it to be a valid date: U_ILLEGAL_ARGUMENT_ERROR'),
        );
    }

    /**
     * @dataProvider formatWithTimezoneProvider
     */
    public function testFormatWithTimezone($timestamp, $timezone, $expected)
    {
        $pattern = 'yyyy-MM-dd HH:mm:ss';
        $formatter = $this->getDateFormatter('en', IntlDateFormatter::MEDIUM, IntlDateFormatter::SHORT, $timezone, IntlDateFormatter::GREGORIAN, $pattern);
        $this->assertSame($expected, $formatter->format($timestamp));
    }

    public function formatWithTimezoneProvider()
    {
        $data = array(
            array(0, 'UTC', '1970-01-01 00:00:00'),
            array(0, 'GMT', '1970-01-01 00:00:00'),
            array(0, 'GMT-03:00', '1969-12-31 21:00:00'),
            array(0, 'GMT+03:00', '1970-01-01 03:00:00'),
            array(0, 'Europe/Zurich', '1970-01-01 01:00:00'),
            array(0, 'Europe/Paris', '1970-01-01 01:00:00'),
            array(0, 'Africa/Cairo', '1970-01-01 02:00:00'),
            array(0, 'Africa/Casablanca', '1970-01-01 00:00:00'),
            array(0, 'Africa/Djibouti', '1970-01-01 03:00:00'),
            array(0, 'Africa/Johannesburg', '1970-01-01 02:00:00'),
            array(0, 'America/Antigua', '1969-12-31 20:00:00'),
            array(0, 'America/Toronto', '1969-12-31 19:00:00'),
            array(0, 'America/Vancouver', '1969-12-31 16:00:00'),
            array(0, 'Asia/Aqtau', '1970-01-01 05:00:00'),
            array(0, 'Asia/Bangkok', '1970-01-01 07:00:00'),
            array(0, 'Asia/Dubai', '1970-01-01 04:00:00'),
            array(0, 'Australia/Brisbane', '1970-01-01 10:00:00'),
            array(0, 'Australia/Eucla', '1970-01-01 08:45:00'),
            array(0, 'Australia/Melbourne', '1970-01-01 10:00:00'),
            array(0, 'Europe/Berlin', '1970-01-01 01:00:00'),
            array(0, 'Europe/Dublin', '1970-01-01 01:00:00'),
            array(0, 'Europe/Warsaw', '1970-01-01 01:00:00'),
            array(0, 'Pacific/Fiji', '1970-01-01 12:00:00'),
            array(0, 'Foo/Bar', '1970-01-01 00:00:00'),
            array(0, 'Foo/Bar', '1970-01-01 00:00:00'),
            array(0, 'UTC+04:30', '1970-01-01 00:00:00'),
            array(0, 'UTC+04:AA', '1970-01-01 00:00:00'),
        );

        return $data;
    }

    public function testFormatWithGmtTimezone()
    {
        $formatter = $this->getDefaultDateFormatter('zzzz');

        $formatter->setTimeZone('GMT+03:00');

        $this->assertEquals('GMT+03:00', $formatter->format(0));
    }

    public function testFormatWithGmtTimeZoneAndMinutesOffset()
    {
        $formatter = $this->getDefaultDateFormatter('zzzz');

        $formatter->setTimeZone('GMT+00:30');

        $this->assertEquals('GMT+00:30', $formatter->format(0));
    }

    public function testFormatWithNonStandardTimezone()
    {
        $formatter = $this->getDefaultDateFormatter('zzzz');

        $formatter->setTimeZone('Pacific/Fiji');

        $this->assertEquals('Fiji Standard Time', $formatter->format(0));
    }

    public function testFormatWithConstructorTimezone()
    {
        $formatter = $this->getDateFormatter('en', IntlDateFormatter::MEDIUM, IntlDateFormatter::SHORT, 'UTC');
        $formatter->setPattern('yyyy-MM-dd HH:mm:ss');

        $this->assertEquals(
            $this->getDateTime(0, 'UTC')->format('Y-m-d H:i:s'),
            $formatter->format(0)
        );
    }

<<<<<<< HEAD
=======
    public function testFormatWithDateTimeZone()
    {
        if (PHP_VERSION_ID < 50500) {
            $this->markTestSkipped('Only in PHP 5.5+ IntlDateFormatter allows to use DateTimeZone objects.');
        }

        if (defined('HHVM_VERSION_ID')) {
            $this->markTestSkipped('This test cannot work on HHVM. See https://github.com/facebook/hhvm/issues/5875 for the issue.');
        }

        $formatter = $this->getDateFormatter('en', IntlDateFormatter::MEDIUM, IntlDateFormatter::SHORT, new \DateTimeZone('GMT+03:00'), IntlDateFormatter::GREGORIAN, 'zzzz');

        $this->assertEquals('GMT+03:00', $formatter->format(0));
    }

    public function testFormatWithIntlTimeZone()
    {
        if (PHP_VERSION_ID < 50500) {
            $this->markTestSkipped('Only in PHP 5.5+ IntlDateFormatter allows to use DateTimeZone objects.');
        }

        if (!class_exists('IntlTimeZone')) {
            $this->markTestSkipped('This test requires the IntlTimeZone class from the Intl extension.');
        }

        $formatter = $this->getDateFormatter('en', IntlDateFormatter::MEDIUM, IntlDateFormatter::SHORT, \IntlTimeZone::createTimeZone('GMT+03:00'), IntlDateFormatter::GREGORIAN, 'zzzz');

        $this->assertEquals('GMT+03:00', $formatter->format(0));
    }

    public function testFormatWithTimezoneFromEnvironmentVariable()
    {
        if (PHP_VERSION_ID >= 50500) {
            $this->markTestSkipped('IntlDateFormatter in PHP 5.5 no longer depends on TZ environment.');
        }

        $tz = getenv('TZ');
        putenv('TZ=Europe/London');

        $formatter = $this->getDateFormatter('en', IntlDateFormatter::MEDIUM, IntlDateFormatter::SHORT);
        $formatter->setPattern('yyyy-MM-dd HH:mm:ss');

        $this->assertEquals(
            $this->getDateTime(0, 'Europe/London')->format('Y-m-d H:i:s'),
            $formatter->format(0)
        );

        $this->assertEquals('Europe/London', getenv('TZ'));

        // Restores TZ.
        putenv('TZ='.$tz);
    }

>>>>>>> 1fc31243
    public function testFormatWithTimezoneFromPhp()
    {
        $tz = date_default_timezone_get();
        date_default_timezone_set('Europe/London');

        $formatter = $this->getDateFormatter('en', IntlDateFormatter::MEDIUM, IntlDateFormatter::SHORT);
        $formatter->setPattern('yyyy-MM-dd HH:mm:ss');

        $this->assertEquals(
            $this->getDateTime(0, 'Europe/London')->format('Y-m-d H:i:s'),
            $formatter->format(0)
        );

        $this->assertEquals('Europe/London', date_default_timezone_get());

        // Restores TZ.
        date_default_timezone_set($tz);
    }

    /**
     * @dataProvider dateAndTimeTypeProvider
     */
    public function testDateAndTimeType($timestamp, $datetype, $timetype, $expected)
    {
        $formatter = $this->getDateFormatter('en', $datetype, $timetype, 'UTC');
        $this->assertSame($expected, $formatter->format($timestamp));
    }

    public function dateAndTimeTypeProvider()
    {
        return array(
            array(0, IntlDateFormatter::FULL, IntlDateFormatter::NONE, 'Thursday, January 1, 1970'),
            array(0, IntlDateFormatter::LONG, IntlDateFormatter::NONE, 'January 1, 1970'),
            array(0, IntlDateFormatter::MEDIUM, IntlDateFormatter::NONE, 'Jan 1, 1970'),
            array(0, IntlDateFormatter::SHORT, IntlDateFormatter::NONE, '1/1/70'),
            array(0, IntlDateFormatter::NONE, IntlDateFormatter::FULL, '12:00:00 AM GMT'),
            array(0, IntlDateFormatter::NONE, IntlDateFormatter::LONG, '12:00:00 AM GMT'),
            array(0, IntlDateFormatter::NONE, IntlDateFormatter::MEDIUM, '12:00:00 AM'),
            array(0, IntlDateFormatter::NONE, IntlDateFormatter::SHORT, '12:00 AM'),
        );
    }

    public function testGetCalendar()
    {
        $formatter = $this->getDefaultDateFormatter();
        $this->assertEquals(IntlDateFormatter::GREGORIAN, $formatter->getCalendar());
    }

    public function testGetDateType()
    {
        $formatter = $this->getDateFormatter('en', IntlDateFormatter::FULL, IntlDateFormatter::NONE);
        $this->assertEquals(IntlDateFormatter::FULL, $formatter->getDateType());
    }

    public function testGetLocale()
    {
        $formatter = $this->getDefaultDateFormatter();
        $this->assertEquals('en', $formatter->getLocale());
    }

    public function testGetPattern()
    {
        $formatter = $this->getDateFormatter('en', IntlDateFormatter::FULL, IntlDateFormatter::NONE, 'UTC', IntlDateFormatter::GREGORIAN, 'yyyy-MM-dd');
        $this->assertEquals('yyyy-MM-dd', $formatter->getPattern());
    }

    public function testGetTimeType()
    {
        $formatter = $this->getDateFormatter('en', IntlDateFormatter::NONE, IntlDateFormatter::FULL);
        $this->assertEquals(IntlDateFormatter::FULL, $formatter->getTimeType());
    }

    /**
     * @dataProvider parseProvider
     */
    public function testParse($pattern, $value, $expected)
    {
        $errorCode = IntlGlobals::U_ZERO_ERROR;
        $errorMessage = 'U_ZERO_ERROR';

        $formatter = $this->getDefaultDateFormatter($pattern);
        $this->assertSame($expected, $formatter->parse($value));
        $this->assertIsIntlSuccess($formatter, $errorMessage, $errorCode);
    }

    public function parseProvider()
    {
        return array_merge(
            $this->parseYearProvider(),
            $this->parseQuarterProvider(),
            $this->parseMonthProvider(),
            $this->parseStandaloneMonthProvider(),
            $this->parseDayProvider(),
            $this->parseDayOfWeekProvider(),
            $this->parseDayOfYearProvider(),
            $this->parseHour12ClockOneBasedProvider(),
            $this->parseHour12ClockZeroBasedProvider(),
            $this->parseHour24ClockOneBasedProvider(),
            $this->parseHour24ClockZeroBasedProvider(),
            $this->parseMinuteProvider(),
            $this->parseSecondProvider(),
            $this->parseTimezoneProvider(),
            $this->parseAmPmProvider(),
            $this->parseStandaloneAmPmProvider(),
            $this->parseRegexMetaCharsProvider(),
            $this->parseQuoteCharsProvider(),
            $this->parseDashSlashProvider()
        );
    }

    public function parseYearProvider()
    {
        return array(
            array('y-M-d', '1970-1-1', 0),
            array('yy-M-d', '70-1-1', 0),
        );
    }

    public function parseQuarterProvider()
    {
        return array(
            array('Q', '1', 0),
            array('QQ', '01', 0),
            array('QQQ', 'Q1', 0),
            array('QQQQ', '1st quarter', 0),
            array('QQQQQ', '1st quarter', 0),

            array('Q', '2', 7776000),
            array('QQ', '02', 7776000),
            array('QQQ', 'Q2', 7776000),
            array('QQQQ', '2nd quarter', 7776000),
            array('QQQQQ', '2nd quarter', 7776000),

            array('q', '1', 0),
            array('qq', '01', 0),
            array('qqq', 'Q1', 0),
            array('qqqq', '1st quarter', 0),
            array('qqqqq', '1st quarter', 0),
        );
    }

    public function parseMonthProvider()
    {
        return array(
            array('y-M-d', '1970-1-1', 0),
            array('y-MMM-d', '1970-Jan-1', 0),
            array('y-MMMM-d', '1970-January-1', 0),
        );
    }

    public function parseStandaloneMonthProvider()
    {
        return array(
            array('y-L-d', '1970-1-1', 0),
            array('y-LLL-d', '1970-Jan-1', 0),
            array('y-LLLL-d', '1970-January-1', 0),
        );
    }

    public function parseDayProvider()
    {
        return array(
            array('y-M-d', '1970-1-1', 0),
            array('y-M-dd', '1970-1-01', 0),
            array('y-M-ddd', '1970-1-001', 0),
        );
    }

    public function parseDayOfWeekProvider()
    {
        return array(
            array('E', 'Thu', 0),
            array('EE', 'Thu', 0),
            array('EEE', 'Thu', 0),
            array('EEEE', 'Thursday', 0),
            array('EEEEE', 'T', 432000),
            array('EEEEEE', 'Th', 0),
        );
    }

    public function parseDayOfYearProvider()
    {
        return array(
            array('D', '1', 0),
            array('D', '2', 86400),
        );
    }

    public function parseHour12ClockOneBasedProvider()
    {
        return array(
            // 12 hours (1-12)
            array('y-M-d h', '1970-1-1 1', 3600),
            array('y-M-d h', '1970-1-1 10', 36000),
            array('y-M-d hh', '1970-1-1 11', 39600),
            array('y-M-d hh', '1970-1-1 12', 0),
            array('y-M-d hh a', '1970-1-1 0 AM', 0),
            array('y-M-d hh a', '1970-1-1 1 AM', 3600),
            array('y-M-d hh a', '1970-1-1 10 AM', 36000),
            array('y-M-d hh a', '1970-1-1 11 AM', 39600),
            array('y-M-d hh a', '1970-1-1 12 AM', 0),
            array('y-M-d hh a', '1970-1-1 23 AM', 82800),
            array('y-M-d hh a', '1970-1-1 24 AM', 86400),
            array('y-M-d hh a', '1970-1-1 0 PM', 43200),
            array('y-M-d hh a', '1970-1-1 1 PM', 46800),
            array('y-M-d hh a', '1970-1-1 10 PM', 79200),
            array('y-M-d hh a', '1970-1-1 11 PM', 82800),
            array('y-M-d hh a', '1970-1-1 12 PM', 43200),
            array('y-M-d hh a', '1970-1-1 23 PM', 126000),
            array('y-M-d hh a', '1970-1-1 24 PM', 129600),
        );
    }

    public function parseHour12ClockZeroBasedProvider()
    {
        return array(
            // 12 hours (0-11)
            array('y-M-d K', '1970-1-1 1', 3600),
            array('y-M-d K', '1970-1-1 10', 36000),
            array('y-M-d KK', '1970-1-1 11', 39600),
            array('y-M-d KK', '1970-1-1 12', 43200),
            array('y-M-d KK a', '1970-1-1 0 AM', 0),
            array('y-M-d KK a', '1970-1-1 1 AM', 3600),
            array('y-M-d KK a', '1970-1-1 10 AM', 36000),
            array('y-M-d KK a', '1970-1-1 11 AM', 39600),
            array('y-M-d KK a', '1970-1-1 12 AM', 43200),
            array('y-M-d KK a', '1970-1-1 23 AM', 82800),
            array('y-M-d KK a', '1970-1-1 24 AM', 86400),
            array('y-M-d KK a', '1970-1-1 0 PM', 43200),
            array('y-M-d KK a', '1970-1-1 1 PM', 46800),
            array('y-M-d KK a', '1970-1-1 10 PM', 79200),
            array('y-M-d KK a', '1970-1-1 11 PM', 82800),
            array('y-M-d KK a', '1970-1-1 12 PM', 86400),
            array('y-M-d KK a', '1970-1-1 23 PM', 126000),
            array('y-M-d KK a', '1970-1-1 24 PM', 129600),
        );
    }

    public function parseHour24ClockOneBasedProvider()
    {
        return array(
            // 24 hours (1-24)
            array('y-M-d k', '1970-1-1 1', 3600),
            array('y-M-d k', '1970-1-1 10', 36000),
            array('y-M-d kk', '1970-1-1 11', 39600),
            array('y-M-d kk', '1970-1-1 12', 43200),
            array('y-M-d kk', '1970-1-1 23', 82800),
            array('y-M-d kk', '1970-1-1 24', 0),
            array('y-M-d kk a', '1970-1-1 0 AM', 0),
            array('y-M-d kk a', '1970-1-1 1 AM', 0),
            array('y-M-d kk a', '1970-1-1 10 AM', 0),
            array('y-M-d kk a', '1970-1-1 11 AM', 0),
            array('y-M-d kk a', '1970-1-1 12 AM', 0),
            array('y-M-d kk a', '1970-1-1 23 AM', 0),
            array('y-M-d kk a', '1970-1-1 24 AM', 0),
            array('y-M-d kk a', '1970-1-1 0 PM', 43200),
            array('y-M-d kk a', '1970-1-1 1 PM', 43200),
            array('y-M-d kk a', '1970-1-1 10 PM', 43200),
            array('y-M-d kk a', '1970-1-1 11 PM', 43200),
            array('y-M-d kk a', '1970-1-1 12 PM', 43200),
            array('y-M-d kk a', '1970-1-1 23 PM', 43200),
            array('y-M-d kk a', '1970-1-1 24 PM', 43200),
        );
    }

    public function parseHour24ClockZeroBasedProvider()
    {
        return array(
            // 24 hours (0-23)
            array('y-M-d H', '1970-1-1 0', 0),
            array('y-M-d H', '1970-1-1 1', 3600),
            array('y-M-d H', '1970-1-1 10', 36000),
            array('y-M-d HH', '1970-1-1 11', 39600),
            array('y-M-d HH', '1970-1-1 12', 43200),
            array('y-M-d HH', '1970-1-1 23', 82800),
            array('y-M-d HH a', '1970-1-1 0 AM', 0),
            array('y-M-d HH a', '1970-1-1 1 AM', 0),
            array('y-M-d HH a', '1970-1-1 10 AM', 0),
            array('y-M-d HH a', '1970-1-1 11 AM', 0),
            array('y-M-d HH a', '1970-1-1 12 AM', 0),
            array('y-M-d HH a', '1970-1-1 23 AM', 0),
            array('y-M-d HH a', '1970-1-1 24 AM', 0),
            array('y-M-d HH a', '1970-1-1 0 PM', 43200),
            array('y-M-d HH a', '1970-1-1 1 PM', 43200),
            array('y-M-d HH a', '1970-1-1 10 PM', 43200),
            array('y-M-d HH a', '1970-1-1 11 PM', 43200),
            array('y-M-d HH a', '1970-1-1 12 PM', 43200),
            array('y-M-d HH a', '1970-1-1 23 PM', 43200),
            array('y-M-d HH a', '1970-1-1 24 PM', 43200),
        );
    }

    public function parseMinuteProvider()
    {
        return array(
            array('y-M-d HH:m', '1970-1-1 0:1', 60),
            array('y-M-d HH:mm', '1970-1-1 0:10', 600),
        );
    }

    public function parseSecondProvider()
    {
        return array(
            array('y-M-d HH:mm:s', '1970-1-1 00:01:1', 61),
            array('y-M-d HH:mm:ss', '1970-1-1 00:01:10', 70),
        );
    }

    public function parseTimezoneProvider()
    {
        return array(
            array('y-M-d HH:mm:ss zzzz', '1970-1-1 00:00:00 GMT-03:00', 10800),
            array('y-M-d HH:mm:ss zzzz', '1970-1-1 00:00:00 GMT-04:00', 14400),
            array('y-M-d HH:mm:ss zzzz', '1970-1-1 00:00:00 GMT-00:00', 0),
            array('y-M-d HH:mm:ss zzzz', '1970-1-1 00:00:00 GMT+03:00', -10800),
            array('y-M-d HH:mm:ss zzzz', '1970-1-1 00:00:00 GMT+04:00', -14400),
            array('y-M-d HH:mm:ss zzzz', '1970-1-1 00:00:00 GMT-0300', 10800),
            array('y-M-d HH:mm:ss zzzz', '1970-1-1 00:00:00 GMT+0300', -10800),

            // a previous timezone parsing should not change the timezone for the next parsing
            array('y-M-d HH:mm:ss', '1970-1-1 00:00:00', 0),
        );
    }

    public function parseAmPmProvider()
    {
        return array(
            // AM/PM (already covered by hours tests)
            array('y-M-d HH:mm:ss a', '1970-1-1 00:00:00 AM', 0),
            array('y-M-d HH:mm:ss a', '1970-1-1 00:00:00 PM', 43200),
        );
    }

    public function parseStandaloneAmPmProvider()
    {
        return array(
            array('a', 'AM', 0),
            array('a', 'PM', 43200),
        );
    }

    public function parseRegexMetaCharsProvider()
    {
        return array(
            // regexp meta chars in the pattern string
            array('y[M-d', '1970[1-1', 0),
            array('y[M/d', '1970[1/1', 0),
        );
    }

    public function parseQuoteCharsProvider()
    {
        return array(
            array("'M'", 'M', 0),
            array("'yy'", 'yy', 0),
            array("'''yy'", "'yy", 0),
            array("''y", "'1970", 0),
            array("H 'o'' clock'", "0 o' clock", 0),
        );
    }

    public function parseDashSlashProvider()
    {
        return array(
            array('y-M-d', '1970/1/1', 0),
            array('yy-M-d', '70/1/1', 0),
            array('y/M/d', '1970-1-1', 0),
            array('yy/M/d', '70-1-1', 0),
        );
    }

    /**
     * @dataProvider parseErrorProvider
     */
    public function testParseError($pattern, $value)
    {
        $errorCode = IntlGlobals::U_PARSE_ERROR;
        $errorMessage = 'Date parsing failed: U_PARSE_ERROR';

        $formatter = $this->getDefaultDateFormatter($pattern);
        $this->assertFalse($formatter->parse($value));
        $this->assertIsIntlFailure($formatter, $errorMessage, $errorCode);
    }

    public function parseErrorProvider()
    {
        return array(
            // 1 char month
            array('y-MMMMM-d', '1970-J-1'),
            array('y-MMMMM-d', '1970-S-1'),

            // standalone 1 char month
            array('y-LLLLL-d', '1970-J-1'),
            array('y-LLLLL-d', '1970-S-1'),
        );
    }

    /*
     * https://github.com/symfony/symfony/issues/4242
     */
    public function testParseAfterError()
    {
        $this->testParseError('y-MMMMM-d', '1970-J-1');
        $this->testParse('y-M-d', '1970-1-1', 0);
    }

    public function testParseWithNullPositionValue()
    {
        $position = null;
        $formatter = $this->getDefaultDateFormatter('y');
        $this->assertSame(0, $formatter->parse('1970', $position));
        $this->assertNull($position);
    }

    public function testSetPattern()
    {
        $formatter = $this->getDefaultDateFormatter();
        $formatter->setPattern('yyyy-MM-dd');
        $this->assertEquals('yyyy-MM-dd', $formatter->getPattern());
    }

    /**
     * @covers Symfony\Component\Intl\DateFormatter\IntlDateFormatter::getTimeZoneId
     * @dataProvider setTimeZoneIdProvider
     */
    public function testSetTimeZoneId($timeZoneId, $expectedTimeZoneId)
    {
        $formatter = $this->getDefaultDateFormatter();

        $formatter->setTimeZone($timeZoneId);

        $this->assertEquals($expectedTimeZoneId, $formatter->getTimeZoneId());
    }

    public function setTimeZoneIdProvider()
    {
        return array(
            array('UTC', 'UTC'),
            array('GMT', 'GMT'),
            array('GMT-03:00', 'GMT-03:00'),
            array('Europe/Zurich', 'Europe/Zurich'),
            array('GMT-0300', 'GMT-0300'),
            array('Foo/Bar', 'Foo/Bar'),
            array('GMT+00:AA', 'GMT+00:AA'),
            array('GMT+00AA', 'GMT+00AA'),
        );
    }

    protected function getDefaultDateFormatter($pattern = null)
    {
        return $this->getDateFormatter('en', IntlDateFormatter::MEDIUM, IntlDateFormatter::SHORT, 'UTC', IntlDateFormatter::GREGORIAN, $pattern);
    }

    protected function getDateTime($timestamp, $timeZone)
    {
        $dateTime = new \DateTime();
        $dateTime->setTimestamp(null === $timestamp ? time() : $timestamp);
        $dateTime->setTimezone(new \DateTimeZone($timeZone));

        return $dateTime;
    }

    protected function assertIsIntlFailure($formatter, $errorMessage, $errorCode)
    {
        $this->assertSame($errorMessage, $this->getIntlErrorMessage());
        $this->assertSame($errorCode, $this->getIntlErrorCode());
        $this->assertTrue($this->isIntlFailure($this->getIntlErrorCode()));
        $this->assertSame($errorMessage, $formatter->getErrorMessage());
        $this->assertSame($errorCode, $formatter->getErrorCode());
        $this->assertTrue($this->isIntlFailure($formatter->getErrorCode()));
    }

    protected function assertIsIntlSuccess($formatter, $errorMessage, $errorCode)
    {
        /* @var IntlDateFormatter $formatter */
        $this->assertSame($errorMessage, $this->getIntlErrorMessage());
        $this->assertSame($errorCode, $this->getIntlErrorCode());
        $this->assertFalse($this->isIntlFailure($this->getIntlErrorCode()));
        $this->assertSame($errorMessage, $formatter->getErrorMessage());
        $this->assertSame($errorCode, $formatter->getErrorCode());
        $this->assertFalse($this->isIntlFailure($formatter->getErrorCode()));
    }

    /**
     * @param $locale
     * @param $datetype
     * @param $timetype
     * @param null $timezone
     * @param int  $calendar
     * @param null $pattern
     *
     * @return mixed
     */
    abstract protected function getDateFormatter($locale, $datetype, $timetype, $timezone = null, $calendar = IntlDateFormatter::GREGORIAN, $pattern = null);

    /**
     * @return string
     */
    abstract protected function getIntlErrorMessage();

    /**
     * @return int
     */
    abstract protected function getIntlErrorCode();

    /**
     * @param int $errorCode
     *
     * @return bool
     */
    abstract protected function isIntlFailure($errorCode);
}<|MERGE_RESOLUTION|>--- conflicted
+++ resolved
@@ -348,14 +348,8 @@
         );
     }
 
-<<<<<<< HEAD
-=======
     public function testFormatWithDateTimeZone()
     {
-        if (PHP_VERSION_ID < 50500) {
-            $this->markTestSkipped('Only in PHP 5.5+ IntlDateFormatter allows to use DateTimeZone objects.');
-        }
-
         if (defined('HHVM_VERSION_ID')) {
             $this->markTestSkipped('This test cannot work on HHVM. See https://github.com/facebook/hhvm/issues/5875 for the issue.');
         }
@@ -367,10 +361,6 @@
 
     public function testFormatWithIntlTimeZone()
     {
-        if (PHP_VERSION_ID < 50500) {
-            $this->markTestSkipped('Only in PHP 5.5+ IntlDateFormatter allows to use DateTimeZone objects.');
-        }
-
         if (!class_exists('IntlTimeZone')) {
             $this->markTestSkipped('This test requires the IntlTimeZone class from the Intl extension.');
         }
@@ -382,10 +372,6 @@
 
     public function testFormatWithTimezoneFromEnvironmentVariable()
     {
-        if (PHP_VERSION_ID >= 50500) {
-            $this->markTestSkipped('IntlDateFormatter in PHP 5.5 no longer depends on TZ environment.');
-        }
-
         $tz = getenv('TZ');
         putenv('TZ=Europe/London');
 
@@ -403,7 +389,6 @@
         putenv('TZ='.$tz);
     }
 
->>>>>>> 1fc31243
     public function testFormatWithTimezoneFromPhp()
     {
         $tz = date_default_timezone_get();
