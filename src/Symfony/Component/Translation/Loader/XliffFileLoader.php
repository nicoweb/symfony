<?php

/*
 * This file is part of the Symfony package.
 *
 * (c) Fabien Potencier <fabien@symfony.com>
 *
 * For the full copyright and license information, please view the LICENSE
 * file that was distributed with this source code.
 */

namespace Symfony\Component\Translation\Loader;

use Symfony\Component\Config\Util\XmlUtils;
use Symfony\Component\Translation\MessageCatalogue;
use Symfony\Component\Translation\Exception\InvalidResourceException;
use Symfony\Component\Translation\Exception\NotFoundResourceException;
use Symfony\Component\Config\Resource\FileResource;

/**
 * XliffFileLoader loads translations from XLIFF files.
 *
 * @author Fabien Potencier <fabien@symfony.com>
 */
class XliffFileLoader implements LoaderInterface
{
    /**
     * {@inheritdoc}
     */
    public function load($resource, $locale, $domain = 'messages')
    {
        if (!stream_is_local($resource)) {
            throw new InvalidResourceException(sprintf('This is not a local file "%s".', $resource));
        }

        if (!file_exists($resource)) {
            throw new NotFoundResourceException(sprintf('File "%s" not found.', $resource));
        }

        $catalogue = new MessageCatalogue($locale);
        $this->extract($resource, $catalogue, $domain);

        if (class_exists('Symfony\Component\Config\Resource\FileResource')) {
            $catalogue->addResource(new FileResource($resource));
        }

        return $catalogue;
    }

    private function extract($resource, MessageCatalogue $catalogue, $domain)
    {
        try {
            $dom = XmlUtils::loadFile($resource);
        } catch (\InvalidArgumentException $e) {
            throw new InvalidResourceException(sprintf('Unable to load "%s": %s', $resource, $e->getMessage()), $e->getCode(), $e);
        }

        $xliffVersion = $this->getVersionNumber($dom);
        $this->validateSchema($xliffVersion, $dom, $this->getSchema($xliffVersion));

        if ('1.2' === $xliffVersion) {
            $this->extractXliff1($dom, $catalogue, $domain);
        }

        if ('2.0' === $xliffVersion) {
            $this->extractXliff2($dom, $catalogue, $domain);
        }
    }

    /**
     * Extract messages and metadata from DOMDocument into a MessageCatalogue.
     *
     * @param \DOMDocument     $dom       Source to extract messages and metadata
     * @param MessageCatalogue $catalogue Catalogue where we'll collect messages and metadata
     * @param string           $domain    The domain
     */
    private function extractXliff1(\DOMDocument $dom, MessageCatalogue $catalogue, $domain)
    {
        $xml = simplexml_import_dom($dom);
        $encoding = strtoupper($dom->encoding);

        $xml->registerXPathNamespace('xliff', 'urn:oasis:names:tc:xliff:document:1.2');
        foreach ($xml->xpath('//xliff:trans-unit') as $translation) {
            $attributes = $translation->attributes();

            if (!(isset($attributes['resname']) || isset($translation->source))) {
                continue;
            }

            $source = isset($attributes['resname']) && $attributes['resname'] ? $attributes['resname'] : $translation->source;
            // If the xlf file has another encoding specified, try to convert it because
            // simple_xml will always return utf-8 encoded values
            $target = $this->utf8ToCharset((string) (isset($translation->target) ? $translation->target : $source), $encoding);

            $catalogue->set((string) $source, $target, $domain);

            $metadata = array();
            if ($notes = $this->parseNotesMetadata($translation->note, $encoding)) {
                $metadata['notes'] = $notes;
            }
            if (isset($translation->target) && $translation->target->attributes()) {
                $metadata['target-attributes'] = array();
                foreach ($translation->target->attributes() as $key => $value) {
                    $metadata['target-attributes'][$key] = (string) $value;
                }
            }

            $catalogue->setMetadata((string) $source, $metadata, $domain);
        }
    }

    /**
     * @param \DOMDocument     $dom
     * @param MessageCatalogue $catalogue
     * @param string           $domain
     */
    private function extractXliff2(\DOMDocument $dom, MessageCatalogue $catalogue, $domain)
    {
        $xml = simplexml_import_dom($dom);
        $encoding = strtoupper($dom->encoding);

        $xml->registerXPathNamespace('xliff', 'urn:oasis:names:tc:xliff:document:2.0');

        foreach ($xml->xpath('//xliff:unit/xliff:segment') as $segment) {
            $source = $segment->source;

            // If the xlf file has another encoding specified, try to convert it because
            // simple_xml will always return utf-8 encoded values
            $target = $this->utf8ToCharset((string) (isset($segment->target) ? $segment->target : $source), $encoding);

            $catalogue->set((string) $source, $target, $domain);

            $metadata = array();
            if (isset($segment->target) && $segment->target->attributes()) {
                $metadata['target-attributes'] = array();
                foreach ($segment->target->attributes() as $key => $value) {
                    $metadata['target-attributes'][$key] = (string) $value;
                }
            }

            $catalogue->setMetadata((string) $source, $metadata, $domain);
        }
    }

    /**
     * Convert a UTF8 string to the specified encoding.
     *
     * @param string $content  String to decode
     * @param string $encoding Target encoding
     *
     * @return string
     */
    private function utf8ToCharset($content, $encoding = null)
    {
        if ('UTF-8' !== $encoding && !empty($encoding)) {
            return mb_convert_encoding($content, $encoding, 'UTF-8');
        }

        return $content;
    }

    /**
     * Validates and parses the given file into a DOMDocument.
     *
     * @param string       $file
     * @param \DOMDocument $dom
     * @param string       $schema source of the schema
     *
     * @throws \RuntimeException
     * @throws InvalidResourceException
     */
    private function validateSchema($file, \DOMDocument $dom, $schema)
    {
        $internalErrors = libxml_use_internal_errors(true);

<<<<<<< HEAD
        if (!@$dom->schemaValidateSource($schema)) {
=======
        $location = str_replace('\\', '/', __DIR__).'/schema/dic/xliff-core/xml.xsd';
        $parts = explode('/', $location);
        if (0 === stripos($location, 'phar://')) {
            $tmpfile = tempnam(sys_get_temp_dir(), 'sf2');
            if ($tmpfile) {
                copy($location, $tmpfile);
                $parts = explode('/', str_replace('\\', '/', $tmpfile));
            }
        }
        $drive = '\\' === DIRECTORY_SEPARATOR ? array_shift($parts).'/' : '';
        $location = 'file:///'.$drive.implode('/', array_map('rawurlencode', $parts));

        $source = file_get_contents(__DIR__.'/schema/dic/xliff-core/xliff-core-1.2-strict.xsd');
        $source = str_replace('http://www.w3.org/2001/xml.xsd', $location, $source);

        $disableEntities = libxml_disable_entity_loader(false);

        if (!@$dom->schemaValidateSource($source)) {
            libxml_disable_entity_loader($disableEntities);

>>>>>>> 347cd871
            throw new InvalidResourceException(sprintf('Invalid resource provided: "%s"; Errors: %s', $file, implode("\n", $this->getXmlErrors($internalErrors))));
        }

        libxml_disable_entity_loader($disableEntities);

        $dom->normalizeDocument();

        libxml_clear_errors();
        libxml_use_internal_errors($internalErrors);
    }

    private function getSchema($xliffVersion)
    {
        if ('1.2' === $xliffVersion) {
            $schemaSource = file_get_contents(__DIR__.'/schema/dic/xliff-core/xliff-core-1.2-strict.xsd');
            $xmlUri = 'http://www.w3.org/2001/xml.xsd';
        } elseif ('2.0' === $xliffVersion) {
            $schemaSource = file_get_contents(__DIR__.'/schema/dic/xliff-core/xliff-core-2.0.xsd');
            $xmlUri = 'informativeCopiesOf3rdPartySchemas/w3c/xml.xsd';
        } else {
            throw new \InvalidArgumentException(sprintf('No support implemented for loading XLIFF version "%s".', $xliffVersion));
        }

        return $this->fixXmlLocation($schemaSource, $xmlUri);
    }

    /**
     * Internally changes the URI of a dependent xsd to be loaded locally.
     *
     * @param string $schemaSource Current content of schema file
     * @param string $xmlUri       External URI of XML to convert to local
     *
     * @return string
     */
    private function fixXmlLocation($schemaSource, $xmlUri)
    {
        $newPath = str_replace('\\', '/', __DIR__).'/schema/dic/xliff-core/xml.xsd';
        $parts = explode('/', $newPath);
        if (0 === stripos($newPath, 'phar://')) {
            $tmpfile = tempnam(sys_get_temp_dir(), 'sf2');
            if ($tmpfile) {
                copy($newPath, $tmpfile);
                $parts = explode('/', str_replace('\\', '/', $tmpfile));
            }
        }
        $drive = '\\' === DIRECTORY_SEPARATOR ? array_shift($parts).'/' : '';
        $newPath = 'file:///'.$drive.implode('/', array_map('rawurlencode', $parts));

        return str_replace($xmlUri, $newPath, $schemaSource);
    }

    /**
     * Returns the XML errors of the internal XML parser.
     *
     * @param bool $internalErrors
     *
     * @return array An array of errors
     */
    private function getXmlErrors($internalErrors)
    {
        $errors = array();
        foreach (libxml_get_errors() as $error) {
            $errors[] = sprintf('[%s %s] %s (in %s - line %d, column %d)',
                LIBXML_ERR_WARNING == $error->level ? 'WARNING' : 'ERROR',
                $error->code,
                trim($error->message),
                $error->file ?: 'n/a',
                $error->line,
                $error->column
            );
        }

        libxml_clear_errors();
        libxml_use_internal_errors($internalErrors);

        return $errors;
    }

    /**
     * Gets xliff file version based on the root "version" attribute.
     * Defaults to 1.2 for backwards compatibility.
     *
     * @param \DOMDocument $dom
     *
     * @throws \InvalidArgumentException
     *
     * @return string
     */
    private function getVersionNumber(\DOMDocument $dom)
    {
        /** @var \DOMNode $xliff */
        foreach ($dom->getElementsByTagName('xliff') as $xliff) {
            $version = $xliff->attributes->getNamedItem('version');
            if ($version) {
                return $version->nodeValue;
            }

            $namespace = $xliff->attributes->getNamedItem('xmlns');
            if ($namespace) {
                if (substr_compare('urn:oasis:names:tc:xliff:document:', $namespace->nodeValue, 0, 34) !== 0) {
                    throw new \InvalidArgumentException(sprintf('Not a valid XLIFF namespace "%s"', $namespace));
                }

                return substr($namespace, 34);
            }
        }

        // Falls back to v1.2
        return '1.2';
    }

    /*
     * @param \SimpleXMLElement|null $noteElement
     * @param string|null            $encoding
     *
     * @return array
     */
    private function parseNotesMetadata(\SimpleXMLElement $noteElement = null, $encoding = null)
    {
        $notes = array();

        if (null === $noteElement) {
            return $notes;
        }

        foreach ($noteElement as $xmlNote) {
            $noteAttributes = $xmlNote->attributes();
            $note = array('content' => $this->utf8ToCharset((string) $xmlNote, $encoding));
            if (isset($noteAttributes['priority'])) {
                $note['priority'] = (int) $noteAttributes['priority'];
            }

            if (isset($noteAttributes['from'])) {
                $note['from'] = (string) $noteAttributes['from'];
            }

            $notes[] = $note;
        }

        return $notes;
    }
}<|MERGE_RESOLUTION|>--- conflicted
+++ resolved
@@ -173,30 +173,11 @@
     {
         $internalErrors = libxml_use_internal_errors(true);
 
-<<<<<<< HEAD
+        $disableEntities = libxml_disable_entity_loader(false);
+
         if (!@$dom->schemaValidateSource($schema)) {
-=======
-        $location = str_replace('\\', '/', __DIR__).'/schema/dic/xliff-core/xml.xsd';
-        $parts = explode('/', $location);
-        if (0 === stripos($location, 'phar://')) {
-            $tmpfile = tempnam(sys_get_temp_dir(), 'sf2');
-            if ($tmpfile) {
-                copy($location, $tmpfile);
-                $parts = explode('/', str_replace('\\', '/', $tmpfile));
-            }
-        }
-        $drive = '\\' === DIRECTORY_SEPARATOR ? array_shift($parts).'/' : '';
-        $location = 'file:///'.$drive.implode('/', array_map('rawurlencode', $parts));
-
-        $source = file_get_contents(__DIR__.'/schema/dic/xliff-core/xliff-core-1.2-strict.xsd');
-        $source = str_replace('http://www.w3.org/2001/xml.xsd', $location, $source);
-
-        $disableEntities = libxml_disable_entity_loader(false);
-
-        if (!@$dom->schemaValidateSource($source)) {
             libxml_disable_entity_loader($disableEntities);
 
->>>>>>> 347cd871
             throw new InvalidResourceException(sprintf('Invalid resource provided: "%s"; Errors: %s', $file, implode("\n", $this->getXmlErrors($internalErrors))));
         }
 
