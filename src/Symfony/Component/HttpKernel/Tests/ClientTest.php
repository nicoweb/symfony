<?php

/*
 * This file is part of the Symfony package.
 *
 * (c) Fabien Potencier <fabien@symfony.com>
 *
 * For the full copyright and license information, please view the LICENSE
 * file that was distributed with this source code.
 */

namespace Symfony\Component\HttpKernel\Tests;

use PHPUnit\Framework\TestCase;
use Symfony\Component\HttpKernel\Client;
use Symfony\Component\HttpFoundation\Response;
use Symfony\Component\HttpFoundation\StreamedResponse;
use Symfony\Component\HttpFoundation\Cookie;
use Symfony\Component\HttpFoundation\File\UploadedFile;
use Symfony\Component\HttpKernel\Tests\Fixtures\TestClient;

<<<<<<< HEAD
/**
 * @group time-sensitive
 */
class ClientTest extends \PHPUnit_Framework_TestCase
=======
class ClientTest extends TestCase
>>>>>>> 33bae93a
{
    public function testDoRequest()
    {
        $client = new Client(new TestHttpKernel());

        $client->request('GET', '/');
        $this->assertEquals('Request: /', $client->getResponse()->getContent(), '->doRequest() uses the request handler to make the request');
        $this->assertInstanceOf('Symfony\Component\BrowserKit\Request', $client->getInternalRequest());
        $this->assertInstanceOf('Symfony\Component\HttpFoundation\Request', $client->getRequest());
        $this->assertInstanceOf('Symfony\Component\BrowserKit\Response', $client->getInternalResponse());
        $this->assertInstanceOf('Symfony\Component\HttpFoundation\Response', $client->getResponse());

        $client->request('GET', 'http://www.example.com/');
        $this->assertEquals('Request: /', $client->getResponse()->getContent(), '->doRequest() uses the request handler to make the request');
        $this->assertEquals('www.example.com', $client->getRequest()->getHost(), '->doRequest() uses the request handler to make the request');

        $client->request('GET', 'http://www.example.com/?parameter=http://google.com');
        $this->assertEquals('http://www.example.com/?parameter='.urlencode('http://google.com'), $client->getRequest()->getUri(), '->doRequest() uses the request handler to make the request');
    }

    public function testGetScript()
    {
        $client = new TestClient(new TestHttpKernel());
        $client->insulate();
        $client->request('GET', '/');

        $this->assertEquals('Request: /', $client->getResponse()->getContent(), '->getScript() returns a script that uses the request handler to make the request');
    }

    public function testFilterResponseConvertsCookies()
    {
        $client = new Client(new TestHttpKernel());

        $r = new \ReflectionObject($client);
        $m = $r->getMethod('filterResponse');
        $m->setAccessible(true);

        $expected31 = array(
            'foo=bar; expires=Sun, 15 Feb 2009 20:00:00 GMT; domain=http://example.com; path=/foo; secure; httponly',
            'foo1=bar1; expires=Sun, 15 Feb 2009 20:00:00 GMT; domain=http://example.com; path=/foo; secure; httponly',
        );
        $expected33 = array(
            'foo=bar; expires=Sun, 15-Feb-2009 20:00:00 GMT; max-age='.(strtotime('Sun, 15-Feb-2009 20:00:00 GMT') - time()).'; path=/foo; domain=http://example.com; secure; httponly',
            'foo1=bar1; expires=Sun, 15-Feb-2009 20:00:00 GMT; max-age='.(strtotime('Sun, 15-Feb-2009 20:00:00 GMT') - time()).'; path=/foo; domain=http://example.com; secure; httponly',
        );

        $response = new Response();
        $response->headers->setCookie(new Cookie('foo', 'bar', \DateTime::createFromFormat('j-M-Y H:i:s T', '15-Feb-2009 20:00:00 GMT')->format('U'), '/foo', 'http://example.com', true, true));
        $domResponse = $m->invoke($client, $response);
        try {
            $this->assertEquals($expected31[0], $domResponse->getHeader('Set-Cookie'));
        } catch (\PHPUnit_Framework_ExpectationFailedException $e) {
            $this->assertEquals($expected33[0], $domResponse->getHeader('Set-Cookie'));
        }

        $response = new Response();
        $response->headers->setCookie(new Cookie('foo', 'bar', \DateTime::createFromFormat('j-M-Y H:i:s T', '15-Feb-2009 20:00:00 GMT')->format('U'), '/foo', 'http://example.com', true, true));
        $response->headers->setCookie(new Cookie('foo1', 'bar1', \DateTime::createFromFormat('j-M-Y H:i:s T', '15-Feb-2009 20:00:00 GMT')->format('U'), '/foo', 'http://example.com', true, true));
        $domResponse = $m->invoke($client, $response);
        try {
            $this->assertEquals($expected31[0], $domResponse->getHeader('Set-Cookie'));
        } catch (\PHPUnit_Framework_ExpectationFailedException $e) {
            $this->assertEquals($expected33[0], $domResponse->getHeader('Set-Cookie'));
        }
        try {
            $this->assertEquals($expected31, $domResponse->getHeader('Set-Cookie', false));
        } catch (\PHPUnit_Framework_ExpectationFailedException $e) {
            $this->assertEquals($expected33, $domResponse->getHeader('Set-Cookie', false));
        }
    }

    public function testFilterResponseSupportsStreamedResponses()
    {
        $client = new Client(new TestHttpKernel());

        $r = new \ReflectionObject($client);
        $m = $r->getMethod('filterResponse');
        $m->setAccessible(true);

        $response = new StreamedResponse(function () {
            echo 'foo';
        });

        $domResponse = $m->invoke($client, $response);
        $this->assertEquals('foo', $domResponse->getContent());
    }

    public function testUploadedFile()
    {
        $source = tempnam(sys_get_temp_dir(), 'source');
        $target = sys_get_temp_dir().'/sf.moved.file';
        @unlink($target);

        $kernel = new TestHttpKernel();
        $client = new Client($kernel);

        $files = array(
            array('tmp_name' => $source, 'name' => 'original', 'type' => 'mime/original', 'size' => 123, 'error' => UPLOAD_ERR_OK),
            new UploadedFile($source, 'original', 'mime/original', 123, UPLOAD_ERR_OK, true),
        );

        $file = null;
        foreach ($files as $file) {
            $client->request('POST', '/', array(), array('foo' => $file));

            $files = $client->getRequest()->files->all();

            $this->assertCount(1, $files);

            $file = $files['foo'];

            $this->assertEquals('original', $file->getClientOriginalName());
            $this->assertEquals('mime/original', $file->getClientMimeType());
            $this->assertEquals('123', $file->getClientSize());
            $this->assertTrue($file->isValid());
        }

        $file->move(dirname($target), basename($target));

        $this->assertFileExists($target);
        unlink($target);
    }

    public function testUploadedFileWhenNoFileSelected()
    {
        $kernel = new TestHttpKernel();
        $client = new Client($kernel);

        $file = array('tmp_name' => '', 'name' => '', 'type' => '', 'size' => 0, 'error' => UPLOAD_ERR_NO_FILE);

        $client->request('POST', '/', array(), array('foo' => $file));

        $files = $client->getRequest()->files->all();

        $this->assertCount(1, $files);
        $this->assertNull($files['foo']);
    }

    public function testUploadedFileWhenSizeExceedsUploadMaxFileSize()
    {
        $source = tempnam(sys_get_temp_dir(), 'source');

        $kernel = new TestHttpKernel();
        $client = new Client($kernel);

        $file = $this
            ->getMockBuilder('Symfony\Component\HttpFoundation\File\UploadedFile')
            ->setConstructorArgs(array($source, 'original', 'mime/original', 123, UPLOAD_ERR_OK, true))
            ->setMethods(array('getSize'))
            ->getMock()
        ;

        $file->expects($this->once())
            ->method('getSize')
            ->will($this->returnValue(INF))
        ;

        $client->request('POST', '/', array(), array($file));

        $files = $client->getRequest()->files->all();

        $this->assertCount(1, $files);

        $file = $files[0];

        $this->assertFalse($file->isValid());
        $this->assertEquals(UPLOAD_ERR_INI_SIZE, $file->getError());
        $this->assertEquals('mime/original', $file->getClientMimeType());
        $this->assertEquals('original', $file->getClientOriginalName());
        $this->assertEquals(0, $file->getClientSize());

        unlink($source);
    }
}<|MERGE_RESOLUTION|>--- conflicted
+++ resolved
@@ -19,14 +19,10 @@
 use Symfony\Component\HttpFoundation\File\UploadedFile;
 use Symfony\Component\HttpKernel\Tests\Fixtures\TestClient;
 
-<<<<<<< HEAD
 /**
  * @group time-sensitive
  */
-class ClientTest extends \PHPUnit_Framework_TestCase
-=======
 class ClientTest extends TestCase
->>>>>>> 33bae93a
 {
     public function testDoRequest()
     {
