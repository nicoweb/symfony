--- conflicted
+++ resolved
@@ -225,7 +225,7 @@
                 throw new \RuntimeException('Unable to process an ESI tag without a "src" attribute.');
             }
 
-            $chunks[$i] = sprintf('<?php echo $this->esi->handle($this, %s, %s, %s) ?>'."\n",
+            $chunks[$i] = sprintf('<?php echo $this->surrogate->handle($this, %s, %s, %s) ?>'."\n",
                 var_export($options['src'], true),
                 var_export(isset($options['alt']) ? $options['alt'] : '', true),
                 isset($options['onerror']) && 'continue' == $options['onerror'] ? 'true' : 'false'
@@ -287,35 +287,4 @@
             }
         }
     }
-<<<<<<< HEAD
-
-    /**
-     * Handles an ESI include tag (called internally).
-     *
-     * @param array $attributes An array containing the attributes.
-     *
-     * @return string The response content for the include.
-     *
-     * @throws \RuntimeException
-     */
-    private function handleEsiIncludeTag($attributes)
-    {
-        $options = array();
-        preg_match_all('/(src|onerror|alt)="([^"]*?)"/', $attributes[1], $matches, PREG_SET_ORDER);
-        foreach ($matches as $set) {
-            $options[$set[1]] = $set[2];
-        }
-
-        if (!isset($options['src'])) {
-            throw new \RuntimeException('Unable to process an ESI tag without a "src" attribute.');
-        }
-
-        return sprintf('<?php echo $this->surrogate->handle($this, %s, %s, %s) ?>'."\n",
-            var_export($options['src'], true),
-            var_export(isset($options['alt']) ? $options['alt'] : '', true),
-            isset($options['onerror']) && 'continue' == $options['onerror'] ? 'true' : 'false'
-        );
-    }
-=======
->>>>>>> feb48c26
 }