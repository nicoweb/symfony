<?php

/*
 * This file is part of the Symfony package.
 *
 * (c) Fabien Potencier <fabien@symfony.com>
 *
 * For the full copyright and license information, please view the LICENSE
 * file that was distributed with this source code.
 */

namespace Symfony\Component\HttpKernel;

use Symfony\Bridge\ProxyManager\LazyProxy\Instantiator\RuntimeInstantiator;
use Symfony\Bridge\ProxyManager\LazyProxy\PhpDumper\ProxyDumper;
use Symfony\Component\DependencyInjection\Compiler\CompilerPassInterface;
use Symfony\Component\DependencyInjection\Compiler\PassConfig;
use Symfony\Component\DependencyInjection\ContainerInterface;
use Symfony\Component\DependencyInjection\ContainerBuilder;
use Symfony\Component\DependencyInjection\Dumper\PhpDumper;
use Symfony\Component\DependencyInjection\Loader\XmlFileLoader;
use Symfony\Component\DependencyInjection\Loader\YamlFileLoader;
use Symfony\Component\DependencyInjection\Loader\IniFileLoader;
use Symfony\Component\DependencyInjection\Loader\PhpFileLoader;
use Symfony\Component\DependencyInjection\Loader\GlobFileLoader;
use Symfony\Component\DependencyInjection\Loader\DirectoryLoader;
use Symfony\Component\DependencyInjection\Loader\ClosureLoader;
use Symfony\Component\Filesystem\Filesystem;
use Symfony\Component\HttpFoundation\Request;
use Symfony\Component\HttpFoundation\Response;
use Symfony\Component\HttpKernel\Bundle\BundleInterface;
use Symfony\Component\HttpKernel\Config\FileLocator;
use Symfony\Component\HttpKernel\DependencyInjection\MergeExtensionConfigurationPass;
use Symfony\Component\HttpKernel\DependencyInjection\AddAnnotatedClassesToCachePass;
use Symfony\Component\Config\Loader\LoaderResolver;
use Symfony\Component\Config\Loader\DelegatingLoader;
use Symfony\Component\Config\ConfigCache;

/**
 * The Kernel is the heart of the Symfony system.
 *
 * It manages an environment made of bundles.
 *
 * @author Fabien Potencier <fabien@symfony.com>
 */
abstract class Kernel implements KernelInterface, RebootableInterface, TerminableInterface
{
    /**
     * @var BundleInterface[]
     */
    protected $bundles = array();

    protected $container;
    protected $rootDir;
    protected $environment;
    protected $debug;
    protected $booted = false;
    protected $name;
    protected $startTime;

    private $projectDir;
    private $warmupDir;
    private $requestStackSize = 0;
    private $resetServices = false;

    const VERSION = '4.0.5-DEV';
    const VERSION_ID = 40005;
    const MAJOR_VERSION = 4;
    const MINOR_VERSION = 0;
    const RELEASE_VERSION = 5;
    const EXTRA_VERSION = 'DEV';

    const END_OF_MAINTENANCE = '07/2018';
    const END_OF_LIFE = '01/2019';

    public function __construct(string $environment, bool $debug)
    {
        $this->environment = $environment;
        $this->debug = $debug;
        $this->rootDir = $this->getRootDir();
        $this->name = $this->getName();

        if ($this->debug) {
            $this->startTime = microtime(true);
        }
    }

    public function __clone()
    {
        if ($this->debug) {
            $this->startTime = microtime(true);
        }

        $this->booted = false;
        $this->container = null;
        $this->requestStackSize = 0;
        $this->resetServices = false;
    }

    /**
     * Boots the current kernel.
     */
    public function boot()
    {
        if (true === $this->booted) {
            if (!$this->requestStackSize && $this->resetServices) {
                if ($this->container->has('services_resetter')) {
                    $this->container->get('services_resetter')->reset();
                }
                $this->resetServices = false;
            }

            return;
        }
        if ($this->debug && !isset($_ENV['SHELL_VERBOSITY']) && !isset($_SERVER['SHELL_VERBOSITY'])) {
            putenv('SHELL_VERBOSITY=3');
            $_ENV['SHELL_VERBOSITY'] = 3;
            $_SERVER['SHELL_VERBOSITY'] = 3;
        }

        // init bundles
        $this->initializeBundles();

        // init container
        $this->initializeContainer();

        foreach ($this->getBundles() as $bundle) {
            $bundle->setContainer($this->container);
            $bundle->boot();
        }

        $this->booted = true;
    }

    /**
     * {@inheritdoc}
     */
    public function reboot($warmupDir)
    {
        $this->shutdown();
        $this->warmupDir = $warmupDir;
        $this->boot();
    }

    /**
     * {@inheritdoc}
     */
    public function terminate(Request $request, Response $response)
    {
        if (false === $this->booted) {
            return;
        }

        if ($this->getHttpKernel() instanceof TerminableInterface) {
            $this->getHttpKernel()->terminate($request, $response);
        }
    }

    /**
     * {@inheritdoc}
     */
    public function shutdown()
    {
        if (false === $this->booted) {
            return;
        }

        $this->booted = false;

        foreach ($this->getBundles() as $bundle) {
            $bundle->shutdown();
            $bundle->setContainer(null);
        }

        $this->container = null;
        $this->requestStackSize = 0;
        $this->resetServices = false;
    }

    /**
     * {@inheritdoc}
     */
    public function handle(Request $request, $type = HttpKernelInterface::MASTER_REQUEST, $catch = true)
    {
        $this->boot();
        ++$this->requestStackSize;
        $this->resetServices = true;

        try {
            return $this->getHttpKernel()->handle($request, $type, $catch);
        } finally {
            --$this->requestStackSize;
        }
    }

    /**
     * Gets a HTTP kernel from the container.
     *
     * @return HttpKernel
     */
    protected function getHttpKernel()
    {
        return $this->container->get('http_kernel');
    }

    /**
     * {@inheritdoc}
     */
    public function getBundles()
    {
        return $this->bundles;
    }

    /**
     * {@inheritdoc}
     */
    public function getBundle($name)
    {
        if (!isset($this->bundles[$name])) {
            throw new \InvalidArgumentException(sprintf('Bundle "%s" does not exist or it is not enabled. Maybe you forgot to add it in the registerBundles() method of your %s.php file?', $name, get_class($this)));
        }

        return $this->bundles[$name];
    }

    /**
     * {@inheritdoc}
     *
     * @throws \RuntimeException if a custom resource is hidden by a resource in a derived bundle
     */
    public function locateResource($name, $dir = null, $first = true)
    {
        if ('@' !== $name[0]) {
            throw new \InvalidArgumentException(sprintf('A resource name must start with @ ("%s" given).', $name));
        }

        if (false !== strpos($name, '..')) {
            throw new \RuntimeException(sprintf('File name "%s" contains invalid characters (..).', $name));
        }

        $bundleName = substr($name, 1);
        $path = '';
        if (false !== strpos($bundleName, '/')) {
            list($bundleName, $path) = explode('/', $bundleName, 2);
        }

        $isResource = 0 === strpos($path, 'Resources') && null !== $dir;
        $overridePath = substr($path, 9);
        $resourceBundle = null;
        $bundle = $this->getBundle($bundleName);
        $files = array();

        if ($isResource && file_exists($file = $dir.'/'.$bundle->getName().$overridePath)) {
            if (null !== $resourceBundle) {
                throw new \RuntimeException(sprintf('"%s" resource is hidden by a resource from the "%s" derived bundle. Create a "%s" file to override the bundle resource.',
                    $file,
                    $resourceBundle,
                    $dir.'/'.$bundle->getName().$overridePath
                ));
            }

            $files[] = $file;
        }

        if (file_exists($file = $bundle->getPath().'/'.$path)) {
            if ($first && !$isResource) {
                return $file;
            }
            $files[] = $file;
            $resourceBundle = $bundle->getName();
        }

        if (count($files) > 0) {
            return $first && $isResource ? $files[0] : $files;
        }

        throw new \InvalidArgumentException(sprintf('Unable to find file "%s".', $name));
    }

    /**
     * {@inheritdoc}
     */
    public function getName()
    {
        if (null === $this->name) {
            $this->name = preg_replace('/[^a-zA-Z0-9_]+/', '', basename($this->rootDir));
            if (ctype_digit($this->name[0])) {
                $this->name = '_'.$this->name;
            }
        }

        return $this->name;
    }

    /**
     * {@inheritdoc}
     */
    public function getEnvironment()
    {
        return $this->environment;
    }

    /**
     * {@inheritdoc}
     */
    public function isDebug()
    {
        return $this->debug;
    }

    /**
     * {@inheritdoc}
     */
    public function getRootDir()
    {
        if (null === $this->rootDir) {
            $r = new \ReflectionObject($this);
            $this->rootDir = dirname($r->getFileName());
        }

        return $this->rootDir;
    }

    /**
     * Gets the application root dir (path of the project's composer file).
     *
     * @return string The project root dir
     */
    public function getProjectDir()
    {
        if (null === $this->projectDir) {
            $r = new \ReflectionObject($this);
            $dir = $rootDir = dirname($r->getFileName());
            while (!file_exists($dir.'/composer.json')) {
                if ($dir === dirname($dir)) {
                    return $this->projectDir = $rootDir;
                }
                $dir = dirname($dir);
            }
            $this->projectDir = $dir;
        }

        return $this->projectDir;
    }

    /**
     * {@inheritdoc}
     */
    public function getContainer()
    {
        return $this->container;
    }

    /**
     * @internal
     */
    public function setAnnotatedClassCache(array $annotatedClasses)
    {
        file_put_contents(($this->warmupDir ?: $this->getCacheDir()).'/annotations.map', sprintf('<?php return %s;', var_export($annotatedClasses, true)));
    }

    /**
     * {@inheritdoc}
     */
    public function getStartTime()
    {
        return $this->debug ? $this->startTime : -INF;
    }

    /**
     * {@inheritdoc}
     */
    public function getCacheDir()
    {
        return $this->rootDir.'/cache/'.$this->environment;
    }

    /**
     * {@inheritdoc}
     */
    public function getLogDir()
    {
        return $this->rootDir.'/logs';
    }

    /**
     * {@inheritdoc}
     */
    public function getCharset()
    {
        return 'UTF-8';
    }

    /**
     * Initializes bundles.
     *
     * @throws \LogicException if two bundles share a common name
     */
    protected function initializeBundles()
    {
        // init bundles
        $this->bundles = array();
        foreach ($this->registerBundles() as $bundle) {
            $name = $bundle->getName();
            if (isset($this->bundles[$name])) {
                throw new \LogicException(sprintf('Trying to register two bundles with the same name "%s"', $name));
            }
            $this->bundles[$name] = $bundle;
        }
    }

    /**
     * The extension point similar to the Bundle::build() method.
     *
     * Use this method to register compiler passes and manipulate the container during the building process.
     */
    protected function build(ContainerBuilder $container)
    {
    }

    /**
     * Gets the container class.
     *
     * @return string The container class
     */
    protected function getContainerClass()
    {
        return $this->name.ucfirst($this->environment).($this->debug ? 'Debug' : '').'ProjectContainer';
    }

    /**
     * Gets the container's base class.
     *
     * All names except Container must be fully qualified.
     *
     * @return string
     */
    protected function getContainerBaseClass()
    {
        return 'Container';
    }

    /**
     * Initializes the service container.
     *
     * The cached version of the service container is used when fresh, otherwise the
     * container is built.
     */
    protected function initializeContainer()
    {
        $class = $this->getContainerClass();
        $cacheDir = $this->warmupDir ?: $this->getCacheDir();
        $cache = new ConfigCache($cacheDir.'/'.$class.'.php', $this->debug);
        $oldContainer = null;
        if ($fresh = $cache->isFresh()) {
            // Silence E_WARNING to ignore "include" failures - don't use "@" to prevent silencing fatal errors
            $errorLevel = error_reporting(\E_ALL ^ \E_WARNING);
            $fresh = $oldContainer = false;
            try {
                if (\is_object($this->container = include $cache->getPath())) {
                    $this->container->set('kernel', $this);
                    $oldContainer = $this->container;
                    $fresh = true;
                }
            } catch (\Throwable $e) {
            } catch (\Exception $e) {
            } finally {
                error_reporting($errorLevel);
            }
        }

        if ($fresh) {
            return;
        }

        if ($this->debug) {
            $collectedLogs = array();
            $previousHandler = defined('PHPUNIT_COMPOSER_INSTALL');
            $previousHandler = $previousHandler ?: set_error_handler(function ($type, $message, $file, $line) use (&$collectedLogs, &$previousHandler) {
                if (E_USER_DEPRECATED !== $type && E_DEPRECATED !== $type) {
                    return $previousHandler ? $previousHandler($type, $message, $file, $line) : false;
                }

                if (isset($collectedLogs[$message])) {
                    ++$collectedLogs[$message]['count'];

                    return;
                }

                $backtrace = debug_backtrace(DEBUG_BACKTRACE_IGNORE_ARGS, 3);
                // Clean the trace by removing first frames added by the error handler itself.
                for ($i = 0; isset($backtrace[$i]); ++$i) {
                    if (isset($backtrace[$i]['file'], $backtrace[$i]['line']) && $backtrace[$i]['line'] === $line && $backtrace[$i]['file'] === $file) {
                        $backtrace = array_slice($backtrace, 1 + $i);
                        break;
                    }
                }

                $collectedLogs[$message] = array(
                    'type' => $type,
                    'message' => $message,
                    'file' => $file,
                    'line' => $line,
                    'trace' => $backtrace,
                    'count' => 1,
                );
            });
        }

        try {
            $container = null;
            $container = $this->buildContainer();
            $container->compile();
        } finally {
            if ($this->debug && true !== $previousHandler) {
                restore_error_handler();

                file_put_contents($cacheDir.'/'.$class.'Deprecations.log', serialize(array_values($collectedLogs)));
                file_put_contents($cacheDir.'/'.$class.'Compiler.log', null !== $container ? implode("\n", $container->getCompiler()->getLog()) : '');
            }
        }

        if (null === $oldContainer) {
            $errorLevel = error_reporting(\E_ALL ^ \E_WARNING);
            try {
                $oldContainer = include $cache->getPath();
            } catch (\Throwable $e) {
            } catch (\Exception $e) {
            } finally {
                error_reporting($errorLevel);
            }
        }
        $oldContainer = is_object($oldContainer) ? new \ReflectionClass($oldContainer) : false;

        $this->dumpContainer($cache, $container, $class, $this->getContainerBaseClass());
        $this->container = require $cache->getPath();
        $this->container->set('kernel', $this);

        if ($oldContainer && get_class($this->container) !== $oldContainer->name) {
            // Because concurrent requests might still be using them,
            // old container files are not removed immediately,
            // but on a next dump of the container.
            $oldContainerDir = dirname($oldContainer->getFileName());
            foreach (glob(dirname($oldContainerDir).'/*.legacy') as $legacyContainer) {
                if ($oldContainerDir.'.legacy' !== $legacyContainer && @unlink($legacyContainer)) {
                    (new Filesystem())->remove(substr($legacyContainer, 0, -7));
                }
            }

            touch($oldContainerDir.'.legacy');
        }

        if ($this->container->has('cache_warmer')) {
            $this->container->get('cache_warmer')->warmUp($this->container->getParameter('kernel.cache_dir'));
        }
    }

    /**
     * Returns the kernel parameters.
     *
     * @return array An array of kernel parameters
     */
    protected function getKernelParameters()
    {
        $bundles = array();
        $bundlesMetadata = array();

        foreach ($this->bundles as $name => $bundle) {
            $bundles[$name] = get_class($bundle);
            $bundlesMetadata[$name] = array(
                'path' => $bundle->getPath(),
                'namespace' => $bundle->getNamespace(),
            );
        }

        return array(
            'kernel.root_dir' => realpath($this->rootDir) ?: $this->rootDir,
            'kernel.project_dir' => realpath($this->getProjectDir()) ?: $this->getProjectDir(),
            'kernel.environment' => $this->environment,
            'kernel.debug' => $this->debug,
            'kernel.name' => $this->name,
            'kernel.cache_dir' => realpath($cacheDir = $this->warmupDir ?: $this->getCacheDir()) ?: $cacheDir,
            'kernel.logs_dir' => realpath($this->getLogDir()) ?: $this->getLogDir(),
            'kernel.bundles' => $bundles,
            'kernel.bundles_metadata' => $bundlesMetadata,
            'kernel.charset' => $this->getCharset(),
            'kernel.container_class' => $this->getContainerClass(),
        );
    }

    /**
     * Builds the service container.
     *
     * @return ContainerBuilder The compiled service container
     *
     * @throws \RuntimeException
     */
    protected function buildContainer()
    {
        foreach (array('cache' => $this->warmupDir ?: $this->getCacheDir(), 'logs' => $this->getLogDir()) as $name => $dir) {
            if (!is_dir($dir)) {
                if (false === @mkdir($dir, 0777, true) && !is_dir($dir)) {
                    throw new \RuntimeException(sprintf("Unable to create the %s directory (%s)\n", $name, $dir));
                }
            } elseif (!is_writable($dir)) {
                throw new \RuntimeException(sprintf("Unable to write in the %s directory (%s)\n", $name, $dir));
            }
        }

        $container = $this->getContainerBuilder();
        $container->addObjectResource($this);
        $this->prepareContainer($container);

        if (null !== $cont = $this->registerContainerConfiguration($this->getContainerLoader($container))) {
            $container->merge($cont);
        }

        $container->addCompilerPass(new AddAnnotatedClassesToCachePass($this));

        return $container;
    }

    /**
     * Prepares the ContainerBuilder before it is compiled.
     */
    protected function prepareContainer(ContainerBuilder $container)
    {
        $extensions = array();
        foreach ($this->bundles as $bundle) {
            if ($extension = $bundle->getContainerExtension()) {
                $container->registerExtension($extension);
            }

            if ($this->debug) {
                $container->addObjectResource($bundle);
            }
        }

        foreach ($this->bundles as $bundle) {
            $bundle->build($container);
        }

        $this->build($container);

        foreach ($container->getExtensions() as $extension) {
            $extensions[] = $extension->getAlias();
        }

        // ensure these extensions are implicitly loaded
        $container->getCompilerPassConfig()->setMergePass(new MergeExtensionConfigurationPass($extensions));
    }

    /**
     * Gets a new ContainerBuilder instance used to build the service container.
     *
     * @return ContainerBuilder
     */
    protected function getContainerBuilder()
    {
        $container = new ContainerBuilder();
        $container->getParameterBag()->add($this->getKernelParameters());

        if ($this instanceof CompilerPassInterface) {
            $container->addCompilerPass($this, PassConfig::TYPE_BEFORE_OPTIMIZATION, -10000);
        }
        if (class_exists('ProxyManager\Configuration') && class_exists('Symfony\Bridge\ProxyManager\LazyProxy\Instantiator\RuntimeInstantiator')) {
            $container->setProxyInstantiator(new RuntimeInstantiator());
        }

        return $container;
    }

    /**
     * Dumps the service container to PHP code in the cache.
     *
     * @param ConfigCache      $cache     The config cache
     * @param ContainerBuilder $container The service container
     * @param string           $class     The name of the class to generate
     * @param string           $baseClass The name of the container's base class
     */
    protected function dumpContainer(ConfigCache $cache, ContainerBuilder $container, $class, $baseClass)
    {
        // cache the container
        $dumper = new PhpDumper($container);

        if (class_exists('ProxyManager\Configuration') && class_exists('Symfony\Bridge\ProxyManager\LazyProxy\PhpDumper\ProxyDumper')) {
            $dumper->setProxyDumper(new ProxyDumper());
        }

        $content = $dumper->dump(array(
            'class' => $class,
            'base_class' => $baseClass,
            'file' => $cache->getPath(),
            'as_files' => true,
            'debug' => $this->debug,
<<<<<<< HEAD
=======
            'inline_class_loader_parameter' => \PHP_VERSION_ID >= 70000 && !$this->loadClassCache && !class_exists(ClassCollectionLoader::class, false) ? 'container.dumper.inline_class_loader' : null,
            'build_time' => $container->hasParameter('kernel.container_build_time') ? $container->getParameter('kernel.container_build_time') : time(),
>>>>>>> 8ed107d0
        ));

        $rootCode = array_pop($content);
        $dir = dirname($cache->getPath()).'/';
        $fs = new Filesystem();

        foreach ($content as $file => $code) {
            $fs->dumpFile($dir.$file, $code);
            @chmod($dir.$file, 0666 & ~umask());
        }
        @unlink(dirname($dir.$file).'.legacy');

        $cache->write($rootCode, $container->getResources());
    }

    /**
     * Returns a loader for the container.
     *
     * @return DelegatingLoader The loader
     */
    protected function getContainerLoader(ContainerInterface $container)
    {
        $locator = new FileLocator($this);
        $resolver = new LoaderResolver(array(
            new XmlFileLoader($container, $locator),
            new YamlFileLoader($container, $locator),
            new IniFileLoader($container, $locator),
            new PhpFileLoader($container, $locator),
            new GlobFileLoader($container, $locator),
            new DirectoryLoader($container, $locator),
            new ClosureLoader($container),
        ));

        return new DelegatingLoader($resolver);
    }

    /**
     * Removes comments from a PHP source string.
     *
     * We don't use the PHP php_strip_whitespace() function
     * as we want the content to be readable and well-formatted.
     *
     * @param string $source A PHP string
     *
     * @return string The PHP string with the comments removed
     */
    public static function stripComments($source)
    {
        if (!function_exists('token_get_all')) {
            return $source;
        }

        $rawChunk = '';
        $output = '';
        $tokens = token_get_all($source);
        $ignoreSpace = false;
        for ($i = 0; isset($tokens[$i]); ++$i) {
            $token = $tokens[$i];
            if (!isset($token[1]) || 'b"' === $token) {
                $rawChunk .= $token;
            } elseif (T_START_HEREDOC === $token[0]) {
                $output .= $rawChunk.$token[1];
                do {
                    $token = $tokens[++$i];
                    $output .= isset($token[1]) && 'b"' !== $token ? $token[1] : $token;
                } while (T_END_HEREDOC !== $token[0]);
                $rawChunk = '';
            } elseif (T_WHITESPACE === $token[0]) {
                if ($ignoreSpace) {
                    $ignoreSpace = false;

                    continue;
                }

                // replace multiple new lines with a single newline
                $rawChunk .= preg_replace(array('/\n{2,}/S'), "\n", $token[1]);
            } elseif (in_array($token[0], array(T_COMMENT, T_DOC_COMMENT))) {
                $ignoreSpace = true;
            } else {
                $rawChunk .= $token[1];

                // The PHP-open tag already has a new-line
                if (T_OPEN_TAG === $token[0]) {
                    $ignoreSpace = true;
                }
            }
        }

        $output .= $rawChunk;

        // PHP 7 memory manager will not release after token_get_all(), see https://bugs.php.net/70098
        unset($tokens, $rawChunk);
        gc_mem_caches();

        return $output;
    }

    public function serialize()
    {
        return serialize(array($this->environment, $this->debug));
    }

    public function unserialize($data)
    {
        list($environment, $debug) = unserialize($data, array('allowed_classes' => false));

        $this->__construct($environment, $debug);
    }
}<|MERGE_RESOLUTION|>--- conflicted
+++ resolved
@@ -693,11 +693,7 @@
             'file' => $cache->getPath(),
             'as_files' => true,
             'debug' => $this->debug,
-<<<<<<< HEAD
-=======
-            'inline_class_loader_parameter' => \PHP_VERSION_ID >= 70000 && !$this->loadClassCache && !class_exists(ClassCollectionLoader::class, false) ? 'container.dumper.inline_class_loader' : null,
             'build_time' => $container->hasParameter('kernel.container_build_time') ? $container->getParameter('kernel.container_build_time') : time(),
->>>>>>> 8ed107d0
         ));
 
         $rootCode = array_pop($content);
