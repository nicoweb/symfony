--- conflicted
+++ resolved
@@ -59,7 +59,6 @@
     protected $startTime;
     protected $loadClassCache;
 
-<<<<<<< HEAD
     private $projectDir;
 
     const VERSION = '3.3.1-DEV';
@@ -67,13 +66,6 @@
     const MAJOR_VERSION = 3;
     const MINOR_VERSION = 3;
     const RELEASE_VERSION = 1;
-=======
-    const VERSION = '3.2.10-DEV';
-    const VERSION_ID = 30210;
-    const MAJOR_VERSION = 3;
-    const MINOR_VERSION = 2;
-    const RELEASE_VERSION = 10;
->>>>>>> 2c57bf20
     const EXTRA_VERSION = 'DEV';
 
     const END_OF_MAINTENANCE = '01/2018';
