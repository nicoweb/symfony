{
    "name": "symfony/http-kernel",
    "type": "library",
    "description": "Symfony HttpKernel Component",
    "keywords": [],
    "homepage": "https://symfony.com",
    "license": "MIT",
    "authors": [
        {
            "name": "Fabien Potencier",
            "email": "fabien@symfony.com"
        },
        {
            "name": "Symfony Community",
            "homepage": "https://symfony.com/contributors"
        }
    ],
    "require": {
        "php": "^7.1.3",
        "symfony/event-dispatcher": "~4.1",
        "symfony/http-foundation": "^4.1.1",
        "symfony/debug": "~3.4|~4.0",
        "symfony/polyfill-ctype": "~1.8",
        "psr/log": "~1.0"
    },
    "require-dev": {
        "symfony/browser-kit": "~3.4|~4.0",
        "symfony/config": "~3.4|~4.0",
        "symfony/console": "~3.4|~4.0",
        "symfony/css-selector": "~3.4|~4.0",
        "symfony/dependency-injection": "^4.2",
        "symfony/dom-crawler": "~3.4|~4.0",
        "symfony/expression-language": "~3.4|~4.0",
        "symfony/finder": "~3.4|~4.0",
        "symfony/process": "~3.4|~4.0",
        "symfony/routing": "~3.4|~4.0",
        "symfony/stopwatch": "~3.4|~4.0",
        "symfony/templating": "~3.4|~4.0",
        "symfony/translation": "~3.4|~4.0",
        "symfony/var-dumper": "^4.1.1",
        "psr/cache": "~1.0"
    },
    "provide": {
        "psr/log-implementation": "1.0"
    },
    "conflict": {
        "symfony/config": "<3.4",
<<<<<<< HEAD
        "symfony/dependency-injection": "<4.2",
        "symfony/var-dumper": "<4.1",
=======
        "symfony/dependency-injection": "<4.1",
        "symfony/var-dumper": "<4.1.1",
>>>>>>> ac74c9ab
        "twig/twig": "<1.34|<2.4,>=2"
    },
    "suggest": {
        "symfony/browser-kit": "",
        "symfony/config": "",
        "symfony/console": "",
        "symfony/dependency-injection": "",
        "symfony/var-dumper": ""
    },
    "autoload": {
        "psr-4": { "Symfony\\Component\\HttpKernel\\": "" },
        "exclude-from-classmap": [
            "/Tests/"
        ]
    },
    "minimum-stability": "dev",
    "extra": {
        "branch-alias": {
            "dev-master": "4.2-dev"
        }
    }
}<|MERGE_RESOLUTION|>--- conflicted
+++ resolved
@@ -45,13 +45,8 @@
     },
     "conflict": {
         "symfony/config": "<3.4",
-<<<<<<< HEAD
         "symfony/dependency-injection": "<4.2",
-        "symfony/var-dumper": "<4.1",
-=======
-        "symfony/dependency-injection": "<4.1",
         "symfony/var-dumper": "<4.1.1",
->>>>>>> ac74c9ab
         "twig/twig": "<1.34|<2.4,>=2"
     },
     "suggest": {
