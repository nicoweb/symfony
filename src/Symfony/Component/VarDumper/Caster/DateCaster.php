<?php

/*
 * This file is part of the Symfony package.
 *
 * (c) Fabien Potencier <fabien@symfony.com>
 *
 * For the full copyright and license information, please view the LICENSE
 * file that was distributed with this source code.
 */

namespace Symfony\Component\VarDumper\Caster;

use Symfony\Component\VarDumper\Cloner\Stub;

/**
 * Casts DateTimeInterface related classes to array representation.
 *
 * @author Dany Maillard <danymaillard93b@gmail.com>
 */
class DateCaster
{
    public static function castDateTime(\DateTimeInterface $d, array $a, Stub $stub, $isNested, $filter)
    {
        $prefix = Caster::PREFIX_VIRTUAL;
        $location = $d->getTimezone()->getLocation();
        $fromNow = (new \DateTime())->diff($d);

        $title = $d->format('l, F j, Y')
            ."\n".self::formatInterval($fromNow).' from now'
            .($location ? ($d->format('I') ? "\nDST On" : "\nDST Off") : '')
        ;

        $a = array();
        $a[$prefix.'date'] = new ConstStub($d->format('Y-m-d H:i:'.self::formatSeconds($d->format('s'), $d->format('u')).($location ? ' e (P)' : ' P')), $title);

        $stub->class .= $d->format(' @U');

        return $a;
    }

    public static function castInterval(\DateInterval $interval, array $a, Stub $stub, $isNested, $filter)
    {
        $now = new \DateTimeImmutable();
        $numberOfSeconds = $now->add($interval)->getTimestamp() - $now->getTimestamp();
        $title = number_format($numberOfSeconds, 0, '.', ' ').'s';

        $i = array(Caster::PREFIX_VIRTUAL.'interval' => new ConstStub(self::formatInterval($interval), $title));

        return $filter & Caster::EXCLUDE_VERBOSE ? $i : $i + $a;
    }

    private static function formatInterval(\DateInterval $i)
    {
<<<<<<< HEAD
        $format = '%R '
            .($i->y ? '%yy ' : '')
            .($i->m ? '%mm ' : '')
            .($i->d ? '%dd ' : '')
            .($i->h || $i->i || $i->s || $i->f ? '%H:%I:'.self::formatSeconds($i->s, $i->f) : '')
        ;
=======
        $format = '%R ';

        if ($i->y === 0 && $i->m === 0 && ($i->h >= 24 || $i->i >= 60 || $i->s >= 60)) {
            $i = date_diff($d = new \DateTime(), date_add(clone $d, $i)); // recalculate carry over points
            $format .= 0 < $i->days ? '%ad ' : '';
        } else {
            $format .= ($i->y ? '%yy ' : '').($i->m ? '%mm ' : '').($i->d ? '%dd ' : '');
        }
>>>>>>> 16d34ebc

        $format = '%R ' === $format ? '0s' : $format;

        return $i->format(rtrim($format));
    }

    public static function castTimeZone(\DateTimeZone $timeZone, array $a, Stub $stub, $isNested, $filter)
    {
        $location = $timeZone->getLocation();
        $formatted = (new \Datetime('now', $timeZone))->format($location ? 'e (P)' : 'P');
        $title = $location && extension_loaded('intl') ? \Locale::getDisplayRegion('-'.$location['country_code']) : '';

        $z = array(Caster::PREFIX_VIRTUAL.'timezone' => new ConstStub($formatted, $title));

        return $filter & Caster::EXCLUDE_VERBOSE ? $z : $z + $a;
    }

    private static function formatSeconds($s, $us)
    {
        return sprintf('%02d.%s', $s, 0 === ($len = strlen($t = rtrim($us, '0'))) ? '0' : ($len <= 3 ? str_pad($t, 3, '0') : $us));
    }
}<|MERGE_RESOLUTION|>--- conflicted
+++ resolved
@@ -52,14 +52,6 @@
 
     private static function formatInterval(\DateInterval $i)
     {
-<<<<<<< HEAD
-        $format = '%R '
-            .($i->y ? '%yy ' : '')
-            .($i->m ? '%mm ' : '')
-            .($i->d ? '%dd ' : '')
-            .($i->h || $i->i || $i->s || $i->f ? '%H:%I:'.self::formatSeconds($i->s, $i->f) : '')
-        ;
-=======
         $format = '%R ';
 
         if ($i->y === 0 && $i->m === 0 && ($i->h >= 24 || $i->i >= 60 || $i->s >= 60)) {
@@ -68,8 +60,8 @@
         } else {
             $format .= ($i->y ? '%yy ' : '').($i->m ? '%mm ' : '').($i->d ? '%dd ' : '');
         }
->>>>>>> 16d34ebc
 
+        $format .= $i->h || $i->i || $i->s || $i->f ? '%H:%I:'.self::formatSeconds($i->s, $i->f) : '';
         $format = '%R ' === $format ? '0s' : $format;
 
         return $i->format(rtrim($format));
