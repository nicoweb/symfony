--- conflicted
+++ resolved
@@ -168,13 +168,8 @@
 
         $f = array(
             new FrameStub(array(
-<<<<<<< HEAD
-                'file' => dirname(__DIR__).'/Fixtures/Twig.php',
+                'file' => \dirname(__DIR__).'/Fixtures/Twig.php',
                 'line' => 20,
-=======
-                'file' => \dirname(__DIR__).'/Fixtures/Twig.php',
-                'line' => 21,
->>>>>>> 82d13dae
                 'class' => '__TwigTemplate_VarDumperFixture_u75a09',
             )),
             new FrameStub(array(
