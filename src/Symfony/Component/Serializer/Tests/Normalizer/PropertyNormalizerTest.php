--- conflicted
+++ resolved
@@ -63,86 +63,6 @@
         $this->assertEquals('bar', $obj->getBar());
     }
 
-<<<<<<< HEAD
-=======
-    /**
-     * @group legacy
-     */
-    public function testLegacyDenormalizeOnCamelCaseFormat()
-    {
-        $this->iniSet('error_reporting', -1 & ~E_USER_DEPRECATED);
-
-        $this->normalizer->setCamelizedAttributes(array('camel_case'));
-        $obj = $this->normalizer->denormalize(
-            array('camel_case' => 'value'),
-            __NAMESPACE__.'\PropertyDummy'
-        );
-        $this->assertEquals('value', $obj->getCamelCase());
-    }
-
-    /**
-     * @group legacy
-     */
-    public function testLegacyCamelizedAttributesNormalize()
-    {
-        $this->iniSet('error_reporting', -1 & ~E_USER_DEPRECATED);
-
-        $obj = new PropertyCamelizedDummy('dunglas.fr');
-        $obj->fooBar = 'les-tilleuls.coop';
-        $obj->bar_foo = 'lostinthesupermarket.fr';
-
-        $this->normalizer->setCamelizedAttributes(array('kevin_dunglas'));
-        $this->assertEquals($this->normalizer->normalize($obj), array(
-            'kevin_dunglas' => 'dunglas.fr',
-            'fooBar' => 'les-tilleuls.coop',
-            'bar_foo' => 'lostinthesupermarket.fr',
-        ));
-
-        $this->normalizer->setCamelizedAttributes(array('foo_bar'));
-        $this->assertEquals($this->normalizer->normalize($obj), array(
-            'kevinDunglas' => 'dunglas.fr',
-            'foo_bar' => 'les-tilleuls.coop',
-            'bar_foo' => 'lostinthesupermarket.fr',
-        ));
-    }
-
-    /**
-     * @group legacy
-     */
-    public function testLegacyCamelizedAttributesDenormalize()
-    {
-        $this->iniSet('error_reporting', -1 & ~E_USER_DEPRECATED);
-
-        $obj = new PropertyCamelizedDummy('dunglas.fr');
-        $obj->fooBar = 'les-tilleuls.coop';
-        $obj->bar_foo = 'lostinthesupermarket.fr';
-
-        $this->normalizer->setCamelizedAttributes(array('kevin_dunglas'));
-        $this->assertEquals($this->normalizer->denormalize(array(
-            'kevin_dunglas' => 'dunglas.fr',
-            'fooBar' => 'les-tilleuls.coop',
-            'bar_foo' => 'lostinthesupermarket.fr',
-        ), __NAMESPACE__.'\PropertyCamelizedDummy'), $obj);
-
-        $this->normalizer->setCamelizedAttributes(array('foo_bar'));
-        $this->assertEquals($this->normalizer->denormalize(array(
-            'kevinDunglas' => 'dunglas.fr',
-            'foo_bar' => 'les-tilleuls.coop',
-            'bar_foo' => 'lostinthesupermarket.fr',
-        ), __NAMESPACE__.'\PropertyCamelizedDummy'), $obj);
-    }
-
-    public function testNameConverterSupport()
-    {
-        $this->normalizer = new PropertyNormalizer(null, new CamelCaseToSnakeCaseNameConverter());
-        $obj = $this->normalizer->denormalize(
-            array('camel_case' => 'camelCase'),
-            __NAMESPACE__.'\PropertyDummy'
-        );
-        $this->assertEquals('camelCase', $obj->getCamelCase());
-    }
-
->>>>>>> bb8b0769
     public function testConstructorDenormalize()
     {
         $obj = $this->normalizer->denormalize(
