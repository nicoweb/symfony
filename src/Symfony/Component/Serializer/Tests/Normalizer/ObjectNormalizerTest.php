<?php

/*
 * This file is part of the Symfony package.
 *
 * (c) Fabien Potencier <fabien@symfony.com>
 *
 * For the full copyright and license information, please view the LICENSE
 * file that was distributed with this source code.
 */

namespace Symfony\Component\Serializer\Tests\Normalizer;

use Doctrine\Common\Annotations\AnnotationReader;
use PHPUnit\Framework\TestCase;
use Symfony\Component\PropertyInfo\Extractor\PhpDocExtractor;
use Symfony\Component\PropertyInfo\Extractor\ReflectionExtractor;
use Symfony\Component\PropertyInfo\PropertyInfoExtractor;
use Symfony\Component\Serializer\NameConverter\CamelCaseToSnakeCaseNameConverter;
use Symfony\Component\Serializer\Normalizer\ArrayDenormalizer;
use Symfony\Component\Serializer\Normalizer\DateTimeNormalizer;
use Symfony\Component\Serializer\Normalizer\ObjectNormalizer;
use Symfony\Component\Serializer\Serializer;
use Symfony\Component\Serializer\SerializerInterface;
use Symfony\Component\Serializer\Normalizer\NormalizerInterface;
use Symfony\Component\Serializer\Tests\Fixtures\CircularReferenceDummy;
use Symfony\Component\Serializer\Tests\Fixtures\MaxDepthDummy;
use Symfony\Component\Serializer\Tests\Fixtures\SiblingHolder;
use Symfony\Component\Serializer\Mapping\Loader\AnnotationLoader;
use Symfony\Component\Serializer\Mapping\Factory\ClassMetadataFactory;
use Symfony\Component\Serializer\Tests\Fixtures\GroupDummy;

/**
 * @author Kévin Dunglas <dunglas@gmail.com>
 */
class ObjectNormalizerTest extends TestCase
{
    /**
     * @var ObjectNormalizer
     */
    private $normalizer;
    /**
     * @var SerializerInterface
     */
    private $serializer;

    protected function setUp()
    {
        $this->serializer = $this->getMockBuilder(__NAMESPACE__.'\ObjectSerializerNormalizer')->getMock();
        $this->normalizer = new ObjectNormalizer();
        $this->normalizer->setSerializer($this->serializer);
    }

    public function testNormalize()
    {
        $obj = new ObjectDummy();
        $object = new \stdClass();
        $obj->setFoo('foo');
        $obj->bar = 'bar';
        $obj->setBaz(true);
        $obj->setCamelCase('camelcase');
        $obj->setObject($object);

        $this->serializer
            ->expects($this->once())
            ->method('normalize')
            ->with($object, 'any')
            ->will($this->returnValue('string_object'))
        ;

        $this->assertEquals(
            array(
                'foo' => 'foo',
                'bar' => 'bar',
                'baz' => true,
                'fooBar' => 'foobar',
                'camelCase' => 'camelcase',
                'object' => 'string_object',
            ),
            $this->normalizer->normalize($obj, 'any')
        );
    }

    public function testDenormalize()
    {
        $obj = $this->normalizer->denormalize(
            array('foo' => 'foo', 'bar' => 'bar', 'baz' => true, 'fooBar' => 'foobar'),
            __NAMESPACE__.'\ObjectDummy',
            'any'
        );
        $this->assertEquals('foo', $obj->getFoo());
        $this->assertEquals('bar', $obj->bar);
        $this->assertTrue($obj->isBaz());
    }

    public function testDenormalizeWithObject()
    {
        $data = new \stdClass();
        $data->foo = 'foo';
        $data->bar = 'bar';
        $data->fooBar = 'foobar';
        $obj = $this->normalizer->denormalize($data, __NAMESPACE__.'\ObjectDummy', 'any');
        $this->assertEquals('foo', $obj->getFoo());
        $this->assertEquals('bar', $obj->bar);
    }

    public function testDenormalizeNull()
    {
        $this->assertEquals(new ObjectDummy(), $this->normalizer->denormalize(null, __NAMESPACE__.'\ObjectDummy'));
    }

    public function testConstructorDenormalize()
    {
        $obj = $this->normalizer->denormalize(
            array('foo' => 'foo', 'bar' => 'bar', 'baz' => true, 'fooBar' => 'foobar'),
            __NAMESPACE__.'\ObjectConstructorDummy', 'any');
        $this->assertEquals('foo', $obj->getFoo());
        $this->assertEquals('bar', $obj->bar);
        $this->assertTrue($obj->isBaz());
    }

    public function testConstructorDenormalizeWithNullArgument()
    {
        $obj = $this->normalizer->denormalize(
            array('foo' => 'foo', 'bar' => null, 'baz' => true),
            __NAMESPACE__.'\ObjectConstructorDummy', 'any');
        $this->assertEquals('foo', $obj->getFoo());
        $this->assertNull($obj->bar);
        $this->assertTrue($obj->isBaz());
    }

    public function testConstructorDenormalizeWithMissingOptionalArgument()
    {
        $obj = $this->normalizer->denormalize(
            array('foo' => 'test', 'baz' => array(1, 2, 3)),
            __NAMESPACE__.'\ObjectConstructorOptionalArgsDummy', 'any');
        $this->assertEquals('test', $obj->getFoo());
        $this->assertEquals(array(), $obj->bar);
        $this->assertEquals(array(1, 2, 3), $obj->getBaz());
    }

    public function testConstructorDenormalizeWithOptionalDefaultArgument()
    {
        $obj = $this->normalizer->denormalize(
            array('bar' => 'test'),
            __NAMESPACE__.'\ObjectConstructorArgsWithDefaultValueDummy', 'any');
        $this->assertEquals(array(), $obj->getFoo());
        $this->assertEquals('test', $obj->getBar());
    }

    public function testConstructorWithObjectDenormalize()
    {
        $data = new \stdClass();
        $data->foo = 'foo';
        $data->bar = 'bar';
        $data->baz = true;
        $data->fooBar = 'foobar';
        $obj = $this->normalizer->denormalize($data, __NAMESPACE__.'\ObjectConstructorDummy', 'any');
        $this->assertEquals('foo', $obj->getFoo());
        $this->assertEquals('bar', $obj->bar);
    }

    public function testConstructorWithObjectTypeHintDenormalize()
    {
        $data = array(
            'id' => 10,
            'inner' => array(
                'foo' => 'oof',
                'bar' => 'rab',
            ),
        );

        $normalizer = new ObjectNormalizer();
        $serializer = new Serializer(array($normalizer));
        $normalizer->setSerializer($serializer);

        $obj = $normalizer->denormalize($data, DummyWithConstructorObject::class);
        $this->assertInstanceOf(DummyWithConstructorObject::class, $obj);
        $this->assertEquals(10, $obj->getId());
        $this->assertInstanceOf(ObjectInner::class, $obj->getInner());
        $this->assertEquals('oof', $obj->getInner()->foo);
        $this->assertEquals('rab', $obj->getInner()->bar);
    }

    /**
     * @expectedException \Symfony\Component\Serializer\Exception\RuntimeException
     * @expectedExceptionMessage Could not determine the class of the parameter "unknown".
     */
    public function testConstructorWithUnknownObjectTypeHintDenormalize()
    {
        $data = array(
            'id' => 10,
            'unknown' => array(
                'foo' => 'oof',
                'bar' => 'rab',
            ),
        );

        $normalizer = new ObjectNormalizer();
        $serializer = new Serializer(array($normalizer));
        $normalizer->setSerializer($serializer);

        $normalizer->denormalize($data, DummyWithConstructorInexistingObject::class);
    }

    public function testGroupsNormalize()
    {
        $classMetadataFactory = new ClassMetadataFactory(new AnnotationLoader(new AnnotationReader()));
        $this->normalizer = new ObjectNormalizer($classMetadataFactory);
        $this->normalizer->setSerializer($this->serializer);

        $obj = new GroupDummy();
        $obj->setFoo('foo');
        $obj->setBar('bar');
        $obj->setFooBar('fooBar');
        $obj->setSymfony('symfony');
        $obj->setKevin('kevin');
        $obj->setCoopTilleuls('coopTilleuls');

        $this->assertEquals(array(
            'bar' => 'bar',
        ), $this->normalizer->normalize($obj, null, array(ObjectNormalizer::GROUPS => array('c'))));

        $this->assertEquals(array(
            'symfony' => 'symfony',
            'foo' => 'foo',
            'fooBar' => 'fooBar',
            'bar' => 'bar',
            'kevin' => 'kevin',
            'coopTilleuls' => 'coopTilleuls',
        ), $this->normalizer->normalize($obj, null, array(ObjectNormalizer::GROUPS => array('a', 'c'))));
    }

    public function testGroupsDenormalize()
    {
        $classMetadataFactory = new ClassMetadataFactory(new AnnotationLoader(new AnnotationReader()));
        $this->normalizer = new ObjectNormalizer($classMetadataFactory);
        $this->normalizer->setSerializer($this->serializer);

        $obj = new GroupDummy();
        $obj->setFoo('foo');

        $toNormalize = array('foo' => 'foo', 'bar' => 'bar');

        $normalized = $this->normalizer->denormalize(
            $toNormalize,
            'Symfony\Component\Serializer\Tests\Fixtures\GroupDummy',
            null,
            array(ObjectNormalizer::GROUPS => array('a'))
        );
        $this->assertEquals($obj, $normalized);

        $obj->setBar('bar');

        $normalized = $this->normalizer->denormalize(
            $toNormalize,
            'Symfony\Component\Serializer\Tests\Fixtures\GroupDummy',
            null,
            array(ObjectNormalizer::GROUPS => array('a', 'b'))
        );
        $this->assertEquals($obj, $normalized);
    }

    public function testNormalizeNoPropertyInGroup()
    {
        $classMetadataFactory = new ClassMetadataFactory(new AnnotationLoader(new AnnotationReader()));
        $this->normalizer = new ObjectNormalizer($classMetadataFactory);
        $this->normalizer->setSerializer($this->serializer);

        $obj = new GroupDummy();
        $obj->setFoo('foo');

        $this->assertEquals(array(), $this->normalizer->normalize($obj, null, array('groups' => array('notExist'))));
    }

    public function testGroupsNormalizeWithNameConverter()
    {
        $classMetadataFactory = new ClassMetadataFactory(new AnnotationLoader(new AnnotationReader()));
        $this->normalizer = new ObjectNormalizer($classMetadataFactory, new CamelCaseToSnakeCaseNameConverter());
        $this->normalizer->setSerializer($this->serializer);

        $obj = new GroupDummy();
        $obj->setFooBar('@dunglas');
        $obj->setSymfony('@coopTilleuls');
        $obj->setCoopTilleuls('les-tilleuls.coop');

        $this->assertEquals(
            array(
                'bar' => null,
                'foo_bar' => '@dunglas',
                'symfony' => '@coopTilleuls',
            ),
            $this->normalizer->normalize($obj, null, array(ObjectNormalizer::GROUPS => array('name_converter')))
        );
    }

    public function testGroupsDenormalizeWithNameConverter()
    {
        $classMetadataFactory = new ClassMetadataFactory(new AnnotationLoader(new AnnotationReader()));
        $this->normalizer = new ObjectNormalizer($classMetadataFactory, new CamelCaseToSnakeCaseNameConverter());
        $this->normalizer->setSerializer($this->serializer);

        $obj = new GroupDummy();
        $obj->setFooBar('@dunglas');
        $obj->setSymfony('@coopTilleuls');

        $this->assertEquals(
            $obj,
            $this->normalizer->denormalize(array(
                'bar' => null,
                'foo_bar' => '@dunglas',
                'symfony' => '@coopTilleuls',
                'coop_tilleuls' => 'les-tilleuls.coop',
            ), 'Symfony\Component\Serializer\Tests\Fixtures\GroupDummy', null, array(ObjectNormalizer::GROUPS => array('name_converter')))
        );
    }

    /**
     * @dataProvider provideCallbacks
     */
    public function testCallbacks($callbacks, $value, $result, $message)
    {
        $this->normalizer->setCallbacks($callbacks);

        $obj = new ObjectConstructorDummy('', $value, true);

        $this->assertEquals(
            $result,
            $this->normalizer->normalize($obj, 'any'),
            $message
        );
    }

    /**
     * @expectedException \InvalidArgumentException
     */
    public function testUncallableCallbacks()
    {
        $this->normalizer->setCallbacks(array('bar' => null));

        $obj = new ObjectConstructorDummy('baz', 'quux', true);

        $this->normalizer->normalize($obj, 'any');
    }

    public function testIgnoredAttributes()
    {
        $this->normalizer->setIgnoredAttributes(array('foo', 'bar', 'baz', 'camelCase', 'object'));

        $obj = new ObjectDummy();
        $obj->setFoo('foo');
        $obj->bar = 'bar';
        $obj->setBaz(true);

        $this->assertEquals(
            array('fooBar' => 'foobar'),
            $this->normalizer->normalize($obj, 'any')
        );
    }

    public function testIgnoredAttributesDenormalize()
    {
        $this->normalizer->setIgnoredAttributes(array('fooBar', 'bar', 'baz'));

        $obj = new ObjectDummy();
        $obj->setFoo('foo');

        $this->assertEquals(
            $obj,
            $this->normalizer->denormalize(array('fooBar' => 'fooBar', 'foo' => 'foo', 'baz' => 'baz'), __NAMESPACE__.'\ObjectDummy')
        );
    }

    public function provideCallbacks()
    {
        return array(
            array(
                array(
                    'bar' => function ($bar) {
                        return 'baz';
                    },
                ),
                'baz',
                array('foo' => '', 'bar' => 'baz', 'baz' => true),
                'Change a string',
            ),
            array(
                array(
                    'bar' => function ($bar) {
                        return;
                    },
                ),
                'baz',
                array('foo' => '', 'bar' => null, 'baz' => true),
                'Null an item',
            ),
            array(
                array(
                    'bar' => function ($bar) {
                        return $bar->format('d-m-Y H:i:s');
                    },
                ),
                new \DateTime('2011-09-10 06:30:00'),
                array('foo' => '', 'bar' => '10-09-2011 06:30:00', 'baz' => true),
                'Format a date',
            ),
            array(
                array(
                    'bar' => function ($bars) {
                        $foos = '';
                        foreach ($bars as $bar) {
                            $foos .= $bar->getFoo();
                        }

                        return $foos;
                    },
                ),
                array(new ObjectConstructorDummy('baz', '', false), new ObjectConstructorDummy('quux', '', false)),
                array('foo' => '', 'bar' => 'bazquux', 'baz' => true),
                'Collect a property',
            ),
            array(
                array(
                    'bar' => function ($bars) {
                        return count($bars);
                    },
                ),
                array(new ObjectConstructorDummy('baz', '', false), new ObjectConstructorDummy('quux', '', false)),
                array('foo' => '', 'bar' => 2, 'baz' => true),
                'Count a property',
            ),
        );
    }

    /**
     * @expectedException \Symfony\Component\Serializer\Exception\LogicException
     * @expectedExceptionMessage Cannot normalize attribute "object" because the injected serializer is not a normalizer
     */
    public function testUnableToNormalizeObjectAttribute()
    {
        $serializer = $this->getMockBuilder('Symfony\Component\Serializer\SerializerInterface')->getMock();
        $this->normalizer->setSerializer($serializer);

        $obj = new ObjectDummy();
        $object = new \stdClass();
        $obj->setObject($object);

        $this->normalizer->normalize($obj, 'any');
    }

    /**
     * @expectedException \Symfony\Component\Serializer\Exception\CircularReferenceException
     */
    public function testUnableToNormalizeCircularReference()
    {
        $serializer = new Serializer(array($this->normalizer));
        $this->normalizer->setSerializer($serializer);
        $this->normalizer->setCircularReferenceLimit(2);

        $obj = new CircularReferenceDummy();

        $this->normalizer->normalize($obj);
    }

    public function testSiblingReference()
    {
        $serializer = new Serializer(array($this->normalizer));
        $this->normalizer->setSerializer($serializer);

        $siblingHolder = new SiblingHolder();

        $expected = array(
            'sibling0' => array('coopTilleuls' => 'Les-Tilleuls.coop'),
            'sibling1' => array('coopTilleuls' => 'Les-Tilleuls.coop'),
            'sibling2' => array('coopTilleuls' => 'Les-Tilleuls.coop'),
        );
        $this->assertEquals($expected, $this->normalizer->normalize($siblingHolder));
    }

    public function testCircularReferenceHandler()
    {
        $serializer = new Serializer(array($this->normalizer));
        $this->normalizer->setSerializer($serializer);
        $this->normalizer->setCircularReferenceHandler(function ($obj) {
            return get_class($obj);
        });

        $obj = new CircularReferenceDummy();

        $expected = array('me' => 'Symfony\Component\Serializer\Tests\Fixtures\CircularReferenceDummy');
        $this->assertEquals($expected, $this->normalizer->normalize($obj));
    }

    public function testDenormalizeNonExistingAttribute()
    {
        $this->assertEquals(
            new ObjectDummy(),
            $this->normalizer->denormalize(array('non_existing' => true), __NAMESPACE__.'\ObjectDummy')
        );
    }

    public function testNoTraversableSupport()
    {
        $this->assertFalse($this->normalizer->supportsNormalization(new \ArrayObject()));
    }

    public function testNormalizeStatic()
    {
        $this->assertEquals(array('foo' => 'K'), $this->normalizer->normalize(new ObjectWithStaticPropertiesAndMethods()));
    }

    public function testNormalizeUpperCaseAttributes()
    {
        $this->assertEquals(array('Foo' => 'Foo', 'Bar' => 'BarBar'), $this->normalizer->normalize(new ObjectWithUpperCaseAttributeNames()));
    }

    public function testNormalizeNotSerializableContext()
    {
        $objectDummy = new ObjectDummy();
        $expected = array(
            'foo' => null,
            'baz' => null,
            'fooBar' => '',
            'camelCase' => null,
            'object' => null,
            'bar' => null,
        );

        $this->assertEquals($expected, $this->normalizer->normalize($objectDummy, null, array('not_serializable' => function () {
        })));
    }

    public function testMaxDepth()
    {
        $classMetadataFactory = new ClassMetadataFactory(new AnnotationLoader(new AnnotationReader()));
        $this->normalizer = new ObjectNormalizer($classMetadataFactory);
        $serializer = new Serializer(array($this->normalizer));
        $this->normalizer->setSerializer($serializer);

        $level1 = new MaxDepthDummy();
        $level1->foo = 'level1';

        $level2 = new MaxDepthDummy();
        $level2->foo = 'level2';
        $level1->child = $level2;

        $level3 = new MaxDepthDummy();
        $level3->foo = 'level3';
        $level2->child = $level3;

        $result = $serializer->normalize($level1, null, array(ObjectNormalizer::ENABLE_MAX_DEPTH => true));

        $expected = array(
            'bar' => null,
            'foo' => 'level1',
            'child' => array(
                    'bar' => null,
                    'foo' => 'level2',
                    'child' => array(
                            'bar' => null,
                            'child' => null,
                        ),
                ),
        );

        $this->assertEquals($expected, $result);
    }

    /**
     * @expectedException \Symfony\Component\Serializer\Exception\UnexpectedValueException
     */
    public function testThrowUnexpectedValueException()
    {
        $this->normalizer->denormalize(array('foo' => 'bar'), ObjectTypeHinted::class);
    }

    public function testDenomalizeRecursive()
    {
        $extractor = new PropertyInfoExtractor(array(), array(new PhpDocExtractor(), new ReflectionExtractor()));
        $normalizer = new ObjectNormalizer(null, null, null, $extractor);
        $serializer = new Serializer(array(new ArrayDenormalizer(), new DateTimeNormalizer(), $normalizer));

        $obj = $serializer->denormalize(array(
            'inner' => array('foo' => 'foo', 'bar' => 'bar'),
            'date' => '1988/01/21',
            'inners' => array(array('foo' => 1), array('foo' => 2)),
        ), ObjectOuter::class);

        $this->assertSame('foo', $obj->getInner()->foo);
        $this->assertSame('bar', $obj->getInner()->bar);
        $this->assertSame('1988-01-21', $obj->getDate()->format('Y-m-d'));
        $this->assertSame(1, $obj->getInners()[0]->foo);
        $this->assertSame(2, $obj->getInners()[1]->foo);
    }

    public function testAcceptJsonNumber()
    {
        $extractor = new PropertyInfoExtractor(array(), array(new PhpDocExtractor(), new ReflectionExtractor()));
        $normalizer = new ObjectNormalizer(null, null, null, $extractor);
        $serializer = new Serializer(array(new ArrayDenormalizer(), new DateTimeNormalizer(), $normalizer));

        $this->assertSame(10.0, $serializer->denormalize(array('number' => 10), JsonNumber::class, 'json')->number);
        $this->assertSame(10.0, $serializer->denormalize(array('number' => 10), JsonNumber::class, 'jsonld')->number);
    }

    /**
     * @expectedException \Symfony\Component\Serializer\Exception\UnexpectedValueException
     * @expectedExceptionMessage The type of the "date" attribute for class "Symfony\Component\Serializer\Tests\Normalizer\ObjectOuter" must be one of "DateTimeInterface" ("string" given).
     */
    public function testRejectInvalidType()
    {
        $normalizer = new ObjectNormalizer(null, null, null, new ReflectionExtractor());
        $serializer = new Serializer(array($normalizer));

        $serializer->denormalize(array('date' => 'foo'), ObjectOuter::class);
    }

    /**
     * @expectedException \Symfony\Component\Serializer\Exception\UnexpectedValueException
     * @expectedExceptionMessage The type of the key "a" must be "int" ("string" given).
     */
    public function testRejectInvalidKey()
    {
        $extractor = new PropertyInfoExtractor(array(), array(new PhpDocExtractor(), new ReflectionExtractor()));
        $normalizer = new ObjectNormalizer(null, null, null, $extractor);
        $serializer = new Serializer(array(new ArrayDenormalizer(), new DateTimeNormalizer(), $normalizer));

        $serializer->denormalize(array('inners' => array('a' => array('foo' => 1))), ObjectOuter::class);
    }

    public function testExtractAttributesRespectsFormat()
    {
        $normalizer = new FormatAndContextAwareNormalizer();

        $data = new ObjectDummy();
        $data->setFoo('bar');
        $data->bar = 'foo';

        $this->assertSame(array('foo' => 'bar', 'bar' => 'foo'), $normalizer->normalize($data, 'foo_and_bar_included'));
    }

    public function testExtractAttributesRespectsContext()
    {
        $normalizer = new FormatAndContextAwareNormalizer();

        $data = new ObjectDummy();
        $data->setFoo('bar');
        $data->bar = 'foo';

        $this->assertSame(array('foo' => 'bar', 'bar' => 'foo'), $normalizer->normalize($data, null, array('include_foo_and_bar' => true)));
    }
}

class ObjectDummy
{
    protected $foo;
    public $bar;
    private $baz;
    protected $camelCase;
    protected $object;

    public function getFoo()
    {
        return $this->foo;
    }

    public function setFoo($foo)
    {
        $this->foo = $foo;
    }

    public function isBaz()
    {
        return $this->baz;
    }

    public function setBaz($baz)
    {
        $this->baz = $baz;
    }

    public function getFooBar()
    {
        return $this->foo.$this->bar;
    }

    public function getCamelCase()
    {
        return $this->camelCase;
    }

    public function setCamelCase($camelCase)
    {
        $this->camelCase = $camelCase;
    }

    public function otherMethod()
    {
        throw new \RuntimeException('Dummy::otherMethod() should not be called');
    }

    public function setObject($object)
    {
        $this->object = $object;
    }

    public function getObject()
    {
        return $this->object;
    }
}

class ObjectConstructorDummy
{
    protected $foo;
    public $bar;
    private $baz;

    public function __construct($foo, $bar, $baz)
    {
        $this->foo = $foo;
        $this->bar = $bar;
        $this->baz = $baz;
    }

    public function getFoo()
    {
        return $this->foo;
    }

    public function isBaz()
    {
        return $this->baz;
    }

    public function otherMethod()
    {
        throw new \RuntimeException('Dummy::otherMethod() should not be called');
    }
}

abstract class ObjectSerializerNormalizer implements SerializerInterface, NormalizerInterface
{
}

class ObjectConstructorOptionalArgsDummy
{
    protected $foo;
    public $bar;
    private $baz;

    public function __construct($foo, $bar = array(), $baz = array())
    {
        $this->foo = $foo;
        $this->bar = $bar;
        $this->baz = $baz;
    }

    public function getFoo()
    {
        return $this->foo;
    }

    public function getBaz()
    {
        return $this->baz;
    }

    public function otherMethod()
    {
        throw new \RuntimeException('Dummy::otherMethod() should not be called');
    }
}

class ObjectConstructorArgsWithDefaultValueDummy
{
    protected $foo;
    protected $bar;

    public function __construct($foo = array(), $bar)
    {
        $this->foo = $foo;
        $this->bar = $bar;
    }

    public function getFoo()
    {
        return $this->foo;
    }

    public function getBar()
    {
        return $this->bar;
    }

    public function otherMethod()
    {
        throw new \RuntimeException('Dummy::otherMethod() should not be called');
    }
}

class ObjectWithStaticPropertiesAndMethods
{
    public $foo = 'K';
    public static $bar = 'A';

    public static function getBaz()
    {
        return 'L';
    }
}

<<<<<<< HEAD
class ObjectTypeHinted
{
    public function setFoo(array $f)
    {
    }
}

class ObjectOuter
{
    private $inner;
    private $date;

    /**
     * @var ObjectInner[]
     */
    private $inners;

    public function getInner()
    {
        return $this->inner;
    }

    public function setInner(ObjectInner $inner)
    {
        $this->inner = $inner;
    }

    public function setDate(\DateTimeInterface $date)
    {
        $this->date = $date;
    }

    public function getDate()
    {
        return $this->date;
    }

    public function setInners(array $inners)
    {
        $this->inners = $inners;
    }

    public function getInners()
    {
        return $this->inners;
    }
}

class ObjectInner
{
    public $foo;
    public $bar;
}

class FormatAndContextAwareNormalizer extends ObjectNormalizer
{
    protected function isAllowedAttribute($classOrObject, $attribute, $format = null, array $context = array())
    {
        if (in_array($attribute, array('foo', 'bar')) && 'foo_and_bar_included' === $format) {
            return true;
        }

        if (in_array($attribute, array('foo', 'bar')) && isset($context['include_foo_and_bar']) && true === $context['include_foo_and_bar']) {
            return true;
        }

        return false;
    }
}

class DummyWithConstructorObject
{
    private $id;
    private $inner;

    public function __construct($id, ObjectInner $inner)
    {
        $this->id = $id;
        $this->inner = $inner;
    }

    public function getId()
    {
        return $this->id;
    }

    public function getInner()
    {
        return $this->inner;
    }
}

class DummyWithConstructorInexistingObject
{
    public function __construct($id, Unknown $unknown)
    {
    }
}

class JsonNumber
{
    /**
     * @var float
     */
    public $number;
=======
class ObjectWithUpperCaseAttributeNames
{
    private $Foo = 'Foo';
    public $Bar = 'BarBar';

    public function getFoo()
    {
        return $this->Foo;
    }
>>>>>>> 6000fafa
}<|MERGE_RESOLUTION|>--- conflicted
+++ resolved
@@ -810,7 +810,6 @@
     }
 }
 
-<<<<<<< HEAD
 class ObjectTypeHinted
 {
     public function setFoo(array $f)
@@ -916,7 +915,8 @@
      * @var float
      */
     public $number;
-=======
+}
+
 class ObjectWithUpperCaseAttributeNames
 {
     private $Foo = 'Foo';
@@ -926,5 +926,4 @@
     {
         return $this->Foo;
     }
->>>>>>> 6000fafa
 }