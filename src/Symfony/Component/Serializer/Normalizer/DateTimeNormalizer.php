--- conflicted
+++ resolved
@@ -156,12 +156,8 @@
 
     private function getTimezone(array $context)
     {
-<<<<<<< HEAD
         $dateTimeZone = $context[self::TIMEZONE_KEY] ?? $this->defaultContext[self::TIMEZONE_KEY];
-=======
-        $dateTimeZone = \array_key_exists(self::TIMEZONE_KEY, $context) ? $context[self::TIMEZONE_KEY] : $this->timezone;
 
->>>>>>> b0a32085
         if (null === $dateTimeZone) {
             return null;
         }
