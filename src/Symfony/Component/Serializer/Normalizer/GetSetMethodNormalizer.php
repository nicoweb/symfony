<?php

/*
 * This file is part of the Symfony package.
 *
 * (c) Fabien Potencier <fabien@symfony.com>
 *
 * For the full copyright and license information, please view the LICENSE
 * file that was distributed with this source code.
 */

namespace Symfony\Component\Serializer\Normalizer;

use Symfony\Component\Serializer\Exception\InvalidArgumentException;
use Symfony\Component\Serializer\Exception\RuntimeException;

/**
 * Converts between objects with getter and setter methods and arrays.
 *
 * The normalization process looks at all public methods and calls the ones
 * which have a name starting with get and take no parameters. The result is a
 * map from property names (method name stripped of the get prefix and converted
 * to lower case) to property values. Property values are normalized through the
 * serializer.
 *
 * The denormalization first looks at the constructor of the given class to see
 * if any of the parameters have the same name as one of the properties. The
 * constructor is then called with all parameters or an exception is thrown if
 * any required parameters were not present as properties. Then the denormalizer
 * walks through the given map of property names to property values to see if a
 * setter method exists for any of the properties. If a setter exists it is
 * called with the property value. No automatic denormalization of the value
 * takes place.
 *
 * @author Nils Adermann <naderman@naderman.de>
 */
class GetSetMethodNormalizer extends SerializerAwareNormalizer implements NormalizerInterface, DenormalizerInterface
{
    protected $callbacks = array();
    protected $ignoredAttributes = array();
    protected $camelizedAttributes = array();

    /**
     * Set normalization callbacks.
     *
     * @param callable[] $callbacks help normalize the result
     *
     * @throws InvalidArgumentException if a non-callable callback is set
     *
     * @return GetSetMethodNormalizer
     */
    public function setCallbacks(array $callbacks)
    {
        foreach ($callbacks as $attribute => $callback) {
            if (!is_callable($callback)) {
                throw new InvalidArgumentException(sprintf('The given callback for attribute "%s" is not callable.', $attribute));
            }
        }
        $this->callbacks = $callbacks;

        return $this;
    }

    /**
     * Set ignored attributes for normalization
     *
     * @param array $ignoredAttributes
     *
     * @return GetSetMethodNormalizer
     */
    public function setIgnoredAttributes(array $ignoredAttributes)
    {
        $this->ignoredAttributes = $ignoredAttributes;

        return $this;
    }

    /**
     * Set attributes to be camelized on denormalize
     *
     * @param array $camelizedAttributes
     *
     * @return GetSetMethodNormalizer
     */
    public function setCamelizedAttributes(array $camelizedAttributes)
    {
        $this->camelizedAttributes = $camelizedAttributes;

        return $this;
    }

    /**
     * {@inheritdoc}
     */
    public function normalize($object, $format = null, array $context = array())
    {
        $reflectionObject = new \ReflectionObject($object);
        $reflectionMethods = $reflectionObject->getMethods(\ReflectionMethod::IS_PUBLIC);

        $attributes = array();
        foreach ($reflectionMethods as $method) {
            if ($this->isGetMethod($method)) {
                $attributeName = lcfirst(substr($method->name, 0 === strpos($method->name, 'is') ? 2 : 3));

                if (in_array($attributeName, $this->ignoredAttributes)) {
                    continue;
                }

                $attributeValue = $method->invoke($object);
                if (array_key_exists($attributeName, $this->callbacks)) {
                    $attributeValue = call_user_func($this->callbacks[$attributeName], $attributeValue);
                }
                if (null !== $attributeValue && !is_scalar($attributeValue)) {
                    if (!$this->serializer instanceof NormalizerInterface) {
                        throw new \LogicException(sprintf('Cannot normalize attribute "%s" because injected serializer is not a normalizer', $attributeName));
                    }
                    $attributeValue = $this->serializer->normalize($attributeValue, $format);
                }

                $attributes[$attributeName] = $attributeValue;
            }
        }

        return $attributes;
    }

    /**
     * {@inheritdoc}
     */
    public function denormalize($data, $class, $format = null, array $context = array())
    {
        $reflectionClass = new \ReflectionClass($class);
        $constructor = $reflectionClass->getConstructor();

        if ($constructor) {
            $constructorParameters = $constructor->getParameters();

            $params = array();
            foreach ($constructorParameters as $constructorParameter) {
                $paramName = lcfirst($this->formatAttribute($constructorParameter->name));

                if (isset($data[$paramName])) {
                    $params[] = $data[$paramName];
                    // don't run set for a parameter passed to the constructor
                    unset($data[$paramName]);
                } elseif (!$constructorParameter->isOptional()) {
                    throw new RuntimeException(
                        'Cannot create an instance of '.$class.
                        ' from serialized data because its constructor requires '.
                        'parameter "'.$constructorParameter->name.
                        '" to be present.');
                }
            }

            $object = $reflectionClass->newInstanceArgs($params);
        } else {
            $object = new $class;
        }

        foreach ($data as $attribute => $value) {
            $setter = 'set'.$this->formatAttribute($attribute);

            if (method_exists($object, $setter)) {
                $object->$setter($value);
            }
        }

        return $object;
    }

    /**
     * Format attribute name to access parameters or methods
     * As option, if attribute name is found on camelizedAttributes array
     * returns attribute name in camelcase format
     *
     * @param string $attributeName
     * @return string
     */
    protected function formatAttribute($attributeName)
    {
        if (in_array($attributeName, $this->camelizedAttributes)) {
            return preg_replace_callback(
                '/(^|_|\.)+(.)/', function ($match) {
                    return ('.' === $match[1] ? '_' : '').strtoupper($match[2]);
                }, $attributeName
            );
        }

        return $attributeName;
    }

    /**
     * {@inheritdoc}
     */
    public function supportsNormalization($data, $format = null)
    {
        return is_object($data) && $this->supports(get_class($data));
    }

    /**
     * {@inheritdoc}
     */
    public function supportsDenormalization($data, $type, $format = null)
    {
        return $this->supports($type);
    }

    /**
     * Checks if the given class has any get{Property} method.
     *
     * @param string $class
     *
     * @return bool
     */
    private function supports($class)
    {
        $class = new \ReflectionClass($class);
        $methods = $class->getMethods(\ReflectionMethod::IS_PUBLIC);
        foreach ($methods as $method) {
            if ($this->isGetMethod($method)) {
                return true;
            }
        }

        return false;
    }

    /**
     * Checks if a method's name is get.* or is.*, and can be called without parameters.
     *
     * @param \ReflectionMethod $method the method to check
     *
<<<<<<< HEAD
     * @return Boolean whether the method is a getter or boolean getter.
=======
     * @return bool    whether the method is a getter.
>>>>>>> 0ecdda17
     */
    private function isGetMethod(\ReflectionMethod $method)
    {
        $methodLength = strlen($method->name);

        return (
            ((0 === strpos($method->name, 'get') && 3 < $methodLength) ||
            (0 === strpos($method->name, 'is') && 2 < $methodLength)) &&
            0 === $method->getNumberOfRequiredParameters()
        );
    }
}<|MERGE_RESOLUTION|>--- conflicted
+++ resolved
@@ -230,11 +230,7 @@
      *
      * @param \ReflectionMethod $method the method to check
      *
-<<<<<<< HEAD
-     * @return Boolean whether the method is a getter or boolean getter.
-=======
-     * @return bool    whether the method is a getter.
->>>>>>> 0ecdda17
+     * @return bool whether the method is a getter or boolean getter.
      */
     private function isGetMethod(\ReflectionMethod $method)
     {
