<?php

/*
 * This file is part of the Symfony package.
 *
 * (c) Fabien Potencier <fabien@symfony.com>
 *
 * For the full copyright and license information, please view the LICENSE
 * file that was distributed with this source code.
 */

namespace Symfony\Component\Serializer\NameConverter;

/**
 * CamelCase to Underscore name converter.
 *
 * @author Kévin Dunglas <dunglas@gmail.com>
 */
class CamelCaseToSnakeCaseNameConverter implements NameConverterInterface
{
    private $attributes;
    private $lowerCamelCase;

    /**
     * @param null|array $attributes     The list of attributes to rename or null for all attributes
     * @param bool       $lowerCamelCase Use lowerCamelCase style
     */
    public function __construct(array $attributes = null, $lowerCamelCase = true)
    {
        $this->attributes = $attributes;
        $this->lowerCamelCase = $lowerCamelCase;
    }

    /**
     * {@inheritdoc}
     */
    public function normalize($propertyName)
    {
<<<<<<< HEAD
        if (null === $this->attributes || in_array($propertyName, $this->attributes)) {
            return strtolower(preg_replace('/[A-Z]/', '_\\0', lcfirst($propertyName)));
=======
        if (null === $this->attributes || \in_array($propertyName, $this->attributes)) {
            $lcPropertyName = lcfirst($propertyName);
            $snakeCasedName = '';

            $len = \strlen($lcPropertyName);
            for ($i = 0; $i < $len; ++$i) {
                if (ctype_upper($lcPropertyName[$i])) {
                    $snakeCasedName .= '_'.strtolower($lcPropertyName[$i]);
                } else {
                    $snakeCasedName .= strtolower($lcPropertyName[$i]);
                }
            }

            return $snakeCasedName;
>>>>>>> 80e63e41
        }

        return $propertyName;
    }

    /**
     * {@inheritdoc}
     */
    public function denormalize($propertyName)
    {
        $camelCasedName = preg_replace_callback('/(^|_|\.)+(.)/', function ($match) {
            return ('.' === $match[1] ? '_' : '').strtoupper($match[2]);
        }, $propertyName);

        if ($this->lowerCamelCase) {
            $camelCasedName = lcfirst($camelCasedName);
        }

        if (null === $this->attributes || \in_array($camelCasedName, $this->attributes)) {
            return $camelCasedName;
        }

        return $propertyName;
    }
}<|MERGE_RESOLUTION|>--- conflicted
+++ resolved
@@ -36,25 +36,8 @@
      */
     public function normalize($propertyName)
     {
-<<<<<<< HEAD
-        if (null === $this->attributes || in_array($propertyName, $this->attributes)) {
+        if (null === $this->attributes || \in_array($propertyName, $this->attributes)) {
             return strtolower(preg_replace('/[A-Z]/', '_\\0', lcfirst($propertyName)));
-=======
-        if (null === $this->attributes || \in_array($propertyName, $this->attributes)) {
-            $lcPropertyName = lcfirst($propertyName);
-            $snakeCasedName = '';
-
-            $len = \strlen($lcPropertyName);
-            for ($i = 0; $i < $len; ++$i) {
-                if (ctype_upper($lcPropertyName[$i])) {
-                    $snakeCasedName .= '_'.strtolower($lcPropertyName[$i]);
-                } else {
-                    $snakeCasedName .= strtolower($lcPropertyName[$i]);
-                }
-            }
-
-            return $snakeCasedName;
->>>>>>> 80e63e41
         }
 
         return $propertyName;
