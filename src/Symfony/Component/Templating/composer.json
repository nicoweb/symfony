--- conflicted
+++ resolved
@@ -18,16 +18,12 @@
     "require": {
         "php": ">=5.3.9"
     },
-<<<<<<< HEAD
     "require-dev": {
-        "symfony/phpunit-bridge": "~2.7",
         "psr/log": "~1.0"
     },
     "suggest": {
         "psr/log": "For using debug logging in loaders"
     },
-=======
->>>>>>> 4c431d6c
     "autoload": {
         "psr-4": { "Symfony\\Component\\Templating\\": "" }
     },
