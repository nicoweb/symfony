<?php

/*
 * This file is part of the Symfony package.
 *
 * (c) Fabien Potencier <fabien@symfony.com>
 *
 * For the full copyright and license information, please view the LICENSE
 * file that was distributed with this source code.
 */

namespace Symfony\Component\Form;

use Symfony\Component\OptionsResolver\OptionsResolverInterface;

/**
 * @author Bernhard Schussek <bschussek@gmail.com>
 */
interface FormTypeInterface
{
    /**
     * Builds the form.
     *
     * This method is called for each type in the hierarchy starting from the
     * top most type. Type extensions can further modify the form.
     *
     * @see FormTypeExtensionInterface::buildForm()
     *
     * @param FormBuilderInterface $builder The form builder
     * @param array                $options The options
     */
    public function buildForm(FormBuilderInterface $builder, array $options);

    /**
     * Builds the form view.
     *
     * This method is called for each type in the hierarchy starting from the
     * top most type. Type extensions can further modify the view.
     *
     * A view of a form is built before the views of the child forms are built.
     * This means that you cannot access child views in this method. If you need
     * to do so, move your logic to {@link finishView()} instead.
     *
     * @see FormTypeExtensionInterface::buildView()
     *
     * @param FormView      $view    The view
     * @param FormInterface $form    The form
     * @param array         $options The options
     */
    public function buildView(FormView $view, FormInterface $form, array $options);

    /**
     * Finishes the form view.
     *
     * This method gets called for each type in the hierarchy starting from the
     * top most type. Type extensions can further modify the view.
     *
     * When this method is called, views of the form's children have already
     * been built and finished and can be accessed. You should only implement
     * such logic in this method that actually accesses child views. For everything
     * else you are recommended to implement {@link buildView()} instead.
     *
     * @see FormTypeExtensionInterface::finishView()
     *
     * @param FormView      $view    The view
     * @param FormInterface $form    The form
     * @param array         $options The options
     */
    public function finishView(FormView $view, FormInterface $form, array $options);

    /**
     * Sets the default options for this type.
     *
     * @param OptionsResolverInterface $resolver The resolver for the options
     *
     * @deprecated since version 2.7, to be renamed in 3.0.
     *             Use the method configureOptions instead. This method will be
     *             added to the FormTypeInterface with Symfony 3.0.
     */
    public function setDefaultOptions(OptionsResolverInterface $resolver);

    /**
     * Returns the name of the parent type.
     *
     * You can also return a type instance from this method, although doing so
     * is discouraged because it leads to a performance penalty. The support
     * for returning type instances may be dropped from future releases.
     *
<<<<<<< HEAD
     * Returning a {@link FormTypeInterface} instance is deprecated since
     * Symfony 2.8 and will be unsupported as of Symfony 3.0. Return the
     * fully-qualified class name of the parent type instead.
     *
     * @return string|null|FormTypeInterface The name of the parent type if any,
     *                                       null otherwise.
=======
     * @return string|null|FormTypeInterface The name of the parent type if any, null otherwise
>>>>>>> b111d375
     */
    public function getParent();

    /**
     * Returns the name of this type.
     *
     * @return string The name of this type
     *
     * @deprecated Deprecated since Symfony 2.8, to be removed in Symfony 3.0.
     *             Use the fully-qualified class name of the type instead.
     */
    public function getName();
}<|MERGE_RESOLUTION|>--- conflicted
+++ resolved
@@ -86,16 +86,11 @@
      * is discouraged because it leads to a performance penalty. The support
      * for returning type instances may be dropped from future releases.
      *
-<<<<<<< HEAD
      * Returning a {@link FormTypeInterface} instance is deprecated since
      * Symfony 2.8 and will be unsupported as of Symfony 3.0. Return the
      * fully-qualified class name of the parent type instead.
      *
-     * @return string|null|FormTypeInterface The name of the parent type if any,
-     *                                       null otherwise.
-=======
      * @return string|null|FormTypeInterface The name of the parent type if any, null otherwise
->>>>>>> b111d375
      */
     public function getParent();
 
