--- conflicted
+++ resolved
@@ -40,22 +40,7 @@
         );
     }
 
-<<<<<<< HEAD
     public function __construct($fieldName, CsrfTokenManagerInterface $tokenManager, $tokenId, $errorMessage, TranslatorInterface $translator = null, $translationDomain = null, ServerParams $serverParams = null)
-=======
-    /**
-     * @param string                    $fieldName         The name of the CSRF field
-     * @param CsrfTokenManagerInterface $tokenManager      The generator for CSRF tokens
-     * @param string                    $tokenId           A text mentioning the tokenId of the CSRF token
-     *                                                     Validation of the token will only succeed if it was generated in the
-     *                                                     same session and with the same tokenId
-     * @param string                    $errorMessage      The message displayed in case of an error
-     * @param TranslatorInterface       $translator
-     * @param null|string               $translationDomain
-     * @param ServerParams              $serverParams
-     */
-    public function __construct($fieldName, $tokenManager, $tokenId, $errorMessage, TranslatorInterface $translator = null, $translationDomain = null, ServerParams $serverParams = null)
->>>>>>> 9bc9474f
     {
         $this->fieldName = $fieldName;
         $this->tokenManager = $tokenManager;
