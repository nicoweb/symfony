<?php

/*
 * This file is part of the Symfony package.
 *
 * (c) Fabien Potencier <fabien@symfony.com>
 *
 * For the full copyright and license information, please view the LICENSE
 * file that was distributed with this source code.
 */

namespace Symfony\Component\Form\Extension\Core\DataTransformer;

use Symfony\Component\Form\Exception\TransformationFailedException;
use Symfony\Component\Form\Exception\UnexpectedTypeException;

/**
 * Transforms between a normalized time and a localized time string.
 *
 * @author Bernhard Schussek <bschussek@gmail.com>
 * @author Florian Eckerstorfer <florian@eckerstorfer.org>
 */
class DateTimeToLocalizedStringTransformer extends BaseDateTimeTransformer
{
    private $dateFormat;
    private $timeFormat;
    private $pattern;
    private $calendar;

    /**
     * Constructor.
     *
     * @see BaseDateTimeTransformer::formats for available format options
     *
     * @param string $inputTimezone  The name of the input timezone
     * @param string $outputTimezone The name of the output timezone
     * @param int    $dateFormat     The date format
     * @param int    $timeFormat     The time format
     * @param int    $calendar       One of the \IntlDateFormatter calendar constants
     * @param string $pattern        A pattern to pass to \IntlDateFormatter
     *
     * @throws UnexpectedTypeException If a format is not supported or if a timezone is not a string
     */
    public function __construct($inputTimezone = null, $outputTimezone = null, $dateFormat = null, $timeFormat = null, $calendar = \IntlDateFormatter::GREGORIAN, $pattern = null)
    {
        parent::__construct($inputTimezone, $outputTimezone);

        if (null === $dateFormat) {
            $dateFormat = \IntlDateFormatter::MEDIUM;
        }

        if (null === $timeFormat) {
            $timeFormat = \IntlDateFormatter::SHORT;
        }

        if (!in_array($dateFormat, self::$formats, true)) {
            throw new UnexpectedTypeException($dateFormat, implode('", "', self::$formats));
        }

        if (!in_array($timeFormat, self::$formats, true)) {
            throw new UnexpectedTypeException($timeFormat, implode('", "', self::$formats));
        }

        $this->dateFormat = $dateFormat;
        $this->timeFormat = $timeFormat;
        $this->calendar = $calendar;
        $this->pattern = $pattern;
    }

    /**
     * Transforms a normalized date into a localized date string/array.
     *
     * @param \DateTimeInterface $dateTime A DateTimeInterface object
     *
     * @return string|array Localized date string/array
     *
<<<<<<< HEAD
     * @throws TransformationFailedException If the given value is not a \DateTimeInterface
     *                                       or if the date could not be transformed.
=======
     * @throws TransformationFailedException if the given value is not an instance
     *                                       of \DateTime or \DateTimeInterface or
     *                                       if the date could not be transformed
>>>>>>> 4e1c65c6
     */
    public function transform($dateTime)
    {
        if (null === $dateTime) {
            return '';
        }

        if (!$dateTime instanceof \DateTimeInterface) {
            throw new TransformationFailedException('Expected a \DateTimeInterface.');
        }

        $value = $this->getIntlDateFormatter()->format($dateTime->getTimestamp());

        if (intl_get_error_code() != 0) {
            throw new TransformationFailedException(intl_get_error_message());
        }

        return $value;
    }

    /**
     * Transforms a localized date string/array into a normalized date.
     *
     * @param string|array $value Localized date string/array
     *
     * @return \DateTime Normalized date
     *
     * @throws TransformationFailedException if the given value is not a string,
     *                                       if the date could not be parsed
     */
    public function reverseTransform($value)
    {
        if (!is_string($value)) {
            throw new TransformationFailedException('Expected a string.');
        }

        if ('' === $value) {
            return;
        }

        // date-only patterns require parsing to be done in UTC, as midnight might not exist in the local timezone due
        // to DST changes
        $dateOnly = $this->isPatternDateOnly();

        $timestamp = $this->getIntlDateFormatter($dateOnly)->parse($value);

        if (intl_get_error_code() != 0) {
            throw new TransformationFailedException(intl_get_error_message());
        }

        try {
            if ($dateOnly) {
                // we only care about year-month-date, which has been delivered as a timestamp pointing to UTC midnight
                $dateTime = new \DateTime(gmdate('Y-m-d', $timestamp), new \DateTimeZone($this->outputTimezone));
            } else {
                // read timestamp into DateTime object - the formatter delivers a timestamp
                $dateTime = new \DateTime(sprintf('@%s', $timestamp));
            }
            // set timezone separately, as it would be ignored if set via the constructor,
            // see http://php.net/manual/en/datetime.construct.php
            $dateTime->setTimezone(new \DateTimeZone($this->outputTimezone));
        } catch (\Exception $e) {
            throw new TransformationFailedException($e->getMessage(), $e->getCode(), $e);
        }

        if ($this->outputTimezone !== $this->inputTimezone) {
            $dateTime->setTimezone(new \DateTimeZone($this->inputTimezone));
        }

        return $dateTime;
    }

    /**
     * Returns a preconfigured IntlDateFormatter instance.
     *
     * @param bool $ignoreTimezone use UTC regardless of the configured timezone
     *
     * @return \IntlDateFormatter
     *
     * @throws TransformationFailedException in case the date formatter can not be constructed
     */
    protected function getIntlDateFormatter($ignoreTimezone = false)
    {
        $dateFormat = $this->dateFormat;
        $timeFormat = $this->timeFormat;
        $timezone = $ignoreTimezone ? 'UTC' : $this->outputTimezone;
        if (class_exists('IntlTimeZone', false)) {
            // see https://bugs.php.net/bug.php?id=66323
            $timezone = \IntlTimeZone::createTimeZone($timezone);
        }
        $calendar = $this->calendar;
        $pattern = $this->pattern;

        $intlDateFormatter = new \IntlDateFormatter(\Locale::getDefault(), $dateFormat, $timeFormat, $timezone, $calendar, $pattern);

        // new \intlDateFormatter may return null instead of false in case of failure, see https://bugs.php.net/bug.php?id=66323
        if (!$intlDateFormatter) {
            throw new TransformationFailedException(intl_get_error_message(), intl_get_error_code());
        }

        $intlDateFormatter->setLenient(false);

        return $intlDateFormatter;
    }

    /**
     * Checks if the pattern contains only a date.
     *
     * @return bool
     */
    protected function isPatternDateOnly()
    {
        if (null === $this->pattern) {
            return false;
        }

        // strip escaped text
        $pattern = preg_replace("#'(.*?)'#", '', $this->pattern);

        // check for the absence of time-related placeholders
        return 0 === preg_match('#[ahHkKmsSAzZOvVxX]#', $pattern);
    }
}<|MERGE_RESOLUTION|>--- conflicted
+++ resolved
@@ -74,14 +74,8 @@
      *
      * @return string|array Localized date string/array
      *
-<<<<<<< HEAD
-     * @throws TransformationFailedException If the given value is not a \DateTimeInterface
-     *                                       or if the date could not be transformed.
-=======
-     * @throws TransformationFailedException if the given value is not an instance
-     *                                       of \DateTime or \DateTimeInterface or
-     *                                       if the date could not be transformed
->>>>>>> 4e1c65c6
+     * @throws TransformationFailedException if the given value is not a \DateTimeInterface
+     *                                       or if the date could not be transformed
      */
     public function transform($dateTime)
     {
