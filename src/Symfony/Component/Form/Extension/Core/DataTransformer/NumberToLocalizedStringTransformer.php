--- conflicted
+++ resolved
@@ -241,14 +241,9 @@
     {
         if (null !== $this->scale && null !== $this->roundingMode) {
             // shift number to maintain the correct scale during rounding
-<<<<<<< HEAD
             $roundingCoef = pow(10, $this->scale);
-            $number *= $roundingCoef;
-=======
-            $roundingCoef = pow(10, $this->precision);
             // string representation to avoid rounding errors, similar to bcmul()
             $number = (string) ($number * $roundingCoef);
->>>>>>> db38c6f6
 
             switch ($this->roundingMode) {
                 case self::ROUND_CEILING:
