--- conflicted
+++ resolved
@@ -109,13 +109,7 @@
         }
 
         if (count($unknown) > 0) {
-<<<<<<< HEAD
             throw new TransformationFailedException(sprintf('The choices "%s" were not found', implode('", "', $unknown)));
-=======
-            throw new TransformationFailedException(
-                sprintf('The choices "%s" were not found', implode('", "', $unknown))
-            );
->>>>>>> b9bc5b47
         }
 
         return $result;
