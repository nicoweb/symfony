<?php

/*
 * This file is part of the Symfony package.
 *
 * (c) Fabien Potencier <fabien@symfony.com>
 *
 * For the full copyright and license information, please view the LICENSE
 * file that was distributed with this source code.
 */

namespace Symfony\Component\Form\Util;

use Symfony\Component\Form\Exception\InvalidPropertyPathException;
use Symfony\Component\Form\Exception\InvalidPropertyException;
use Symfony\Component\Form\Exception\PropertyAccessDeniedException;
use Symfony\Component\Form\Exception\UnexpectedTypeException;

/**
 * Allows easy traversing of a property path
 *
 * @author Bernhard Schussek <bernhard.schussek@symfony.com>
 */
class PropertyPath implements \IteratorAggregate
{
    /**
     * The elements of the property path
     * @var array
     */
    protected $elements = array();

    /**
     * The number of elements in the property path
     * @var integer
     */
    protected $length;

    /**
     * Contains a Boolean for each property in $elements denoting whether this
     * element is an index. It is a property otherwise.
     * @var array
     */
    protected $isIndex = array();

    /**
     * String representation of the path
     * @var string
     */
    protected $string;

    /**
     * Parses the given property path
     *
     * @param string $propertyPath
     */
    public function __construct($propertyPath)
    {
        if (null === $propertyPath) {
            throw new InvalidPropertyPathException('The property path must not be empty');
        }

        $this->string = (string) $propertyPath;
        $position = 0;
        $remaining = $propertyPath;

        // first element is evaluated differently - no leading dot for properties
        $pattern = '/^(([^\.\[]+)|\[([^\]]+)\])(.*)/';

        while (preg_match($pattern, $remaining, $matches)) {
            if ($matches[2] !== '') {
                $this->elements[] = $matches[2];
                $this->isIndex[] = false;
            } else {
                $this->elements[] = $matches[3];
                $this->isIndex[] = true;
            }

            $position += strlen($matches[1]);
            $remaining = $matches[4];
            $pattern = '/^(\.(\w+)|\[([^\]]+)\])(.*)/';
        }

        if (!empty($remaining)) {
            throw new InvalidPropertyPathException(sprintf(
                'Could not parse property path "%s". Unexpected token "%s" at position %d',
                $propertyPath,
                $remaining{0},
                $position
            ));
        }

        $this->length = count($this->elements);
    }

    /**
     * Returns the string representation of the property path
     *
     * @return string
     */
    public function __toString()
    {
        return $this->string;
    }

    /**
     * Returns a new iterator for this path
     *
     * @return PropertyPathIterator
     */
    public function getIterator()
    {
        return new PropertyPathIterator($this);
    }

    /**
     * Returns the elements of the property path as array
     *
     * @return array   An array of property/index names
     */
    public function getElements()
    {
        return $this->elements;
    }

    /**
     * Returns the element at the given index in the property path
     *
     * @param integer $index The index key
     *
     * @return string  A property or index name
     */
    public function getElement($index)
    {
        return $this->elements[$index];
    }

    /**
     * Returns whether the element at the given index is a property
     *
     * @param  integer $index  The index in the property path
     *
     * @return Boolean         Whether the element at this index is a property
     */
    public function isProperty($index)
    {
        return !$this->isIndex[$index];
    }

    /**
     * Returns whether the element at the given index is an array index
     *
     * @param  integer $index  The index in the property path
     *
     * @return Boolean         Whether the element at this index is an array index
     */
    public function isIndex($index)
    {
        return $this->isIndex[$index];
    }

    /**
     * Returns the value at the end of the property path of the object
     *
     * Example:
     * <code>
     * $path = new PropertyPath('child.name');
     *
     * echo $path->getValue($object);
     * // equals echo $object->getChild()->getName();
     * </code>
     *
     * This method first tries to find a public getter for each property in the
     * path. The name of the getter must be the camel-cased property name
     * prefixed with "get" or "is".
     *
     * If the getter does not exist, this method tries to find a public
     * property. The value of the property is then returned.
     *
     * If neither is found, an exception is thrown.
     *
     * @param  object|array $objectOrArray   The object or array to traverse
     *
     * @return mixed                         The value at the end of the property path
     *
     * @throws InvalidPropertyException      If the property/getter does not exist
     * @throws PropertyAccessDeniedException If the property/getter exists but is not public
     */
    public function getValue($objectOrArray)
    {
        for ($i = 0; $i < $this->length; ++$i) {
            if (is_object($objectOrArray)) {
                $value = $this->readProperty($objectOrArray, $i);
            // arrays need to be treated separately (due to PHP bug?)
            // http://bugs.php.net/bug.php?id=52133
<<<<<<< HEAD
            } else if (is_array($objectOrArray)) {
=======
            } elseif (is_array($objectOrArray)){
>>>>>>> 4316595d
                $property = $this->elements[$i];
                if (!array_key_exists($property, $objectOrArray)) {
                    $objectOrArray[$property] = $i + 1 < $this->length ? array() : null;
                }
                $value =& $objectOrArray[$property];
            } else {
                throw new UnexpectedTypeException($objectOrArray, 'object or array');
            }

            $objectOrArray =& $value;
        }

        return $value;
    }

    /**
     * Sets the value at the end of the property path of the object
     *
     * Example:
     * <code>
     * $path = new PropertyPath('child.name');
     *
     * echo $path->setValue($object, 'Fabien');
     * // equals echo $object->getChild()->setName('Fabien');
     * </code>
     *
     * This method first tries to find a public setter for each property in the
     * path. The name of the setter must be the camel-cased property name
     * prefixed with "set".
     *
     * If the setter does not exist, this method tries to find a public
     * property. The value of the property is then changed.
     *
     * If neither is found, an exception is thrown.
     *
     * @param  object|array $objectOrArray    The object or array to traverse
     * @param  mixed        $value            The value at the end of the property path
     *
     * @throws InvalidPropertyException       If the property/setter does not exist
     * @throws PropertyAccessDeniedException  If the property/setter exists but is not public
     */
    public function setValue(&$objectOrArray, $value)
    {
        for ($i = 0, $l = $this->length - 1; $i < $l; ++$i) {

            if (is_object($objectOrArray)) {
                $nestedObject = $this->readProperty($objectOrArray, $i);
            // arrays need to be treated separately (due to PHP bug?)
            // http://bugs.php.net/bug.php?id=52133
            } elseif (is_array($objectOrArray)) {
                $property = $this->elements[$i];
                if (!array_key_exists($property, $objectOrArray)) {
                    $objectOrArray[$property] = array();
                }
                $nestedObject =& $objectOrArray[$property];
            } else {
                throw new UnexpectedTypeException($objectOrArray, 'object or array');
            }

            $objectOrArray =& $nestedObject;
        }

        if (!is_object($objectOrArray) && !is_array($objectOrArray)) {
            throw new UnexpectedTypeException($objectOrArray, 'object or array');
        }

        $this->writeProperty($objectOrArray, $i, $value);
    }

    /**
     * Reads the value of the property at the given index in the path
     *
     * @param  object $object         The object to read from
     * @param  integer $currentIndex  The index of the read property in the path
     *
     * @return mixed                  The value of the property
     */
    protected function readProperty($object, $currentIndex)
    {
        $property = $this->elements[$currentIndex];

        if ($this->isIndex[$currentIndex]) {
            if (!$object instanceof \ArrayAccess) {
                throw new InvalidPropertyException(sprintf('Index "%s" cannot be read from object of type "%s" because it doesn\'t implement \ArrayAccess', $property, get_class($object)));
            }

            if (isset($object[$property])) {
                return $object[$property];
            }
        } else {
            $camelProp = $this->camelize($property);
            $reflClass = new \ReflectionClass($object);
            $getter = 'get'.$camelProp;
            $isser = 'is'.$camelProp;

            if ($reflClass->hasMethod($getter)) {
                if (!$reflClass->getMethod($getter)->isPublic()) {
                    throw new PropertyAccessDeniedException(sprintf('Method "%s()" is not public in class "%s"', $getter, $reflClass->getName()));
                }

                return $object->$getter();
            } elseif ($reflClass->hasMethod($isser)) {
                if (!$reflClass->getMethod($isser)->isPublic()) {
                    throw new PropertyAccessDeniedException(sprintf('Method "%s()" is not public in class "%s"', $isser, $reflClass->getName()));
                }

                return $object->$isser();
            } elseif ($reflClass->hasMethod('__get')) {
                // needed to support magic method __get
                return $object->$property;
            } elseif ($reflClass->hasProperty($property)) {
                if (!$reflClass->getProperty($property)->isPublic()) {
                    throw new PropertyAccessDeniedException(sprintf('Property "%s" is not public in class "%s". Maybe you should create the method "%s()" or "%s()"?', $property, $reflClass->getName(), $getter, $isser));
                }

                return $object->$property;
            } elseif (property_exists($object, $property)) {
                // needed to support \stdClass instances
                return $object->$property;
            } else {
                throw new InvalidPropertyException(sprintf('Neither property "%s" nor method "%s()" nor method "%s()" exists in class "%s"', $property, $getter, $isser, $reflClass->getName()));
            }
        }
    }

    /**
     * Sets the value of the property at the given index in the path
     *
     * @param object  $objectOrArray The object or array to traverse
     * @param integer $currentIndex  The index of the modified property in the path
     * @param mixed $value           The value to set
     */
    protected function writeProperty(&$objectOrArray, $currentIndex, $value)
    {
        $property = $this->elements[$currentIndex];

        if (is_object($objectOrArray) && $this->isIndex[$currentIndex]) {
            if (!$objectOrArray instanceof \ArrayAccess) {
                throw new InvalidPropertyException(sprintf('Index "%s" cannot be modified in object of type "%s" because it doesn\'t implement \ArrayAccess', $property, get_class($objectOrArray)));
            }

            $objectOrArray[$property] = $value;
        } elseif (is_object($objectOrArray)) {
            $reflClass = new \ReflectionClass($objectOrArray);
            $setter = 'set'.$this->camelize($property);

            if ($reflClass->hasMethod($setter)) {
                if (!$reflClass->getMethod($setter)->isPublic()) {
                    throw new PropertyAccessDeniedException(sprintf('Method "%s()" is not public in class "%s"', $setter, $reflClass->getName()));
                }

                $objectOrArray->$setter($value);
            } elseif ($reflClass->hasMethod('__set')) {
                // needed to support magic method __set
                $objectOrArray->$property = $value;
            } elseif ($reflClass->hasProperty($property)) {
                if (!$reflClass->getProperty($property)->isPublic()) {
                    throw new PropertyAccessDeniedException(sprintf('Property "%s" is not public in class "%s". Maybe you should create the method "%s()"?', $property, $reflClass->getName(), $setter));
                }

                $objectOrArray->$property = $value;
            } elseif (property_exists($objectOrArray, $property)) {
                // needed to support \stdClass instances
                $objectOrArray->$property = $value;
            } else {
                throw new InvalidPropertyException(sprintf('Neither element "%s" nor method "%s()" exists in class "%s"', $property, $setter, $reflClass->getName()));
            }
        } else {
            $objectOrArray[$property] = $value;
        }
    }

    protected function camelize($property)
    {
        return preg_replace_callback('/(^|_|\.)+(.)/', function ($match) { return ('.' === $match[1] ? '_' : '').strtoupper($match[2]); }, $property);
    }
}<|MERGE_RESOLUTION|>--- conflicted
+++ resolved
@@ -192,11 +192,7 @@
                 $value = $this->readProperty($objectOrArray, $i);
             // arrays need to be treated separately (due to PHP bug?)
             // http://bugs.php.net/bug.php?id=52133
-<<<<<<< HEAD
-            } else if (is_array($objectOrArray)) {
-=======
-            } elseif (is_array($objectOrArray)){
->>>>>>> 4316595d
+            } elseif (is_array($objectOrArray)) {
                 $property = $this->elements[$i];
                 if (!array_key_exists($property, $objectOrArray)) {
                     $objectOrArray[$property] = $i + 1 < $this->length ? array() : null;
