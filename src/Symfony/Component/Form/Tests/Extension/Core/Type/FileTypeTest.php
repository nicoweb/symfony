<?php

/*
 * This file is part of the Symfony package.
 *
 * (c) Fabien Potencier <fabien@symfony.com>
 *
 * For the full copyright and license information, please view the LICENSE
 * file that was distributed with this source code.
 */

namespace Symfony\Component\Form\Tests\Extension\Core\Type;

class FileTypeTest extends BaseTypeTest
{
<<<<<<< HEAD
=======
    const TESTED_TYPE = 'Symfony\Component\Form\Extension\Core\Type\FileType';

    /**
     * @group legacy
     */
    public function testLegacyName()
    {
        $form = $this->factory->create('file');

        $this->assertSame('file', $form->getConfig()->getType()->getName());
    }

>>>>>>> 663661b3
    // https://github.com/symfony/symfony/pull/5028
    public function testSetData()
    {
        $form = $this->factory->createBuilder(static::TESTED_TYPE)->getForm();
        $data = $this->getMockBuilder('Symfony\Component\HttpFoundation\File\File')
            ->setConstructorArgs(array(__DIR__.'/../../../Fixtures/foo', 'foo'))
            ->getMock();

        $form->setData($data);

        // Ensures the data class is defined to accept File instance
        $this->assertSame($data, $form->getData());
    }

    public function testSubmit()
    {
        $form = $this->factory->createBuilder(static::TESTED_TYPE)->getForm();
        $data = $this->createUploadedFileMock('abcdef', 'original.jpg', true);

        $form->submit($data);

        $this->assertSame($data, $form->getData());
    }

    public function testSetDataMultiple()
    {
        $form = $this->factory->createBuilder(static::TESTED_TYPE, null, array(
            'multiple' => true,
        ))->getForm();

        $data = array(
            $this->createUploadedFileMock('abcdef', 'first.jpg', true),
            $this->createUploadedFileMock('zyxwvu', 'second.jpg', true),
        );

        $form->setData($data);
        $this->assertSame($data, $form->getData());
    }

    public function testSubmitMultiple()
    {
        $form = $this->factory->createBuilder(static::TESTED_TYPE, null, array(
            'multiple' => true,
        ))->getForm();

        $data = array(
            $this->createUploadedFileMock('abcdef', 'first.jpg', true),
            $this->createUploadedFileMock('zyxwvu', 'second.jpg', true),
        );

        $form->submit($data);
        $this->assertSame($data, $form->getData());

        $view = $form->createView();
        $this->assertSame('file[]', $view->vars['full_name']);
        $this->assertArrayHasKey('multiple', $view->vars['attr']);
    }

    public function testDontPassValueToView()
    {
        $form = $this->factory->create(static::TESTED_TYPE);
        $form->submit(array(
            'file' => $this->createUploadedFileMock('abcdef', 'original.jpg', true),
        ));

        $this->assertEquals('', $form->createView()->vars['value']);
    }

    public function testPassMultipartFalseToView()
    {
        $view = $this->factory->create(static::TESTED_TYPE)
            ->createView();

        $this->assertTrue($view->vars['multipart']);
    }

    public function testSubmitNull($expected = null, $norm = null, $view = null)
    {
        parent::testSubmitNull($expected, $norm, '');
    }

    public function testSubmitNullWhenMultiple()
    {
        $form = $this->factory->create(static::TESTED_TYPE, null, array(
            'multiple' => true,
        ));
        // submitted data when an input file is uploaded without choosing any file
        $form->submit(array(null));

        $this->assertSame(array(), $form->getData());
        $this->assertSame(array(), $form->getNormData());
        $this->assertSame(array(), $form->getViewData());
    }

    private function createUploadedFileMock($name, $originalName, $valid)
    {
        $file = $this
            ->getMockBuilder('Symfony\Component\HttpFoundation\File\UploadedFile')
            ->setConstructorArgs(array(__DIR__.'/../../../Fixtures/foo', 'foo'))
            ->getMock()
        ;
        $file
            ->expects($this->any())
            ->method('getBasename')
            ->will($this->returnValue($name))
        ;
        $file
            ->expects($this->any())
            ->method('getClientOriginalName')
            ->will($this->returnValue($originalName))
        ;
        $file
            ->expects($this->any())
            ->method('isValid')
            ->will($this->returnValue($valid))
        ;

        return $file;
    }
}<|MERGE_RESOLUTION|>--- conflicted
+++ resolved
@@ -13,21 +13,8 @@
 
 class FileTypeTest extends BaseTypeTest
 {
-<<<<<<< HEAD
-=======
     const TESTED_TYPE = 'Symfony\Component\Form\Extension\Core\Type\FileType';
 
-    /**
-     * @group legacy
-     */
-    public function testLegacyName()
-    {
-        $form = $this->factory->create('file');
-
-        $this->assertSame('file', $form->getConfig()->getType()->getName());
-    }
-
->>>>>>> 663661b3
     // https://github.com/symfony/symfony/pull/5028
     public function testSetData()
     {
