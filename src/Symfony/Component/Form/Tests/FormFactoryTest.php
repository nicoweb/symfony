--- conflicted
+++ resolved
@@ -270,40 +270,6 @@
         $this->assertSame('FORM', $this->factory->create('Vendor\Name\Space\UserForm', null, $options));
     }
 
-<<<<<<< HEAD
-=======
-    public function testLegacyCreateStripsNamespaceOffTypeNameAccessByFQCN()
-    {
-        $options = array('a' => '1', 'b' => '2');
-        $resolvedOptions = array('a' => '2', 'b' => '3');
-        $resolvedType = $this->getMockResolvedType();
-
-        $this->registry->expects($this->any())
-            ->method('getType')
-            ->with('userform')
-            ->will($this->returnValue($resolvedType));
-
-        $resolvedType->expects($this->once())
-            ->method('createBuilder')
-            ->with($this->factory, 'userform', $options)
-            ->will($this->returnValue($this->builder));
-
-        $this->builder->expects($this->any())
-            ->method('getOptions')
-            ->will($this->returnValue($resolvedOptions));
-
-        $resolvedType->expects($this->once())
-            ->method('buildForm')
-            ->with($this->builder, $resolvedOptions);
-
-        $this->builder->expects($this->once())
-            ->method('getForm')
-            ->will($this->returnValue('FORM'));
-
-        $this->assertSame('FORM', $this->factory->create('userform', null, $options));
-    }
-
->>>>>>> b48bbb86
     public function testCreateStripsTypeSuffixOffTypeName()
     {
         $options = array('a' => '1', 'b' => '2');
