<?php

/*
 * This file is part of the Symfony package.
 *
 * (c) Fabien Potencier <fabien@symfony.com>
 *
 * For the full copyright and license information, please view the LICENSE
 * file that was distributed with this source code.
 */

namespace Symfony\Component\Form\Tests;

use PHPUnit\Framework\TestCase;
use Symfony\Component\Form\Extension\Core\DataMapper\PropertyPathMapper;
use Symfony\Component\Form\Extension\HttpFoundation\HttpFoundationRequestHandler;
use Symfony\Component\Form\FormError;
use Symfony\Component\Form\Forms;
use Symfony\Component\Form\FormView;
use Symfony\Component\Form\SubmitButtonBuilder;
use Symfony\Component\HttpFoundation\Request;
use Symfony\Component\HttpFoundation\File\UploadedFile;
use Symfony\Component\Form\Tests\Fixtures\FixedDataTransformer;

class CompoundFormTest extends AbstractFormTest
{
    public function testValidIfAllChildrenAreValid()
    {
        $this->form->add($this->getBuilder('firstName')->getForm());
        $this->form->add($this->getBuilder('lastName')->getForm());

        $this->form->submit(array(
            'firstName' => 'Bernhard',
            'lastName' => 'Schussek',
        ));

        $this->assertTrue($this->form->isValid());
    }

    public function testInvalidIfChildIsInvalid()
    {
        $this->form->add($this->getBuilder('firstName')->getForm());
        $this->form->add($this->getBuilder('lastName')->getForm());

        $this->form->submit(array(
            'firstName' => 'Bernhard',
            'lastName' => 'Schussek',
        ));

        $this->form->get('lastName')->addError(new FormError('Invalid'));

        $this->assertFalse($this->form->isValid());
    }

    public function testDisabledFormsValidEvenIfChildrenInvalid()
    {
        $form = $this->getBuilder('person')
            ->setDisabled(true)
            ->setCompound(true)
            ->setDataMapper($this->getDataMapper())
            ->add($this->getBuilder('name'))
            ->getForm();

        $form->submit(array('name' => 'Jacques Doe'));

        $form->get('name')->addError(new FormError('Invalid'));

        $this->assertTrue($form->isValid());
    }

    public function testSubmitForwardsNullIfNotClearMissingButValueIsExplicitlyNull()
    {
        $child = $this->getMockForm('firstName');

        $this->form->add($child);

        $child->expects($this->once())
            ->method('submit')
            ->with($this->equalTo(null));

        $this->form->submit(array('firstName' => null), false);
    }

    public function testSubmitForwardsNullIfValueIsMissing()
    {
        $child = $this->getMockForm('firstName');

        $this->form->add($child);

        $child->expects($this->once())
            ->method('submit')
            ->with($this->equalTo(null));

        $this->form->submit(array());
    }

    public function testSubmitDoesNotForwardNullIfNotClearMissing()
    {
        $child = $this->getMockForm('firstName');

        $this->form->add($child);

        $child->expects($this->never())
            ->method('submit');

        $this->form->submit(array(), false);
    }

    public function testSubmitDoesNotAddExtraFieldForNullValues()
    {
        $factory = Forms::createFormFactoryBuilder()
            ->getFormFactory();

        $child = $factory->createNamed('file', 'Symfony\Component\Form\Extension\Core\Type\FileType', null, array('auto_initialize' => false));

        $this->form->add($child);
        $this->form->submit(array('file' => null), false);

        $this->assertCount(0, $this->form->getExtraData());
    }

    public function testClearMissingFlagIsForwarded()
    {
        $child = $this->getMockForm('firstName');

        $this->form->add($child);

        $child->expects($this->once())
            ->method('submit')
            ->with($this->equalTo('foo'), false);

        $this->form->submit(array('firstName' => 'foo'), false);
    }

    public function testCloneChildren()
    {
        $child = $this->getBuilder('child')->getForm();
        $this->form->add($child);

        $clone = clone $this->form;

        $this->assertNotSame($this->form, $clone);
        $this->assertNotSame($child, $clone['child']);
        $this->assertNotSame($this->form['child'], $clone['child']);
    }

    public function testNotEmptyIfChildNotEmpty()
    {
        $child = $this->getMockForm();
        $child->expects($this->once())
            ->method('isEmpty')
            ->will($this->returnValue(false));

        $this->form->setData(null);
        $this->form->add($child);

        $this->assertFalse($this->form->isEmpty());
    }

    public function testAdd()
    {
        $child = $this->getBuilder('foo')->getForm();
        $this->form->add($child);

        $this->assertTrue($this->form->has('foo'));
        $this->assertSame($this->form, $child->getParent());
        $this->assertSame(array('foo' => $child), $this->form->all());
    }

    public function testAddUsingNameAndType()
    {
        $child = $this->getBuilder('foo')->getForm();

        $this->factory->expects($this->once())
            ->method('createNamed')
            ->with('foo', 'Symfony\Component\Form\Extension\Core\Type\TextType', null, array(
                'bar' => 'baz',
                'auto_initialize' => false,
            ))
            ->will($this->returnValue($child));

        $this->form->add('foo', 'Symfony\Component\Form\Extension\Core\Type\TextType', array('bar' => 'baz'));

        $this->assertTrue($this->form->has('foo'));
        $this->assertSame($this->form, $child->getParent());
        $this->assertSame(array('foo' => $child), $this->form->all());
    }

    public function testAddUsingIntegerNameAndType()
    {
        $child = $this->getBuilder(0)->getForm();

        $this->factory->expects($this->once())
            ->method('createNamed')
            ->with('0', 'Symfony\Component\Form\Extension\Core\Type\TextType', null, array(
                'bar' => 'baz',
                'auto_initialize' => false,
            ))
            ->will($this->returnValue($child));

        // in order to make casting unnecessary
        $this->form->add(0, 'Symfony\Component\Form\Extension\Core\Type\TextType', array('bar' => 'baz'));

        $this->assertTrue($this->form->has(0));
        $this->assertSame($this->form, $child->getParent());
        $this->assertSame(array(0 => $child), $this->form->all());
    }

    public function testAddWithoutType()
    {
        $child = $this->getBuilder('foo')->getForm();

        $this->factory->expects($this->once())
            ->method('createNamed')
            ->with('foo', 'Symfony\Component\Form\Extension\Core\Type\TextType')
            ->will($this->returnValue($child));

        $this->form->add('foo');

        $this->assertTrue($this->form->has('foo'));
        $this->assertSame($this->form, $child->getParent());
        $this->assertSame(array('foo' => $child), $this->form->all());
    }

    public function testAddUsingNameButNoType()
    {
        $this->form = $this->getBuilder('name', null, '\stdClass')
            ->setCompound(true)
            ->setDataMapper($this->getDataMapper())
            ->getForm();

        $child = $this->getBuilder('foo')->getForm();

        $this->factory->expects($this->once())
            ->method('createForProperty')
            ->with('\stdClass', 'foo')
            ->will($this->returnValue($child));

        $this->form->add('foo');

        $this->assertTrue($this->form->has('foo'));
        $this->assertSame($this->form, $child->getParent());
        $this->assertSame(array('foo' => $child), $this->form->all());
    }

    public function testAddUsingNameButNoTypeAndOptions()
    {
        $this->form = $this->getBuilder('name', null, '\stdClass')
            ->setCompound(true)
            ->setDataMapper($this->getDataMapper())
            ->getForm();

        $child = $this->getBuilder('foo')->getForm();

        $this->factory->expects($this->once())
            ->method('createForProperty')
            ->with('\stdClass', 'foo', null, array(
                'bar' => 'baz',
                'auto_initialize' => false,
            ))
            ->will($this->returnValue($child));

        $this->form->add('foo', null, array('bar' => 'baz'));

        $this->assertTrue($this->form->has('foo'));
        $this->assertSame($this->form, $child->getParent());
        $this->assertSame(array('foo' => $child), $this->form->all());
    }

    /**
     * @expectedException \Symfony\Component\Form\Exception\AlreadySubmittedException
     */
    public function testAddThrowsExceptionIfAlreadySubmitted()
    {
        $this->form->submit(array());
        $this->form->add($this->getBuilder('foo')->getForm());
    }

    public function testRemove()
    {
        $child = $this->getBuilder('foo')->getForm();
        $this->form->add($child);
        $this->form->remove('foo');

        $this->assertNull($child->getParent());
        $this->assertCount(0, $this->form);
    }

    /**
     * @expectedException \Symfony\Component\Form\Exception\AlreadySubmittedException
     */
    public function testRemoveThrowsExceptionIfAlreadySubmitted()
    {
        $this->form->add($this->getBuilder('foo')->setCompound(false)->getForm());
        $this->form->submit(array('foo' => 'bar'));
        $this->form->remove('foo');
    }

    public function testRemoveIgnoresUnknownName()
    {
        $this->form->remove('notexisting');
    }

    public function testArrayAccess()
    {
        $child = $this->getBuilder('foo')->getForm();

        $this->form[] = $child;

        $this->assertTrue(isset($this->form['foo']));
        $this->assertSame($child, $this->form['foo']);

        unset($this->form['foo']);

        $this->assertFalse(isset($this->form['foo']));
    }

    public function testCountable()
    {
        $this->form->add($this->getBuilder('foo')->getForm());
        $this->form->add($this->getBuilder('bar')->getForm());

        $this->assertCount(2, $this->form);
    }

    public function testIterator()
    {
        $this->form->add($this->getBuilder('foo')->getForm());
        $this->form->add($this->getBuilder('bar')->getForm());

        $this->assertSame($this->form->all(), iterator_to_array($this->form));
    }

    public function testAddMapsViewDataToFormIfInitialized()
    {
        $mapper = $this->getDataMapper();
        $form = $this->getBuilder()
            ->setCompound(true)
            ->setDataMapper($mapper)
            ->addViewTransformer(new FixedDataTransformer(array(
                '' => '',
                'foo' => 'bar',
            )))
            ->setData('foo')
            ->getForm();

        $child = $this->getBuilder()->getForm();
        $mapper->expects($this->once())
            ->method('mapDataToForms')
            ->with('bar', $this->isInstanceOf('\RecursiveIteratorIterator'))
            ->will($this->returnCallback(function ($data, \RecursiveIteratorIterator $iterator) use ($child) {
                $this->assertInstanceOf('Symfony\Component\Form\Util\InheritDataAwareIterator', $iterator->getInnerIterator());
                $this->assertSame(array($child->getName() => $child), iterator_to_array($iterator));
            }));

        $form->initialize();
        $form->add($child);
    }

    public function testAddDoesNotMapViewDataToFormIfNotInitialized()
    {
        $mapper = $this->getDataMapper();
        $form = $this->getBuilder()
            ->setCompound(true)
            ->setDataMapper($mapper)
            ->getForm();

        $child = $this->getBuilder()->getForm();
        $mapper->expects($this->never())
            ->method('mapDataToForms');

        $form->add($child);
    }

    public function testAddDoesNotMapViewDataToFormIfInheritData()
    {
        $mapper = $this->getDataMapper();
        $form = $this->getBuilder()
            ->setCompound(true)
            ->setDataMapper($mapper)
            ->setInheritData(true)
            ->getForm();

        $child = $this->getBuilder()->getForm();
        $mapper->expects($this->never())
            ->method('mapDataToForms');

        $form->initialize();
        $form->add($child);
    }

    public function testSetDataSupportsDynamicAdditionAndRemovalOfChildren()
    {
        $form = $this->getBuilder()
            ->setCompound(true)
            // We test using PropertyPathMapper on purpose. The traversal logic
            // is currently contained in InheritDataAwareIterator, but even
            // if that changes, this test should still function.
            ->setDataMapper(new PropertyPathMapper())
            ->getForm();

        $child = $this->getMockForm('child');
        $childToBeRemoved = $this->getMockForm('removed');
        $childToBeAdded = $this->getMockForm('added');

        $form->add($child);
        $form->add($childToBeRemoved);

        $child->expects($this->once())
            ->method('setData')
            ->will($this->returnCallback(function () use ($form, $childToBeAdded) {
                $form->remove('removed');
                $form->add($childToBeAdded);
            }));

        $childToBeRemoved->expects($this->never())
            ->method('setData');

        // once when it it is created, once when it is added
        $childToBeAdded->expects($this->exactly(2))
            ->method('setData');

        // pass NULL to all children
        $form->setData(array());
    }

    public function testSetDataMapsViewDataToChildren()
    {
        $mapper = $this->getDataMapper();
        $form = $this->getBuilder()
            ->setCompound(true)
            ->setDataMapper($mapper)
            ->addViewTransformer(new FixedDataTransformer(array(
                '' => '',
                'foo' => 'bar',
            )))
            ->getForm();

        $form->add($child1 = $this->getBuilder('firstName')->getForm());
        $form->add($child2 = $this->getBuilder('lastName')->getForm());

        $mapper->expects($this->once())
            ->method('mapDataToForms')
            ->with('bar', $this->isInstanceOf('\RecursiveIteratorIterator'))
            ->will($this->returnCallback(function ($data, \RecursiveIteratorIterator $iterator) use ($child1, $child2) {
                $this->assertInstanceOf('Symfony\Component\Form\Util\InheritDataAwareIterator', $iterator->getInnerIterator());
                $this->assertSame(array('firstName' => $child1, 'lastName' => $child2), iterator_to_array($iterator));
            }));

        $form->setData('foo');
    }

    public function testSubmitSupportsDynamicAdditionAndRemovalOfChildren()
    {
        $child = $this->getMockForm('child');
        $childToBeRemoved = $this->getMockForm('removed');
        $childToBeAdded = $this->getMockForm('added');

        $this->form->add($child);
        $this->form->add($childToBeRemoved);

        $form = $this->form;

        $child->expects($this->once())
            ->method('submit')
            ->will($this->returnCallback(function () use ($form, $childToBeAdded) {
                $form->remove('removed');
                $form->add($childToBeAdded);
            }));

        $childToBeRemoved->expects($this->never())
            ->method('submit');

        $childToBeAdded->expects($this->once())
            ->method('submit');

        // pass NULL to all children
        $this->form->submit(array());
    }

    public function testSubmitMapsSubmittedChildrenOntoExistingViewData()
    {
        $mapper = $this->getDataMapper();
        $form = $this->getBuilder()
            ->setCompound(true)
            ->setDataMapper($mapper)
            ->addViewTransformer(new FixedDataTransformer(array(
                '' => '',
                'foo' => 'bar',
            )))
            ->setData('foo')
            ->getForm();

        $form->add($child1 = $this->getBuilder('firstName')->setCompound(false)->getForm());
        $form->add($child2 = $this->getBuilder('lastName')->setCompound(false)->getForm());

        $mapper->expects($this->once())
            ->method('mapFormsToData')
            ->with($this->isInstanceOf('\RecursiveIteratorIterator'), 'bar')
            ->will($this->returnCallback(function (\RecursiveIteratorIterator $iterator) use ($child1, $child2) {
                $this->assertInstanceOf('Symfony\Component\Form\Util\InheritDataAwareIterator', $iterator->getInnerIterator());
                $this->assertSame(array('firstName' => $child1, 'lastName' => $child2), iterator_to_array($iterator));
                $this->assertEquals('Bernhard', $child1->getData());
                $this->assertEquals('Schussek', $child2->getData());
            }));

        $form->submit(array(
            'firstName' => 'Bernhard',
            'lastName' => 'Schussek',
        ));
    }

    public function testMapFormsToDataIsNotInvokedIfInheritData()
    {
        $mapper = $this->getDataMapper();
        $form = $this->getBuilder()
            ->setCompound(true)
            ->setDataMapper($mapper)
            ->setInheritData(true)
            ->addViewTransformer(new FixedDataTransformer(array(
                '' => '',
                'foo' => 'bar',
            )))
            ->getForm();

        $form->add($child1 = $this->getBuilder('firstName')->setCompound(false)->getForm());
        $form->add($child2 = $this->getBuilder('lastName')->setCompound(false)->getForm());

        $mapper->expects($this->never())
            ->method('mapFormsToData');

        $form->submit(array(
            'firstName' => 'Bernhard',
            'lastName' => 'Schussek',
        ));
    }

    /*
     * https://github.com/symfony/symfony/issues/4480
     */
    public function testSubmitRestoresViewDataIfCompoundAndEmpty()
    {
        $mapper = $this->getDataMapper();
        $object = new \stdClass();
        $form = $this->getBuilder('name', null, 'stdClass')
            ->setCompound(true)
            ->setDataMapper($mapper)
            ->setData($object)
            ->getForm();

        $form->submit(array());

        $this->assertSame($object, $form->getData());
    }

    public function testSubmitMapsSubmittedChildrenOntoEmptyData()
    {
        $mapper = $this->getDataMapper();
        $object = new \stdClass();
        $form = $this->getBuilder()
            ->setCompound(true)
            ->setDataMapper($mapper)
            ->setEmptyData($object)
            ->setData(null)
            ->getForm();

        $form->add($child = $this->getBuilder('name')->setCompound(false)->getForm());

        $mapper->expects($this->once())
            ->method('mapFormsToData')
            ->with($this->isInstanceOf('\RecursiveIteratorIterator'), $object)
            ->will($this->returnCallback(function (\RecursiveIteratorIterator $iterator) use ($child) {
                $this->assertInstanceOf('Symfony\Component\Form\Util\InheritDataAwareIterator', $iterator->getInnerIterator());
                $this->assertSame(array('name' => $child), iterator_to_array($iterator));
            }));

        $form->submit(array(
            'name' => 'Bernhard',
        ));
    }

    public function requestMethodProvider()
    {
        return array(
            array('POST'),
            array('PUT'),
            array('DELETE'),
            array('PATCH'),
        );
    }

    /**
     * @dataProvider requestMethodProvider
     */
    public function testSubmitPostOrPutRequest($method)
    {
        $path = tempnam(sys_get_temp_dir(), 'sf2');
        touch($path);

        $values = array(
            'author' => array(
                'name' => 'Bernhard',
                'image' => array('filename' => 'foobar.png'),
            ),
        );

        $files = array(
            'author' => array(
                'error' => array('image' => UPLOAD_ERR_OK),
                'name' => array('image' => 'upload.png'),
                'size' => array('image' => 123),
                'tmp_name' => array('image' => $path),
                'type' => array('image' => 'image/png'),
            ),
        );

        $request = new Request(array(), $values, array(), array(), $files, array(
            'REQUEST_METHOD' => $method,
        ));

        $form = $this->getBuilder('author')
            ->setMethod($method)
            ->setCompound(true)
            ->setDataMapper($this->getDataMapper())
            ->setRequestHandler(new HttpFoundationRequestHandler())
            ->getForm();
        $form->add($this->getBuilder('name')->getForm());
        $form->add($this->getBuilder('image')->getForm());

        $form->handleRequest($request);

        $file = new UploadedFile($path, 'upload.png', 'image/png', 123, UPLOAD_ERR_OK);

        $this->assertEquals('Bernhard', $form['name']->getData());
        $this->assertEquals($file, $form['image']->getData());

        unlink($path);
    }

    /**
     * @dataProvider requestMethodProvider
     */
    public function testSubmitPostOrPutRequestWithEmptyRootFormName($method)
    {
        $path = tempnam(sys_get_temp_dir(), 'sf2');
        touch($path);

        $values = array(
            'name' => 'Bernhard',
            'extra' => 'data',
        );

        $files = array(
            'image' => array(
                'error' => UPLOAD_ERR_OK,
                'name' => 'upload.png',
                'size' => 123,
                'tmp_name' => $path,
                'type' => 'image/png',
            ),
        );

        $request = new Request(array(), $values, array(), array(), $files, array(
            'REQUEST_METHOD' => $method,
        ));

        $form = $this->getBuilder('')
            ->setMethod($method)
            ->setCompound(true)
            ->setDataMapper($this->getDataMapper())
            ->setRequestHandler(new HttpFoundationRequestHandler())
            ->getForm();
        $form->add($this->getBuilder('name')->getForm());
        $form->add($this->getBuilder('image')->getForm());

        $form->handleRequest($request);

        $file = new UploadedFile($path, 'upload.png', 'image/png', 123, UPLOAD_ERR_OK);

        $this->assertEquals('Bernhard', $form['name']->getData());
        $this->assertEquals($file, $form['image']->getData());
        $this->assertEquals(array('extra' => 'data'), $form->getExtraData());

        unlink($path);
    }

    /**
     * @dataProvider requestMethodProvider
     */
    public function testSubmitPostOrPutRequestWithSingleChildForm($method)
    {
        $path = tempnam(sys_get_temp_dir(), 'sf2');
        touch($path);

        $files = array(
            'image' => array(
                'error' => UPLOAD_ERR_OK,
                'name' => 'upload.png',
                'size' => 123,
                'tmp_name' => $path,
                'type' => 'image/png',
            ),
        );

        $request = new Request(array(), array(), array(), array(), $files, array(
            'REQUEST_METHOD' => $method,
        ));

        $form = $this->getBuilder('image')
            ->setMethod($method)
            ->setRequestHandler(new HttpFoundationRequestHandler())
            ->getForm();

        $form->handleRequest($request);

        $file = new UploadedFile($path, 'upload.png', 'image/png', 123, UPLOAD_ERR_OK);

        $this->assertEquals($file, $form->getData());

        unlink($path);
    }

    /**
     * @dataProvider requestMethodProvider
     */
    public function testSubmitPostOrPutRequestWithSingleChildFormUploadedFile($method)
    {
        $path = tempnam(sys_get_temp_dir(), 'sf2');
        touch($path);

        $values = array(
            'name' => 'Bernhard',
        );

        $request = new Request(array(), $values, array(), array(), array(), array(
            'REQUEST_METHOD' => $method,
        ));

        $form = $this->getBuilder('name')
            ->setMethod($method)
            ->setRequestHandler(new HttpFoundationRequestHandler())
            ->getForm();

        $form->handleRequest($request);

        $this->assertEquals('Bernhard', $form->getData());

        unlink($path);
    }

    public function testSubmitGetRequest()
    {
        $values = array(
            'author' => array(
                'firstName' => 'Bernhard',
                'lastName' => 'Schussek',
            ),
        );

        $request = new Request($values, array(), array(), array(), array(), array(
            'REQUEST_METHOD' => 'GET',
        ));

        $form = $this->getBuilder('author')
            ->setMethod('GET')
            ->setCompound(true)
            ->setDataMapper($this->getDataMapper())
            ->setRequestHandler(new HttpFoundationRequestHandler())
            ->getForm();
        $form->add($this->getBuilder('firstName')->getForm());
        $form->add($this->getBuilder('lastName')->getForm());

        $form->handleRequest($request);

        $this->assertEquals('Bernhard', $form['firstName']->getData());
        $this->assertEquals('Schussek', $form['lastName']->getData());
    }

    public function testSubmitGetRequestWithEmptyRootFormName()
    {
        $values = array(
            'firstName' => 'Bernhard',
            'lastName' => 'Schussek',
            'extra' => 'data',
        );

        $request = new Request($values, array(), array(), array(), array(), array(
            'REQUEST_METHOD' => 'GET',
        ));

        $form = $this->getBuilder('')
            ->setMethod('GET')
            ->setCompound(true)
            ->setDataMapper($this->getDataMapper())
            ->setRequestHandler(new HttpFoundationRequestHandler())
            ->getForm();
        $form->add($this->getBuilder('firstName')->getForm());
        $form->add($this->getBuilder('lastName')->getForm());

        $form->handleRequest($request);

        $this->assertEquals('Bernhard', $form['firstName']->getData());
        $this->assertEquals('Schussek', $form['lastName']->getData());
        $this->assertEquals(array('extra' => 'data'), $form->getExtraData());
    }

    public function testGetErrors()
    {
        $this->form->addError($error1 = new FormError('Error 1'));
        $this->form->addError($error2 = new FormError('Error 2'));

        $errors = $this->form->getErrors();

        $this->assertSame(
             "ERROR: Error 1\n".
             "ERROR: Error 2\n",
             (string) $errors
        );

        $this->assertSame(array($error1, $error2), iterator_to_array($errors));
    }

    public function testGetErrorsDeep()
    {
        $this->form->addError($error1 = new FormError('Error 1'));
        $this->form->addError($error2 = new FormError('Error 2'));

        $childForm = $this->getBuilder('Child')->getForm();
        $childForm->addError($nestedError = new FormError('Nested Error'));
        $this->form->add($childForm);

        $errors = $this->form->getErrors(true);

        $this->assertSame(
             "ERROR: Error 1\n".
             "ERROR: Error 2\n".
             "ERROR: Nested Error\n",
             (string) $errors
        );

        $this->assertSame(
             array($error1, $error2, $nestedError),
             iterator_to_array($errors)
        );
    }

    public function testGetErrorsDeepRecursive()
    {
        $this->form->addError($error1 = new FormError('Error 1'));
        $this->form->addError($error2 = new FormError('Error 2'));

        $childForm = $this->getBuilder('Child')->getForm();
        $childForm->addError($nestedError = new FormError('Nested Error'));
        $this->form->add($childForm);

        $errors = $this->form->getErrors(true, false);

        $this->assertSame(
             "ERROR: Error 1\n".
             "ERROR: Error 2\n".
             "Child:\n".
             "    ERROR: Nested Error\n",
             (string) $errors
        );

        $errorsAsArray = iterator_to_array($errors);

        $this->assertSame($error1, $errorsAsArray[0]);
        $this->assertSame($error2, $errorsAsArray[1]);
        $this->assertInstanceOf('Symfony\Component\Form\FormErrorIterator', $errorsAsArray[2]);

        $nestedErrorsAsArray = iterator_to_array($errorsAsArray[2]);

        $this->assertCount(1, $nestedErrorsAsArray);
        $this->assertSame($nestedError, $nestedErrorsAsArray[0]);
    }

    // Basic cases are covered in SimpleFormTest
    public function testCreateViewWithChildren()
    {
        $type = $this->getMockBuilder('Symfony\Component\Form\ResolvedFormTypeInterface')->getMock();
        $options = array('a' => 'Foo', 'b' => 'Bar');
        $field1 = $this->getMockForm('foo');
        $field2 = $this->getMockForm('bar');
        $view = new FormView();
        $field1View = new FormView();
        $field2View = new FormView();

        $this->form = $this->getBuilder('form', null, null, $options)
            ->setCompound(true)
            ->setDataMapper($this->getDataMapper())
            ->setType($type)
            ->getForm();
        $this->form->add($field1);
        $this->form->add($field2);

<<<<<<< HEAD
        $assertChildViewsEqual = function (array $childViews) {
            return function (FormView $view) use ($childViews) {
                $this->assertSame($childViews, $view->children);
=======
        $test = $this;

        $assertChildViewsEqual = function (array $childViews) use ($test) {
            return function (FormView $view) use ($test, $childViews) {
                /* @var TestCase $test */
                $test->assertSame($childViews, $view->children);
>>>>>>> 33bae93a
            };
        };

        // First create the view
        $type->expects($this->once())
            ->method('createView')
            ->will($this->returnValue($view));

        // Then build it for the form itself
        $type->expects($this->once())
            ->method('buildView')
            ->with($view, $this->form, $options)
            ->will($this->returnCallback($assertChildViewsEqual(array())));

        // Then add the first child form
        $field1->expects($this->once())
            ->method('createView')
            ->will($this->returnValue($field1View));

        // Then the second child form
        $field2->expects($this->once())
            ->method('createView')
            ->will($this->returnValue($field2View));

        // Again build the view for the form itself. This time the child views
        // exist.
        $type->expects($this->once())
            ->method('finishView')
            ->with($view, $this->form, $options)
            ->will($this->returnCallback($assertChildViewsEqual(array('foo' => $field1View, 'bar' => $field2View))));

        $this->assertSame($view, $this->form->createView());
    }

    public function testNoClickedButtonBeforeSubmission()
    {
        $this->assertNull($this->form->getClickedButton());
    }

    public function testNoClickedButton()
    {
        $button = $this->getMockBuilder('Symfony\Component\Form\SubmitButton')
            ->setConstructorArgs(array(new SubmitButtonBuilder('submit')))
            ->setMethods(array('isClicked'))
            ->getMock();

        $button->expects($this->any())
            ->method('isClicked')
            ->will($this->returnValue(false));

        $parentForm = $this->getBuilder('parent')->getForm();
        $nestedForm = $this->getBuilder('nested')->getForm();

        $this->form->setParent($parentForm);
        $this->form->add($button);
        $this->form->add($nestedForm);
        $this->form->submit(array());

        $this->assertNull($this->form->getClickedButton());
    }

    public function testClickedButton()
    {
        $button = $this->getMockBuilder('Symfony\Component\Form\SubmitButton')
            ->setConstructorArgs(array(new SubmitButtonBuilder('submit')))
            ->setMethods(array('isClicked'))
            ->getMock();

        $button->expects($this->any())
            ->method('isClicked')
            ->will($this->returnValue(true));

        $this->form->add($button);
        $this->form->submit(array());

        $this->assertSame($button, $this->form->getClickedButton());
    }

    public function testClickedButtonFromNestedForm()
    {
        $button = $this->getBuilder('submit')->getForm();

        $nestedForm = $this->getMockBuilder('Symfony\Component\Form\Form')
            ->setConstructorArgs(array($this->getBuilder('nested')))
            ->setMethods(array('getClickedButton'))
            ->getMock();

        $nestedForm->expects($this->any())
            ->method('getClickedButton')
            ->will($this->returnValue($button));

        $this->form->add($nestedForm);
        $this->form->submit(array());

        $this->assertSame($button, $this->form->getClickedButton());
    }

    public function testClickedButtonFromParentForm()
    {
        $button = $this->getBuilder('submit')->getForm();

        $parentForm = $this->getMockBuilder('Symfony\Component\Form\Form')
            ->setConstructorArgs(array($this->getBuilder('parent')))
            ->setMethods(array('getClickedButton'))
            ->getMock();

        $parentForm->expects($this->any())
            ->method('getClickedButton')
            ->will($this->returnValue($button));

        $this->form->setParent($parentForm);
        $this->form->submit(array());

        $this->assertSame($button, $this->form->getClickedButton());
    }

    protected function createForm()
    {
        return $this->getBuilder()
            ->setCompound(true)
            ->setDataMapper($this->getDataMapper())
            ->getForm();
    }
}<|MERGE_RESOLUTION|>--- conflicted
+++ resolved
@@ -894,18 +894,9 @@
         $this->form->add($field1);
         $this->form->add($field2);
 
-<<<<<<< HEAD
         $assertChildViewsEqual = function (array $childViews) {
             return function (FormView $view) use ($childViews) {
                 $this->assertSame($childViews, $view->children);
-=======
-        $test = $this;
-
-        $assertChildViewsEqual = function (array $childViews) use ($test) {
-            return function (FormView $view) use ($test, $childViews) {
-                /* @var TestCase $test */
-                $test->assertSame($childViews, $view->children);
->>>>>>> 33bae93a
             };
         };
 
