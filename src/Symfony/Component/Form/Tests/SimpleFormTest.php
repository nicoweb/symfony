<?php

/*
 * This file is part of the Symfony package.
 *
 * (c) Fabien Potencier <fabien@symfony.com>
 *
 * For the full copyright and license information, please view the LICENSE
 * file that was distributed with this source code.
 */

namespace Symfony\Component\Form\Tests;

use Symfony\Component\Form\Form;
use Symfony\Component\Form\FormEvent;
use Symfony\Component\Form\FormEvents;
use Symfony\Component\PropertyAccess\PropertyPath;
use Symfony\Component\Form\FormConfigBuilder;
use Symfony\Component\Form\FormError;
use Symfony\Component\Form\Exception\TransformationFailedException;
use Symfony\Component\EventDispatcher\EventDispatcher;
use Symfony\Component\Form\Tests\Fixtures\FixedDataTransformer;
use Symfony\Component\Form\Tests\Fixtures\FixedFilterListener;

class SimpleFormTest_Countable implements \Countable
{
    private $count;

    public function __construct($count)
    {
        $this->count = $count;
    }

    public function count()
    {
        return $this->count;
    }
}

class SimpleFormTest_Traversable implements \IteratorAggregate
{
    private $iterator;

    public function __construct($count)
    {
        $this->iterator = new \ArrayIterator($count > 0 ? array_fill(0, $count, 'Foo') : array());
    }

    public function getIterator()
    {
        return $this->iterator;
    }
}

class SimpleFormTest extends AbstractFormTest
{
    public function testDataIsInitializedToConfiguredValue()
    {
        $model = new FixedDataTransformer(array(
            'default' => 'foo',
        ));
        $view = new FixedDataTransformer(array(
            'foo' => 'bar',
        ));

        $config = new FormConfigBuilder('name', null, $this->dispatcher);
        $config->addViewTransformer($view);
        $config->addModelTransformer($model);
        $config->setData('default');
        $form = new Form($config);

        $this->assertSame('default', $form->getData());
        $this->assertSame('foo', $form->getNormData());
        $this->assertSame('bar', $form->getViewData());
    }

    /**
     * @expectedException        \Symfony\Component\Form\Exception\TransformationFailedException
     * @expectedExceptionMessage Unable to transform value for property path "name": No mapping for value "arg"
     */
    public function testDataTransformationFailure()
    {
        $model = new FixedDataTransformer(array(
            'default' => 'foo',
        ));
        $view = new FixedDataTransformer(array(
            'foo' => 'bar',
        ));

        $config = new FormConfigBuilder('name', null, $this->dispatcher);
        $config->addViewTransformer($view);
        $config->addModelTransformer($model);
        $config->setData('arg');
        $form = new Form($config);

        $form->getData();
    }

    // https://github.com/symfony/symfony/commit/d4f4038f6daf7cf88ca7c7ab089473cce5ebf7d8#commitcomment-1632879
    public function testDataIsInitializedFromSubmit()
    {
        $mock = $this->getMockBuilder('\stdClass')
            ->setMethods(array('preSetData', 'preSubmit'))
            ->getMock();
        $mock->expects($this->at(0))
            ->method('preSetData');
        $mock->expects($this->at(1))
            ->method('preSubmit');

        $config = new FormConfigBuilder('name', null, $this->dispatcher);
        $config->addEventListener(FormEvents::PRE_SET_DATA, array($mock, 'preSetData'));
        $config->addEventListener(FormEvents::PRE_SUBMIT, array($mock, 'preSubmit'));
        $form = new Form($config);

        // no call to setData() or similar where the object would be
        // initialized otherwise

        $form->submit('foobar');
    }

    // https://github.com/symfony/symfony/pull/7789
    public function testFalseIsConvertedToNull()
    {
        $mock = $this->getMockBuilder('\stdClass')
            ->setMethods(array('preSubmit'))
            ->getMock();
        $mock->expects($this->once())
            ->method('preSubmit')
            ->with($this->callback(function ($event) {
                return null === $event->getData();
            }));

        $config = new FormConfigBuilder('name', null, $this->dispatcher);
        $config->addEventListener(FormEvents::PRE_SUBMIT, array($mock, 'preSubmit'));
        $form = new Form($config);

        $form->submit(false);

        $this->assertTrue($form->isValid());
        $this->assertNull($form->getData());
    }

    /**
     * @expectedException \Symfony\Component\Form\Exception\AlreadySubmittedException
     */
    public function testSubmitThrowsExceptionIfAlreadySubmitted()
    {
        $this->form->submit(array());
        $this->form->submit(array());
    }

    public function testSubmitIsIgnoredIfDisabled()
    {
        $form = $this->getBuilder()
            ->setDisabled(true)
            ->setData('initial')
            ->getForm();

        $form->submit('new');

        $this->assertEquals('initial', $form->getData());
        $this->assertTrue($form->isSubmitted());
    }

    public function testNeverRequiredIfParentNotRequired()
    {
        $parent = $this->getBuilder()->setRequired(false)->getForm();
        $child = $this->getBuilder()->setRequired(true)->getForm();

        $child->setParent($parent);

        $this->assertFalse($child->isRequired());
    }

    public function testRequired()
    {
        $parent = $this->getBuilder()->setRequired(true)->getForm();
        $child = $this->getBuilder()->setRequired(true)->getForm();

        $child->setParent($parent);

        $this->assertTrue($child->isRequired());
    }

    public function testNotRequired()
    {
        $parent = $this->getBuilder()->setRequired(true)->getForm();
        $child = $this->getBuilder()->setRequired(false)->getForm();

        $child->setParent($parent);

        $this->assertFalse($child->isRequired());
    }

    /**
     * @dataProvider getDisabledStates
     */
    public function testAlwaysDisabledIfParentDisabled($parentDisabled, $disabled, $result)
    {
        $parent = $this->getBuilder()->setDisabled($parentDisabled)->getForm();
        $child = $this->getBuilder()->setDisabled($disabled)->getForm();

        $child->setParent($parent);

        $this->assertSame($result, $child->isDisabled());
    }

    public function getDisabledStates()
    {
        return array(
            // parent, button, result
            array(true, true, true),
            array(true, false, true),
            array(false, true, true),
            array(false, false, false),
        );
    }

    public function testGetRootReturnsRootOfParent()
    {
        $parent = $this->getMockForm();
        $parent->expects($this->once())
            ->method('getRoot')
            ->will($this->returnValue('ROOT'));

        $this->form->setParent($parent);

        $this->assertEquals('ROOT', $this->form->getRoot());
    }

    public function testGetRootReturnsSelfIfNoParent()
    {
        $this->assertSame($this->form, $this->form->getRoot());
    }

    public function testEmptyIfEmptyArray()
    {
        $this->form->setData(array());

        $this->assertTrue($this->form->isEmpty());
    }

    public function testEmptyIfEmptyCountable()
    {
        $this->form = new Form(new FormConfigBuilder('name', __NAMESPACE__.'\SimpleFormTest_Countable', $this->dispatcher));

        $this->form->setData(new SimpleFormTest_Countable(0));

        $this->assertTrue($this->form->isEmpty());
    }

    public function testNotEmptyIfFilledCountable()
    {
        $this->form = new Form(new FormConfigBuilder('name', __NAMESPACE__.'\SimpleFormTest_Countable', $this->dispatcher));

        $this->form->setData(new SimpleFormTest_Countable(1));

        $this->assertFalse($this->form->isEmpty());
    }

    public function testEmptyIfEmptyTraversable()
    {
        $this->form = new Form(new FormConfigBuilder('name', __NAMESPACE__.'\SimpleFormTest_Traversable', $this->dispatcher));

        $this->form->setData(new SimpleFormTest_Traversable(0));

        $this->assertTrue($this->form->isEmpty());
    }

    public function testNotEmptyIfFilledTraversable()
    {
        $this->form = new Form(new FormConfigBuilder('name', __NAMESPACE__.'\SimpleFormTest_Traversable', $this->dispatcher));

        $this->form->setData(new SimpleFormTest_Traversable(1));

        $this->assertFalse($this->form->isEmpty());
    }

    public function testEmptyIfNull()
    {
        $this->form->setData(null);

        $this->assertTrue($this->form->isEmpty());
    }

    public function testEmptyIfEmptyString()
    {
        $this->form->setData('');

        $this->assertTrue($this->form->isEmpty());
    }

    public function testNotEmptyIfText()
    {
        $this->form->setData('foobar');

        $this->assertFalse($this->form->isEmpty());
    }

    public function testValidIfSubmitted()
    {
        $form = $this->getBuilder()->getForm();
        $form->submit('foobar');

        $this->assertTrue($form->isValid());
    }

    public function testValidIfSubmittedAndDisabled()
    {
        $form = $this->getBuilder()->setDisabled(true)->getForm();
        $form->submit('foobar');

        $this->assertTrue($form->isValid());
    }

    public function testNotValidIfNotSubmitted()
    {
        $this->assertFalse($this->form->isValid());
    }

    public function testNotValidIfErrors()
    {
        $form = $this->getBuilder()->getForm();
        $form->submit('foobar');
        $form->addError(new FormError('Error!'));

        $this->assertFalse($form->isValid());
    }

    public function testHasErrors()
    {
        $this->form->addError(new FormError('Error!'));

        $this->assertCount(1, $this->form->getErrors());
    }

    public function testHasNoErrors()
    {
        $this->assertCount(0, $this->form->getErrors());
    }

    /**
     * @expectedException \Symfony\Component\Form\Exception\AlreadySubmittedException
     */
    public function testSetParentThrowsExceptionIfAlreadySubmitted()
    {
        $this->form->submit(array());
        $this->form->setParent($this->getBuilder('parent')->getForm());
    }

    public function testSubmitted()
    {
        $form = $this->getBuilder()->getForm();
        $form->submit('foobar');

        $this->assertTrue($form->isSubmitted());
    }

    public function testNotSubmitted()
    {
        $this->assertFalse($this->form->isSubmitted());
    }

    /**
     * @expectedException \Symfony\Component\Form\Exception\AlreadySubmittedException
     */
    public function testSetDataThrowsExceptionIfAlreadySubmitted()
    {
        $this->form->submit(array());
        $this->form->setData(null);
    }

    public function testSetDataClonesObjectIfNotByReference()
    {
        $data = new \stdClass();
        $form = $this->getBuilder('name', null, '\stdClass')->setByReference(false)->getForm();
        $form->setData($data);

        $this->assertNotSame($data, $form->getData());
        $this->assertEquals($data, $form->getData());
    }

    public function testSetDataDoesNotCloneObjectIfByReference()
    {
        $data = new \stdClass();
        $form = $this->getBuilder('name', null, '\stdClass')->setByReference(true)->getForm();
        $form->setData($data);

        $this->assertSame($data, $form->getData());
    }

    public function testSetDataExecutesTransformationChain()
    {
        // use real event dispatcher now
        $form = $this->getBuilder('name', new EventDispatcher())
            ->addEventSubscriber(new FixedFilterListener(array(
                'preSetData' => array(
                    'app' => 'filtered',
                ),
            )))
            ->addModelTransformer(new FixedDataTransformer(array(
                '' => '',
                'filtered' => 'norm',
            )))
            ->addViewTransformer(new FixedDataTransformer(array(
                '' => '',
                'norm' => 'client',
            )))
            ->getForm();

        $form->setData('app');

        $this->assertEquals('filtered', $form->getData());
        $this->assertEquals('norm', $form->getNormData());
        $this->assertEquals('client', $form->getViewData());
    }

    public function testSetDataExecutesViewTransformersInOrder()
    {
        $form = $this->getBuilder()
            ->addViewTransformer(new FixedDataTransformer(array(
                '' => '',
                'first' => 'second',
            )))
            ->addViewTransformer(new FixedDataTransformer(array(
                '' => '',
                'second' => 'third',
            )))
            ->getForm();

        $form->setData('first');

        $this->assertEquals('third', $form->getViewData());
    }

    public function testSetDataExecutesModelTransformersInReverseOrder()
    {
        $form = $this->getBuilder()
            ->addModelTransformer(new FixedDataTransformer(array(
                '' => '',
                'second' => 'third',
            )))
            ->addModelTransformer(new FixedDataTransformer(array(
                '' => '',
                'first' => 'second',
            )))
            ->getForm();

        $form->setData('first');

        $this->assertEquals('third', $form->getNormData());
    }

    /*
     * When there is no data transformer, the data must have the same format
     * in all three representations
     */
    public function testSetDataConvertsScalarToStringIfNoTransformer()
    {
        $form = $this->getBuilder()->getForm();

        $form->setData(1);

        $this->assertSame('1', $form->getData());
        $this->assertSame('1', $form->getNormData());
        $this->assertSame('1', $form->getViewData());
    }

    /*
     * Data in client format should, if possible, always be a string to
     * facilitate differentiation between '0' and ''
     */
    public function testSetDataConvertsScalarToStringIfOnlyModelTransformer()
    {
        $form = $this->getBuilder()
            ->addModelTransformer(new FixedDataTransformer(array(
            '' => '',
            1 => 23,
        )))
            ->getForm();

        $form->setData(1);

        $this->assertSame(1, $form->getData());
        $this->assertSame(23, $form->getNormData());
        $this->assertSame('23', $form->getViewData());
    }

    /*
     * NULL remains NULL in app and norm format to remove the need to treat
     * empty values and NULL explicitly in the application
     */
    public function testSetDataConvertsNullToStringIfNoTransformer()
    {
        $form = $this->getBuilder()->getForm();

        $form->setData(null);

        $this->assertNull($form->getData());
        $this->assertNull($form->getNormData());
        $this->assertSame('', $form->getViewData());
    }

    public function testSetDataIsIgnoredIfDataIsLocked()
    {
        $form = $this->getBuilder()
            ->setData('default')
            ->setDataLocked(true)
            ->getForm();

        $form->setData('foobar');

        $this->assertSame('default', $form->getData());
    }

    public function testSubmitConvertsEmptyToNullIfNoTransformer()
    {
        $form = $this->getBuilder()->getForm();

        $form->submit('');

        $this->assertNull($form->getData());
        $this->assertNull($form->getNormData());
        $this->assertSame('', $form->getViewData());
    }

    public function testSubmitExecutesTransformationChain()
    {
        // use real event dispatcher now
        $form = $this->getBuilder('name', new EventDispatcher())
            ->addEventSubscriber(new FixedFilterListener(array(
                'preSubmit' => array(
                    'client' => 'filteredclient',
                ),
                'onSubmit' => array(
                    'norm' => 'filterednorm',
                ),
            )))
            ->addViewTransformer(new FixedDataTransformer(array(
                '' => '',
                // direction is reversed!
                'norm' => 'filteredclient',
                'filterednorm' => 'cleanedclient',
            )))
            ->addModelTransformer(new FixedDataTransformer(array(
                '' => '',
                // direction is reversed!
                'app' => 'filterednorm',
            )))
            ->getForm();

        $form->submit('client');

        $this->assertEquals('app', $form->getData());
        $this->assertEquals('filterednorm', $form->getNormData());
        $this->assertEquals('cleanedclient', $form->getViewData());
    }

    public function testSubmitExecutesViewTransformersInReverseOrder()
    {
        $form = $this->getBuilder()
            ->addViewTransformer(new FixedDataTransformer(array(
                '' => '',
                'third' => 'second',
            )))
            ->addViewTransformer(new FixedDataTransformer(array(
                '' => '',
                'second' => 'first',
            )))
            ->getForm();

        $form->submit('first');

        $this->assertEquals('third', $form->getNormData());
    }

    public function testSubmitExecutesModelTransformersInOrder()
    {
        $form = $this->getBuilder()
            ->addModelTransformer(new FixedDataTransformer(array(
                '' => '',
                'second' => 'first',
            )))
            ->addModelTransformer(new FixedDataTransformer(array(
                '' => '',
                'third' => 'second',
            )))
            ->getForm();

        $form->submit('first');

        $this->assertEquals('third', $form->getData());
    }

    public function testSynchronizedByDefault()
    {
        $this->assertTrue($this->form->isSynchronized());
    }

    public function testSynchronizedAfterSubmission()
    {
        $this->form->submit('foobar');

        $this->assertTrue($this->form->isSynchronized());
    }

    public function testNotSynchronizedIfViewReverseTransformationFailed()
    {
        $transformer = $this->getDataTransformer();
        $transformer->expects($this->once())
            ->method('reverseTransform')
            ->will($this->throwException(new TransformationFailedException()));

        $form = $this->getBuilder()
            ->addViewTransformer($transformer)
            ->getForm();

        $form->submit('foobar');

        $this->assertFalse($form->isSynchronized());
    }

    public function testNotSynchronizedIfModelReverseTransformationFailed()
    {
        $transformer = $this->getDataTransformer();
        $transformer->expects($this->once())
            ->method('reverseTransform')
            ->will($this->throwException(new TransformationFailedException()));

        $form = $this->getBuilder()
            ->addModelTransformer($transformer)
            ->getForm();

        $form->submit('foobar');

        $this->assertFalse($form->isSynchronized());
    }

    public function testEmptyDataCreatedBeforeTransforming()
    {
        $form = $this->getBuilder()
            ->setEmptyData('foo')
            ->addViewTransformer(new FixedDataTransformer(array(
                '' => '',
                // direction is reversed!
                'bar' => 'foo',
            )))
            ->getForm();

        $form->submit('');

        $this->assertEquals('bar', $form->getData());
    }

    public function testEmptyDataFromClosure()
    {
        $form = $this->getBuilder()
<<<<<<< HEAD
            ->setEmptyData(function ($form) {
            // the form instance is passed to the closure to allow use
            // of form data when creating the empty value
            $this->assertInstanceOf('Symfony\Component\Form\FormInterface', $form);
=======
            ->setEmptyData(function ($form) use ($test) {
                // the form instance is passed to the closure to allow use
                // of form data when creating the empty value
                $test->assertInstanceOf('Symfony\Component\Form\FormInterface', $form);
>>>>>>> 37956db6

                return 'foo';
            })
            ->addViewTransformer(new FixedDataTransformer(array(
                '' => '',
                // direction is reversed!
                'bar' => 'foo',
            )))
            ->getForm();

        $form->submit('');

        $this->assertEquals('bar', $form->getData());
    }

    public function testSubmitResetsErrors()
    {
        $this->form->addError(new FormError('Error!'));
        $this->form->submit('foobar');

        $this->assertCount(0, $this->form->getErrors());
    }

    public function testCreateView()
    {
        $type = $this->getMock('Symfony\Component\Form\ResolvedFormTypeInterface');
        $view = $this->getMock('Symfony\Component\Form\FormView');
        $form = $this->getBuilder()->setType($type)->getForm();

        $type->expects($this->once())
            ->method('createView')
            ->with($form)
            ->will($this->returnValue($view));

        $this->assertSame($view, $form->createView());
    }

    public function testCreateViewWithParent()
    {
        $type = $this->getMock('Symfony\Component\Form\ResolvedFormTypeInterface');
        $view = $this->getMock('Symfony\Component\Form\FormView');
        $parentForm = $this->getMock('Symfony\Component\Form\Test\FormInterface');
        $parentView = $this->getMock('Symfony\Component\Form\FormView');
        $form = $this->getBuilder()->setType($type)->getForm();
        $form->setParent($parentForm);

        $parentForm->expects($this->once())
            ->method('createView')
            ->will($this->returnValue($parentView));

        $type->expects($this->once())
            ->method('createView')
            ->with($form, $parentView)
            ->will($this->returnValue($view));

        $this->assertSame($view, $form->createView());
    }

    public function testCreateViewWithExplicitParent()
    {
        $type = $this->getMock('Symfony\Component\Form\ResolvedFormTypeInterface');
        $view = $this->getMock('Symfony\Component\Form\FormView');
        $parentView = $this->getMock('Symfony\Component\Form\FormView');
        $form = $this->getBuilder()->setType($type)->getForm();

        $type->expects($this->once())
            ->method('createView')
            ->with($form, $parentView)
            ->will($this->returnValue($view));

        $this->assertSame($view, $form->createView($parentView));
    }

    public function testFormCanHaveEmptyName()
    {
        $form = $this->getBuilder('')->getForm();

        $this->assertEquals('', $form->getName());
    }

    public function testSetNullParentWorksWithEmptyName()
    {
        $form = $this->getBuilder('')->getForm();
        $form->setParent(null);

        $this->assertNull($form->getParent());
    }

    /**
     * @expectedException \Symfony\Component\Form\Exception\LogicException
     * @expectedExceptionMessage A form with an empty name cannot have a parent form.
     */
    public function testFormCannotHaveEmptyNameNotInRootLevel()
    {
        $this->getBuilder()
            ->setCompound(true)
            ->setDataMapper($this->getDataMapper())
            ->add($this->getBuilder(''))
            ->getForm();
    }

    public function testGetPropertyPathReturnsConfiguredPath()
    {
        $form = $this->getBuilder()->setPropertyPath('address.street')->getForm();

        $this->assertEquals(new PropertyPath('address.street'), $form->getPropertyPath());
    }

    // see https://github.com/symfony/symfony/issues/3903
    public function testGetPropertyPathDefaultsToNameIfParentHasDataClass()
    {
        $parent = $this->getBuilder(null, null, 'stdClass')
            ->setCompound(true)
            ->setDataMapper($this->getDataMapper())
            ->getForm();
        $form = $this->getBuilder('name')->getForm();
        $parent->add($form);

        $this->assertEquals(new PropertyPath('name'), $form->getPropertyPath());
    }

    // see https://github.com/symfony/symfony/issues/3903
    public function testGetPropertyPathDefaultsToIndexedNameIfParentDataClassIsNull()
    {
        $parent = $this->getBuilder()
            ->setCompound(true)
            ->setDataMapper($this->getDataMapper())
            ->getForm();
        $form = $this->getBuilder('name')->getForm();
        $parent->add($form);

        $this->assertEquals(new PropertyPath('[name]'), $form->getPropertyPath());
    }

    public function testGetPropertyPathDefaultsToNameIfFirstParentWithoutInheritDataHasDataClass()
    {
        $grandParent = $this->getBuilder(null, null, 'stdClass')
            ->setCompound(true)
            ->setDataMapper($this->getDataMapper())
            ->getForm();
        $parent = $this->getBuilder()
            ->setCompound(true)
            ->setDataMapper($this->getDataMapper())
            ->setInheritData(true)
            ->getForm();
        $form = $this->getBuilder('name')->getForm();
        $grandParent->add($parent);
        $parent->add($form);

        $this->assertEquals(new PropertyPath('name'), $form->getPropertyPath());
    }

    public function testGetPropertyPathDefaultsToIndexedNameIfDataClassOfFirstParentWithoutInheritDataIsNull()
    {
        $grandParent = $this->getBuilder()
            ->setCompound(true)
            ->setDataMapper($this->getDataMapper())
            ->getForm();
        $parent = $this->getBuilder()
            ->setCompound(true)
            ->setDataMapper($this->getDataMapper())
            ->setInheritData(true)
            ->getForm();
        $form = $this->getBuilder('name')->getForm();
        $grandParent->add($parent);
        $parent->add($form);

        $this->assertEquals(new PropertyPath('[name]'), $form->getPropertyPath());
    }

    public function testViewDataMayBeObjectIfDataClassIsNull()
    {
        $object = new \stdClass();
        $config = new FormConfigBuilder('name', null, $this->dispatcher);
        $config->addViewTransformer(new FixedDataTransformer(array(
            '' => '',
            'foo' => $object,
        )));
        $form = new Form($config);

        $form->setData('foo');

        $this->assertSame($object, $form->getViewData());
    }

    public function testViewDataMayBeArrayAccessIfDataClassIsNull()
    {
        $arrayAccess = $this->getMock('\ArrayAccess');
        $config = new FormConfigBuilder('name', null, $this->dispatcher);
        $config->addViewTransformer(new FixedDataTransformer(array(
            '' => '',
            'foo' => $arrayAccess,
        )));
        $form = new Form($config);

        $form->setData('foo');

        $this->assertSame($arrayAccess, $form->getViewData());
    }

    /**
     * @expectedException \Symfony\Component\Form\Exception\LogicException
     */
    public function testViewDataMustBeObjectIfDataClassIsSet()
    {
        $config = new FormConfigBuilder('name', 'stdClass', $this->dispatcher);
        $config->addViewTransformer(new FixedDataTransformer(array(
            '' => '',
            'foo' => array('bar' => 'baz'),
        )));
        $form = new Form($config);

        $form->setData('foo');
    }

    /**
     * @expectedException \Symfony\Component\Form\Exception\RuntimeException
     */
    public function testSetDataCannotInvokeItself()
    {
        // Cycle detection to prevent endless loops
        $config = new FormConfigBuilder('name', 'stdClass', $this->dispatcher);
        $config->addEventListener(FormEvents::PRE_SET_DATA, function (FormEvent $event) {
            $event->getForm()->setData('bar');
        });
        $form = new Form($config);

        $form->setData('foo');
    }

    public function testSubmittingWrongDataIsIgnored()
    {
        $child = $this->getBuilder('child', $this->dispatcher);
        $child->addEventListener(FormEvents::PRE_SUBMIT, function (FormEvent $event) {
            // child form doesn't receive the wrong data that is submitted on parent
            $this->assertNull($event->getData());
        });

        $parent = $this->getBuilder('parent', new EventDispatcher())
            ->setCompound(true)
            ->setDataMapper($this->getDataMapper())
            ->add($child)
            ->getForm();

        $parent->submit('not-an-array');
    }

    public function testHandleRequestForwardsToRequestHandler()
    {
        $handler = $this->getMock('Symfony\Component\Form\RequestHandlerInterface');

        $form = $this->getBuilder()
            ->setRequestHandler($handler)
            ->getForm();

        $handler->expects($this->once())
            ->method('handleRequest')
            ->with($this->identicalTo($form), 'REQUEST');

        $this->assertSame($form, $form->handleRequest('REQUEST'));
    }

    public function testFormInheritsParentData()
    {
        $child = $this->getBuilder('child')
            ->setInheritData(true);

        $parent = $this->getBuilder('parent')
            ->setCompound(true)
            ->setDataMapper($this->getDataMapper())
            ->setData('foo')
            ->addModelTransformer(new FixedDataTransformer(array(
                'foo' => 'norm[foo]',
            )))
            ->addViewTransformer(new FixedDataTransformer(array(
                'norm[foo]' => 'view[foo]',
            )))
            ->add($child)
            ->getForm();

        $this->assertSame('foo', $parent->get('child')->getData());
        $this->assertSame('norm[foo]', $parent->get('child')->getNormData());
        $this->assertSame('view[foo]', $parent->get('child')->getViewData());
    }

    /**
     * @expectedException \Symfony\Component\Form\Exception\RuntimeException
     */
    public function testInheritDataDisallowsSetData()
    {
        $form = $this->getBuilder()
            ->setInheritData(true)
            ->getForm();

        $form->setData('foo');
    }

    /**
     * @expectedException \Symfony\Component\Form\Exception\RuntimeException
     */
    public function testGetDataRequiresParentToBeSetIfInheritData()
    {
        $form = $this->getBuilder()
            ->setInheritData(true)
            ->getForm();

        $form->getData();
    }

    /**
     * @expectedException \Symfony\Component\Form\Exception\RuntimeException
     */
    public function testGetNormDataRequiresParentToBeSetIfInheritData()
    {
        $form = $this->getBuilder()
            ->setInheritData(true)
            ->getForm();

        $form->getNormData();
    }

    /**
     * @expectedException \Symfony\Component\Form\Exception\RuntimeException
     */
    public function testGetViewDataRequiresParentToBeSetIfInheritData()
    {
        $form = $this->getBuilder()
            ->setInheritData(true)
            ->getForm();

        $form->getViewData();
    }

    public function testPostSubmitDataIsNullIfInheritData()
    {
        $form = $this->getBuilder()
            ->addEventListener(FormEvents::POST_SUBMIT, function (FormEvent $event) {
                $this->assertNull($event->getData());
            })
            ->setInheritData(true)
            ->getForm();

        $form->submit('foo');
    }

    public function testSubmitIsNeverFiredIfInheritData()
    {
        $form = $this->getBuilder()
            ->addEventListener(FormEvents::SUBMIT, function (FormEvent $event) {
                $this->fail('The SUBMIT event should not be fired');
            })
            ->setInheritData(true)
            ->getForm();

        $form->submit('foo');
    }

    public function testInitializeSetsDefaultData()
    {
        $config = $this->getBuilder()->setData('DEFAULT')->getFormConfig();
        $form = $this->getMock('Symfony\Component\Form\Form', array('setData'), array($config));

        $form->expects($this->once())
            ->method('setData')
            ->with($this->identicalTo('DEFAULT'));

        /* @var Form $form */
        $form->initialize();
    }

    /**
     * @expectedException \Symfony\Component\Form\Exception\RuntimeException
     */
    public function testInitializeFailsIfParent()
    {
        $parent = $this->getBuilder()->setRequired(false)->getForm();
        $child = $this->getBuilder()->setRequired(true)->getForm();

        $child->setParent($parent);

        $child->initialize();
    }

    protected function createForm()
    {
        return $this->getBuilder()->getForm();
    }
}<|MERGE_RESOLUTION|>--- conflicted
+++ resolved
@@ -655,17 +655,10 @@
     public function testEmptyDataFromClosure()
     {
         $form = $this->getBuilder()
-<<<<<<< HEAD
             ->setEmptyData(function ($form) {
-            // the form instance is passed to the closure to allow use
-            // of form data when creating the empty value
-            $this->assertInstanceOf('Symfony\Component\Form\FormInterface', $form);
-=======
-            ->setEmptyData(function ($form) use ($test) {
                 // the form instance is passed to the closure to allow use
                 // of form data when creating the empty value
-                $test->assertInstanceOf('Symfony\Component\Form\FormInterface', $form);
->>>>>>> 37956db6
+                $this->assertInstanceOf('Symfony\Component\Form\FormInterface', $form);
 
                 return 'foo';
             })
