--- conflicted
+++ resolved
@@ -11,12 +11,8 @@
 
 namespace Symfony\Component\Security\Csrf;
 
-<<<<<<< HEAD
-=======
 use Symfony\Component\HttpFoundation\RequestStack;
 use Symfony\Component\Security\Core\Exception\InvalidArgumentException;
-use Symfony\Component\Security\Core\Util\StringUtils;
->>>>>>> b67b8071
 use Symfony\Component\Security\Csrf\TokenGenerator\UriSafeTokenGenerator;
 use Symfony\Component\Security\Csrf\TokenGenerator\TokenGeneratorInterface;
 use Symfony\Component\Security\Csrf\TokenStorage\NativeSessionTokenStorage;
@@ -115,15 +111,11 @@
             return false;
         }
 
-<<<<<<< HEAD
-        return hash_equals($this->storage->getToken($token->getId()), $token->getValue());
-=======
-        return StringUtils::equals($this->storage->getToken($namespacedId), $token->getValue());
+        return hash_equals($this->storage->getToken($namespacedId), $token->getValue());
     }
 
     private function getNamespace()
     {
         return is_callable($ns = $this->namespace) ? $ns() : $ns;
->>>>>>> b67b8071
     }
 }