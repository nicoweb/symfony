--- conflicted
+++ resolved
@@ -150,12 +150,8 @@
         $this->dispatcher = $this->getMockBuilder('Symfony\Component\EventDispatcher\EventDispatcherInterface')->getMock();
         $this->token = $this->getMockBuilder('Symfony\Component\Security\Core\Authentication\Token\TokenInterface')->getMock();
         $this->request = new Request(array(), array(), array(), array(), array(), array());
-<<<<<<< HEAD
+        $this->sessionStrategy = $this->getMockBuilder('Symfony\Component\Security\Http\Session\SessionAuthenticationStrategyInterface')->getMock();
         $this->guardAuthenticator = $this->getMockBuilder(AuthenticatorInterface::class)->getMock();
-=======
-        $this->sessionStrategy = $this->getMockBuilder('Symfony\Component\Security\Http\Session\SessionAuthenticationStrategyInterface')->getMock();
-        $this->guardAuthenticator = $this->getMockBuilder('Symfony\Component\Security\Guard\GuardAuthenticatorInterface')->getMock();
->>>>>>> 5c2b2bb2
     }
 
     protected function tearDown()
