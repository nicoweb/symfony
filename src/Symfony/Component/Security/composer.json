{
    "name": "symfony/security",
    "type": "library",
    "description": "Symfony Security Component",
    "keywords": [],
    "homepage": "https://symfony.com",
    "license": "MIT",
    "authors": [
        {
            "name": "Fabien Potencier",
            "email": "fabien@symfony.com"
        },
        {
            "name": "Symfony Community",
            "homepage": "https://symfony.com/contributors"
        }
    ],
    "require": {
<<<<<<< HEAD
        "php": ">=5.3.9",
=======
        "php": ">=5.3.3",
        "paragonie/random_compat": "~1.0",
>>>>>>> 54d7f2df
        "symfony/event-dispatcher": "~2.2",
        "symfony/http-foundation": "~2.1",
        "symfony/http-kernel": "~2.4"
    },
    "replace": {
        "symfony/security-acl": "self.version",
        "symfony/security-core": "self.version",
        "symfony/security-csrf": "self.version",
        "symfony/security-http": "self.version"
    },
    "require-dev": {
        "symfony/finder": "~2.3",
        "symfony/intl": "~2.3",
        "symfony/routing": "~2.2",
        "symfony/validator": "~2.5,>=2.5.9",
        "doctrine/common": "~2.2",
        "doctrine/dbal": "~2.2",
        "psr/log": "~1.0",
        "ircmaxell/password-compat": "~1.0",
        "symfony/expression-language": "~2.6"
    },
    "suggest": {
        "symfony/class-loader": "For using the ACL generateSql script",
        "symfony/finder": "For using the ACL generateSql script",
        "symfony/form": "",
<<<<<<< HEAD
        "symfony/validator": "For using the user password constraint",
        "symfony/routing": "For using the HttpUtils class to create sub-requests, redirect the user, and match URLs",
        "doctrine/dbal": "For using the built-in ACL implementation",
        "symfony/expression-language": "For using the expression voter",
        "ircmaxell/password-compat": "For using the BCrypt password encoder in PHP <5.5",
        "paragonie/random_compat": ""
=======
        "symfony/validator": "",
        "symfony/routing": "",
        "doctrine/dbal": "to use the built-in ACL implementation",
        "ircmaxell/password-compat": ""
>>>>>>> 54d7f2df
    },
    "autoload": {
        "psr-4": { "Symfony\\Component\\Security\\": "" },
        "exclude-from-classmap": [
            "/Tests/"
        ]
    },
    "minimum-stability": "dev",
    "extra": {
        "branch-alias": {
            "dev-master": "2.7-dev"
        }
    }
}<|MERGE_RESOLUTION|>--- conflicted
+++ resolved
@@ -16,12 +16,8 @@
         }
     ],
     "require": {
-<<<<<<< HEAD
         "php": ">=5.3.9",
-=======
-        "php": ">=5.3.3",
         "paragonie/random_compat": "~1.0",
->>>>>>> 54d7f2df
         "symfony/event-dispatcher": "~2.2",
         "symfony/http-foundation": "~2.1",
         "symfony/http-kernel": "~2.4"
@@ -47,19 +43,11 @@
         "symfony/class-loader": "For using the ACL generateSql script",
         "symfony/finder": "For using the ACL generateSql script",
         "symfony/form": "",
-<<<<<<< HEAD
         "symfony/validator": "For using the user password constraint",
         "symfony/routing": "For using the HttpUtils class to create sub-requests, redirect the user, and match URLs",
         "doctrine/dbal": "For using the built-in ACL implementation",
         "symfony/expression-language": "For using the expression voter",
-        "ircmaxell/password-compat": "For using the BCrypt password encoder in PHP <5.5",
-        "paragonie/random_compat": ""
-=======
-        "symfony/validator": "",
-        "symfony/routing": "",
-        "doctrine/dbal": "to use the built-in ACL implementation",
-        "ircmaxell/password-compat": ""
->>>>>>> 54d7f2df
+        "ircmaxell/password-compat": "For using the BCrypt password encoder in PHP <5.5"
     },
     "autoload": {
         "psr-4": { "Symfony\\Component\\Security\\": "" },
