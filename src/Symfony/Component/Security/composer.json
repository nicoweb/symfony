{
    "name": "symfony/security",
    "type": "library",
    "description": "Symfony Security Component",
    "keywords": [],
    "homepage": "http://symfony.com",
    "license": "MIT",
    "authors": [
        {
            "name": "Fabien Potencier",
            "email": "fabien@symfony.com"
        },
        {
            "name": "Symfony Community",
            "homepage": "http://symfony.com/contributors"
        }
    ],
    "require": {
        "php": ">=5.3.3",
        "symfony/event-dispatcher": "~2.1",
        "symfony/http-foundation": ">=2.1,<2.3-dev",
        "symfony/http-kernel": ">=2.1,<=2.3-dev"
    },
    "require-dev": {
<<<<<<< HEAD
        "symfony/form": "~2.0",
        "symfony/routing": ">=2.2,<2.3-dev",
        "symfony/validator": ">=2.2,<2.3-dev",
        "doctrine/common": ">=2.2,<2.4-dev",
        "doctrine/dbal": "~2.2",
        "psr/log": "~1.0"
=======
        "symfony/form": "2.1.*",
        "symfony/routing": "2.1.*",
        "symfony/validator": "2.1.*",
        "doctrine/common": "~2.2",
        "doctrine/dbal": "~2.2"
>>>>>>> 22dbfc00
    },
    "suggest": {
        "symfony/class-loader": "2.2.*",
        "symfony/finder": "2.2.*",
        "symfony/form": "2.2.*",
        "symfony/validator": "2.2.*",
        "symfony/routing": "2.2.*",
        "doctrine/dbal": "to use the built-in ACL implementation"
    },
    "autoload": {
        "psr-0": { "Symfony\\Component\\Security\\": "" }
    },
    "target-dir": "Symfony/Component/Security",
    "minimum-stability": "dev",
    "extra": {
        "branch-alias": {
            "dev-master": "2.2-dev"
        }
    }
}<|MERGE_RESOLUTION|>--- conflicted
+++ resolved
@@ -22,20 +22,12 @@
         "symfony/http-kernel": ">=2.1,<=2.3-dev"
     },
     "require-dev": {
-<<<<<<< HEAD
         "symfony/form": "~2.0",
         "symfony/routing": ">=2.2,<2.3-dev",
         "symfony/validator": ">=2.2,<2.3-dev",
-        "doctrine/common": ">=2.2,<2.4-dev",
+        "doctrine/common": "~2.2",
         "doctrine/dbal": "~2.2",
         "psr/log": "~1.0"
-=======
-        "symfony/form": "2.1.*",
-        "symfony/routing": "2.1.*",
-        "symfony/validator": "2.1.*",
-        "doctrine/common": "~2.2",
-        "doctrine/dbal": "~2.2"
->>>>>>> 22dbfc00
     },
     "suggest": {
         "symfony/class-loader": "2.2.*",
