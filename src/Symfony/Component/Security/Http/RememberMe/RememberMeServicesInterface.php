<?php

<<<<<<< HEAD
=======
/*
 * This file is part of the Symfony package.
 *
 * (c) Fabien Potencier <fabien@symfony.com>
 *
 * For the full copyright and license information, please view the LICENSE
 * file that was distributed with this source code.
 */

>>>>>>> 2b74841b
namespace Symfony\Component\Security\Http\RememberMe;

use Symfony\Component\Security\Core\Authentication\Token\TokenInterface;
use Symfony\Component\HttpFoundation\Response;
use Symfony\Component\HttpFoundation\Request;

/*
 * This file is part of the Symfony package.
 *
 * (c) Fabien Potencier <fabien@symfony.com>
 *
 * For the full copyright and license information, please view the LICENSE
 * file that was distributed with this source code.
 */

/**
 * Interface that needs to be implemented by classes which provide remember-me
 * capabilities.
 *
 * We provide two implementations out-of-the-box:
 * - TokenBasedRememberMeServices (does not require a TokenProvider)
 * - PersistentTokenBasedRememberMeServices (requires a TokenProvider)
 *
 * @author Johannes M. Schmitt <schmittjoh@gmail.com>
 */
interface RememberMeServicesInterface
{
    /**
     * This attribute name can be used by the implementation if it needs to set
     * a cookie on the Request when there is no actual Response, yet.
     *
     * @var string
     */
    const COOKIE_ATTR_NAME = '_security_remember_me_cookie';

    /**
     * This method will be called whenever the SecurityContext does not contain
     * an TokenInterface object and the framework wishes to provide an implementation
     * with an opportunity to authenticate the request using remember-me capabilities.
     *
     * No attempt whatsoever is made to determine whether the browser has requested
     * remember-me services or presented a valid cookie. Any and all such determinations
     * are left to the implementation of this method.
     *
     * If a browser has presented an unauthorised cookie for whatever reason,
     * make sure to throw an AuthenticationException as this will consequentially
     * result in a call to loginFail() and therefore an invalidation of the cookie.
     *
     * @param Request $request
     *
     * @return TokenInterface
     */
    public function autoLogin(Request $request);

    /**
     * Called whenever an interactive authentication attempt was made, but the
     * credentials supplied by the user were missing or otherwise invalid.
     *
     * This method needs to take care of invalidating the cookie.
     *
     * @param Request $request
     */
    public function loginFail(Request $request);

    /**
     * Called whenever an interactive authentication attempt is successful
     * (e.g. a form login).
     *
     * An implementation may always set a remember-me cookie in the Response,
     * although this is not recommended.
     *
     * Instead, implementations should typically look for a request parameter
     * (such as a HTTP POST parameter) that indicates the browser has explicitly
     * requested for the authentication to be remembered.
     *
     * @param Request        $request
     * @param Response       $response
     * @param TokenInterface $token
     */
    public function loginSuccess(Request $request, Response $response, TokenInterface $token);
}<|MERGE_RESOLUTION|>--- conflicted
+++ resolved
@@ -1,7 +1,5 @@
 <?php
 
-<<<<<<< HEAD
-=======
 /*
  * This file is part of the Symfony package.
  *
@@ -11,21 +9,11 @@
  * file that was distributed with this source code.
  */
 
->>>>>>> 2b74841b
 namespace Symfony\Component\Security\Http\RememberMe;
 
 use Symfony\Component\Security\Core\Authentication\Token\TokenInterface;
 use Symfony\Component\HttpFoundation\Response;
 use Symfony\Component\HttpFoundation\Request;
-
-/*
- * This file is part of the Symfony package.
- *
- * (c) Fabien Potencier <fabien@symfony.com>
- *
- * For the full copyright and license information, please view the LICENSE
- * file that was distributed with this source code.
- */
 
 /**
  * Interface that needs to be implemented by classes which provide remember-me
