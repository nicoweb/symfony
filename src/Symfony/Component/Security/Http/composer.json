{
    "name": "symfony/security-http",
    "type": "library",
    "description": "Symfony Security Component - HTTP Integration",
    "keywords": [],
    "homepage": "http://symfony.com",
    "license": "MIT",
    "authors": [
        {
            "name": "Fabien Potencier",
            "email": "fabien@symfony.com"
        },
        {
            "name": "Symfony Community",
            "homepage": "http://symfony.com/contributors"
        }
    ],
    "require": {
        "php": ">=5.5.9",
        "symfony/security-core": "~2.7|~3.0",
        "symfony/event-dispatcher": "~2.7|~3.0",
        "symfony/http-foundation": "~2.7|~3.0",
        "symfony/http-kernel": "~2.7|~3.0"
    },
    "require-dev": {
<<<<<<< HEAD
        "symfony/routing": "~2.7|~3.0",
        "symfony/security-csrf": "~2.7|~3.0",
=======
        "symfony/phpunit-bridge": "~2.7|~3.0.0",
        "symfony/routing": "~2.2|~3.0.0",
        "symfony/security-csrf": "~2.4|~3.0.0",
>>>>>>> 9a4f3e13
        "psr/log": "~1.0"
    },
    "suggest": {
        "symfony/security-csrf": "For using tokens to protect authentication/logout attempts",
        "symfony/routing": "For using the HttpUtils class to create sub-requests, redirect the user, and match URLs"
    },
    "autoload": {
        "psr-0": { "Symfony\\Component\\Security\\Http\\": "" }
    },
    "target-dir": "Symfony/Component/Security/Http",
    "minimum-stability": "dev",
    "extra": {
        "branch-alias": {
            "dev-master": "3.0-dev"
        }
    }
}<|MERGE_RESOLUTION|>--- conflicted
+++ resolved
@@ -23,14 +23,9 @@
         "symfony/http-kernel": "~2.7|~3.0"
     },
     "require-dev": {
-<<<<<<< HEAD
+        "symfony/phpunit-bridge": "~2.7|~3.0",
         "symfony/routing": "~2.7|~3.0",
         "symfony/security-csrf": "~2.7|~3.0",
-=======
-        "symfony/phpunit-bridge": "~2.7|~3.0.0",
-        "symfony/routing": "~2.2|~3.0.0",
-        "symfony/security-csrf": "~2.4|~3.0.0",
->>>>>>> 9a4f3e13
         "psr/log": "~1.0"
     },
     "suggest": {
