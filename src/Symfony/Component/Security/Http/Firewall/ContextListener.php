<?php

/*
 * This file is part of the Symfony package.
 *
 * (c) Fabien Potencier <fabien@symfony.com>
 *
 * For the full copyright and license information, please view the LICENSE
 * file that was distributed with this source code.
 */

namespace Symfony\Component\Security\Http\Firewall;

use Psr\Log\LoggerInterface;
use Symfony\Component\EventDispatcher\EventDispatcherInterface;
use Symfony\Component\HttpKernel\Event\FilterResponseEvent;
use Symfony\Component\HttpKernel\Event\GetResponseEvent;
use Symfony\Component\HttpKernel\KernelEvents;
use Symfony\Component\Security\Core\Authentication\AuthenticationTrustResolver;
use Symfony\Component\Security\Core\Authentication\AuthenticationTrustResolverInterface;
use Symfony\Component\Security\Core\Authentication\Token\AnonymousToken;
use Symfony\Component\Security\Core\Authentication\Token\RememberMeToken;
use Symfony\Component\Security\Core\Authentication\Token\Storage\TokenStorageInterface;
use Symfony\Component\Security\Core\Authentication\Token\TokenInterface;
use Symfony\Component\Security\Core\Exception\UnsupportedUserException;
use Symfony\Component\Security\Core\Exception\UsernameNotFoundException;
use Symfony\Component\Security\Core\Role\SwitchUserRole;
use Symfony\Component\Security\Core\User\UserInterface;
use Symfony\Component\Security\Core\User\UserProviderInterface;

/**
 * ContextListener manages the SecurityContext persistence through a session.
 *
 * @author Fabien Potencier <fabien@symfony.com>
 * @author Johannes M. Schmitt <schmittjoh@gmail.com>
 */
class ContextListener implements ListenerInterface
{
    private $tokenStorage;
    private $sessionKey;
    private $logger;
    private $userProviders;
    private $dispatcher;
    private $registered;
    private $trustResolver;

    /**
     * @param iterable|UserProviderInterface[] $userProviders
     */
    public function __construct(TokenStorageInterface $tokenStorage, iterable $userProviders, string $contextKey, LoggerInterface $logger = null, EventDispatcherInterface $dispatcher = null, AuthenticationTrustResolverInterface $trustResolver = null)
    {
        if (empty($contextKey)) {
            throw new \InvalidArgumentException('$contextKey must not be empty.');
        }

        $this->tokenStorage = $tokenStorage;
        $this->userProviders = $userProviders;
        $this->sessionKey = '_security_'.$contextKey;
        $this->logger = $logger;
        $this->dispatcher = $dispatcher;
        $this->trustResolver = $trustResolver ?: new AuthenticationTrustResolver(AnonymousToken::class, RememberMeToken::class);
    }

    /**
     * Enables deauthentication during refreshUser when the user has changed.
     *
     * @param bool $logoutOnUserChange
     *
     * @deprecated since Symfony 4.1
     */
    public function setLogoutOnUserChange($logoutOnUserChange)
    {
        @trigger_error(sprintf('The "%s()" method is deprecated since Symfony 4.1.', __METHOD__), E_USER_DEPRECATED);
    }

    /**
     * Reads the Security Token from the session.
     */
    public function handle(GetResponseEvent $event)
    {
        if (!$this->registered && null !== $this->dispatcher && $event->isMasterRequest()) {
            $this->dispatcher->addListener(KernelEvents::RESPONSE, array($this, 'onKernelResponse'));
            $this->registered = true;
        }

        $request = $event->getRequest();
        $session = $request->hasPreviousSession() ? $request->getSession() : null;

        if (null === $session || null === $token = $session->get($this->sessionKey)) {
            $this->tokenStorage->setToken(null);

            return;
        }

        $token = $this->safelyUnserialize($token);

        if (null !== $this->logger) {
            $this->logger->debug('Read existing security token from the session.', array(
                'key' => $this->sessionKey,
                'token_class' => \is_object($token) ? \get_class($token) : null,
            ));
        }

        if ($token instanceof TokenInterface) {
            $token = $this->refreshUser($token);
        } elseif (null !== $token) {
            if (null !== $this->logger) {
                $this->logger->warning('Expected a security token from the session, got something else.', array('key' => $this->sessionKey, 'received' => $token));
            }

            $token = null;
        }

        $this->tokenStorage->setToken($token);
    }

    /**
     * Writes the security token into the session.
     */
    public function onKernelResponse(FilterResponseEvent $event)
    {
        if (!$event->isMasterRequest()) {
            return;
        }

        $request = $event->getRequest();

        if (!$request->hasSession()) {
            return;
        }

        $this->dispatcher->removeListener(KernelEvents::RESPONSE, array($this, 'onKernelResponse'));
        $this->registered = false;
        $session = $request->getSession();

        if ((null === $token = $this->tokenStorage->getToken()) || $this->trustResolver->isAnonymous($token)) {
            if ($request->hasPreviousSession()) {
                $session->remove($this->sessionKey);
            }
        } else {
            $session->set($this->sessionKey, serialize($token));

            if (null !== $this->logger) {
                $this->logger->debug('Stored the security token in the session.', array('key' => $this->sessionKey));
            }
        }
    }

    /**
     * Refreshes the user by reloading it from the user provider.
     *
     * @return TokenInterface|null
     *
     * @throws \RuntimeException
     */
    protected function refreshUser(TokenInterface $token)
    {
        $user = $token->getUser();
        if (!$user instanceof UserInterface) {
            return $token;
        }

        $userNotFoundByProvider = false;
        $userDeauthenticated = false;

        foreach ($this->userProviders as $provider) {
            if (!$provider instanceof UserProviderInterface) {
                throw new \InvalidArgumentException(sprintf('User provider "%s" must implement "%s".', \get_class($provider), UserProviderInterface::class));
            }

            try {
                $refreshedUser = $provider->refreshUser($user);
                $newToken = unserialize(serialize($token));
                $newToken->setUser($refreshedUser);

                // tokens can be deauthenticated if the user has been changed.
<<<<<<< HEAD
                if (!$token->isAuthenticated()) {
                    if (null !== $this->logger) {
                        $this->logger->debug('Token was deauthenticated after trying to refresh it.', array('username' => $refreshedUser->getUsername(), 'provider' => \get_class($provider)));
=======
                if (!$newToken->isAuthenticated()) {
                    if ($this->logoutOnUserChange) {
                        $userDeauthenticated = true;

                        if (null !== $this->logger) {
                            $this->logger->debug('Cannot refresh token because user has changed.', array('username' => $refreshedUser->getUsername(), 'provider' => \get_class($provider)));
                        }

                        continue;
>>>>>>> 68e54f01
                    }

                    return null;
                }

                $token->setUser($refreshedUser);

                if (null !== $this->logger) {
                    $context = array('provider' => \get_class($provider), 'username' => $refreshedUser->getUsername());

                    foreach ($token->getRoles() as $role) {
                        if ($role instanceof SwitchUserRole) {
                            $context['impersonator_username'] = $role->getSource()->getUsername();
                            break;
                        }
                    }

                    $this->logger->debug('User was reloaded from a user provider.', $context);
                }

                return $token;
            } catch (UnsupportedUserException $e) {
                // let's try the next user provider
            } catch (UsernameNotFoundException $e) {
                if (null !== $this->logger) {
                    $this->logger->warning('Username could not be found in the selected user provider.', array('username' => $e->getUsername(), 'provider' => \get_class($provider)));
                }

                $userNotFoundByProvider = true;
            }
        }

        if ($userDeauthenticated) {
            if (null !== $this->logger) {
                $this->logger->debug('Token was deauthenticated after trying to refresh it.');
            }

            return null;
        }

        if ($userNotFoundByProvider) {
            return null;
        }

        throw new \RuntimeException(sprintf('There is no user provider for user "%s".', \get_class($user)));
    }

    private function safelyUnserialize($serializedToken)
    {
        $e = $token = null;
        $prevUnserializeHandler = ini_set('unserialize_callback_func', __CLASS__.'::handleUnserializeCallback');
        $prevErrorHandler = set_error_handler(function ($type, $msg, $file, $line, $context = array()) use (&$prevErrorHandler) {
            if (__FILE__ === $file) {
                throw new \UnexpectedValueException($msg, 0x37313bc);
            }

            return $prevErrorHandler ? $prevErrorHandler($type, $msg, $file, $line, $context) : false;
        });

        try {
            $token = unserialize($serializedToken);
        } catch (\Throwable $e) {
        }
        restore_error_handler();
        ini_set('unserialize_callback_func', $prevUnserializeHandler);
        if ($e) {
            if (!$e instanceof \UnexpectedValueException || 0x37313bc !== $e->getCode()) {
                throw $e;
            }
            if ($this->logger) {
                $this->logger->warning('Failed to unserialize the security token from the session.', array('key' => $this->sessionKey, 'received' => $serializedToken, 'exception' => $e));
            }
        }

        return $token;
    }

    /**
     * @internal
     */
    public static function handleUnserializeCallback($class)
    {
        throw new \UnexpectedValueException('Class not found: '.$class, 0x37313bc);
    }
}<|MERGE_RESOLUTION|>--- conflicted
+++ resolved
@@ -174,11 +174,6 @@
                 $newToken->setUser($refreshedUser);
 
                 // tokens can be deauthenticated if the user has been changed.
-<<<<<<< HEAD
-                if (!$token->isAuthenticated()) {
-                    if (null !== $this->logger) {
-                        $this->logger->debug('Token was deauthenticated after trying to refresh it.', array('username' => $refreshedUser->getUsername(), 'provider' => \get_class($provider)));
-=======
                 if (!$newToken->isAuthenticated()) {
                     if ($this->logoutOnUserChange) {
                         $userDeauthenticated = true;
@@ -188,7 +183,6 @@
                         }
 
                         continue;
->>>>>>> 68e54f01
                     }
 
                     return null;
