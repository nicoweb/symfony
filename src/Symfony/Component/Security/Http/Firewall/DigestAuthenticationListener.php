<?php

/*
 * This file is part of the Symfony package.
 *
 * (c) Fabien Potencier <fabien@symfony.com>
 *
 * For the full copyright and license information, please view the LICENSE
 * file that was distributed with this source code.
 */

namespace Symfony\Component\Security\Http\Firewall;

use Symfony\Component\Security\Core\SecurityContextInterface;
use Symfony\Component\Security\Core\User\UserProviderInterface;
use Symfony\Component\Security\Http\EntryPoint\DigestAuthenticationEntryPoint;
use Symfony\Component\HttpKernel\Log\LoggerInterface;
use Symfony\Component\HttpKernel\Event\GetResponseEvent;
use Symfony\Component\HttpKernel\Events;
use Symfony\Component\Security\Core\Authentication\Token\UsernamePasswordToken;
use Symfony\Component\Security\Core\Exception\BadCredentialsException;
use Symfony\Component\Security\Core\Exception\AuthenticationServiceException;
use Symfony\Component\Security\Core\Exception\UsernameNotFoundException;
use Symfony\Component\Security\Core\Exception\NonceExpiredException;
use Symfony\Component\HttpFoundation\Request;
use Symfony\Component\Security\Core\Exception\AuthenticationException;

/**
 * DigestAuthenticationListener implements Digest HTTP authentication.
 *
 * @author Fabien Potencier <fabien@symfony.com>
 */
class DigestAuthenticationListener implements ListenerInterface
{
    private $securityContext;
    private $provider;
    private $providerKey;
    private $authenticationEntryPoint;
    private $logger;

    public function __construct(SecurityContextInterface $securityContext, UserProviderInterface $provider, $providerKey, DigestAuthenticationEntryPoint $authenticationEntryPoint, LoggerInterface $logger = null)
    {
        if (empty($providerKey)) {
            throw new \InvalidArgumentException('$providerKey must not be empty.');
        }

        $this->securityContext = $securityContext;
        $this->provider = $provider;
        $this->providerKey = $providerKey;
        $this->authenticationEntryPoint = $authenticationEntryPoint;
        $this->logger = $logger;
    }

    /**
     * Handles digest authentication.
     *
     * @param GetResponseEvent $event A GetResponseEvent instance
     */
<<<<<<< HEAD
    public function onCoreSecurity(GetResponseEvent $event)
=======
    public function handle(GetResponseEvent $event)
>>>>>>> c02f4220
    {
        $request = $event->getRequest();

        if (!$header = $request->server->get('PHP_AUTH_DIGEST')) {
            return;
        }

        $digestAuth = new DigestData($header);

        if (null !== $token = $this->securityContext->getToken()) {
            if ($token instanceof UsernamePasswordToken && $token->isAuthenticated() && $token->getUsername() === $digestAuth->getUsername()) {
                return;
            }
        }

        if (null !== $this->logger) {
            $this->logger->debug(sprintf('Digest Authorization header received from user agent: %s', $header));
        }

        try {
            $digestAuth->validateAndDecode($this->authenticationEntryPoint->getKey(), $this->authenticationEntryPoint->getRealmName());
        } catch (BadCredentialsException $e) {
            $this->fail($event, $request, $e);

            return;
        }

        try {
            $user = $this->provider->loadUserByUsername($digestAuth->getUsername());

            if (null === $user) {
                throw new AuthenticationServiceException('AuthenticationDao returned null, which is an interface contract violation');
            }

            $serverDigestMd5 = $digestAuth->calculateServerDigest($user->getPassword(), $request->getMethod());
        } catch (UsernameNotFoundException $notFound) {
            $this->fail($event, $request, new BadCredentialsException(sprintf('Username %s not found.', $digestAuth->getUsername())));

            return;
        }

        if ($serverDigestMd5 !== $digestAuth->getResponse()) {
            if (null !== $this->logger) {
                $this->logger->debug(sprintf("Expected response: '%s' but received: '%s'; is AuthenticationDao returning clear text passwords?", $serverDigestMd5, $digestAuth->getResponse()));
            }

            $this->fail($event, $request, new BadCredentialsException('Incorrect response'));

            return;
        }

        if ($digestAuth->isNonceExpired()) {
            $this->fail($event, $request, new NonceExpiredException('Nonce has expired/timed out.'));

            return;
        }

        if (null !== $this->logger) {
            $this->logger->debug(sprintf('Authentication success for user "%s" with response "%s"', $digestAuth->getUsername(), $digestAuth->getResponse()));
        }

        $this->securityContext->setToken(new UsernamePasswordToken($user, $user->getPassword(), $this->providerKey));
    }

    private function fail(GetResponseEvent $event, Request $request, AuthenticationException $authException)
    {
        $this->securityContext->setToken(null);

        if (null !== $this->logger) {
            $this->logger->debug($authException);
        }

        $this->authenticationEntryPoint->start($event, $request, $authException);
    }
}

class DigestData
{
    private $elements;
    private $header;
    private $nonceExpiryTime;

    public function __construct($header)
    {
        $this->header = $header;
        $parts = preg_split('/, /', $header);
        $this->elements = array();
        foreach ($parts as $part) {
            list($key, $value) = explode('=', $part);
            $this->elements[$key] = '"' === $value[0] ? substr($value, 1, -1) : $value;
        }
    }

    public function getResponse()
    {
        return $this->elements['response'];
    }

    public function getUsername()
    {
        return $this->elements['username'];
    }

    public function validateAndDecode($entryPointKey, $expectedRealm)
    {
        if ($keys = array_diff(array('username', 'realm', 'nonce', 'uri', 'response'), array_keys($this->elements))) {
            throw new BadCredentialsException(sprintf('Missing mandatory digest value; received header "%s" (%s)', $this->header, implode(', ', $keys)));
        }

        if ('auth' === $this->elements['qop']) {
            if (!isset($this->elements['nc']) || !isset($this->elements['cnonce'])) {
                throw new BadCredentialsException(sprintf('Missing mandatory digest value; received header "%s"', $this->header));
            }
        }

        if ($expectedRealm !== $this->elements['realm']) {
            throw new BadCredentialsException(sprintf('Response realm name "%s" does not match system realm name of "%s".', $this->elements['realm'], $expectedRealm));
        }

        if (false === $nonceAsPlainText = base64_decode($this->elements['nonce'])) {
            throw new BadCredentialsException(sprintf('Nonce is not encoded in Base64; received nonce "%s".', $this->elements['nonce']));
        }

        $nonceTokens = explode(':', $nonceAsPlainText);

        if (2 !== count($nonceTokens)) {
            throw new BadCredentialsException(sprintf('Nonce should have yielded two tokens but was "%s".', $nonceAsPlainText));
        }

        $this->nonceExpiryTime = $nonceTokens[0];

        if (md5($this->nonceExpiryTime.':'.$entryPointKey) !== $nonceTokens[1]) {
            new BadCredentialsException(sprintf('Nonce token compromised "%s".', $nonceAsPlainText));
        }
    }

    public function calculateServerDigest($password, $httpMethod)
    {
        $a2Md5 = md5(strtoupper($httpMethod).':'.$this->elements['uri']);
        $a1Md5 = md5($this->elements['username'].':'.$this->elements['realm'].':'.$password);

        $digest = $a1Md5.':'.$this->elements['nonce'];
        if (!isset($this->elements['qop'])) {
        } elseif ('auth' === $this->elements['qop']) {
            $digest .= ':'.$this->elements['nc'].':'.$this->elements['cnonce'].':'.$this->elements['qop'];
        } else {
            throw new \InvalidArgumentException('This method does not support a qop: "%s".', $this->elements['qop']);
        }
        $digest .= ':'.$a2Md5;

        return md5($digest);
    }

    public function isNonceExpired()
    {
        return $this->nonceExpiryTime < microtime(true);
    }
}<|MERGE_RESOLUTION|>--- conflicted
+++ resolved
@@ -56,11 +56,7 @@
      *
      * @param GetResponseEvent $event A GetResponseEvent instance
      */
-<<<<<<< HEAD
-    public function onCoreSecurity(GetResponseEvent $event)
-=======
     public function handle(GetResponseEvent $event)
->>>>>>> c02f4220
     {
         $request = $event->getRequest();
 
