<?php

/*
 * This file is part of the Symfony package.
 *
 * (c) Fabien Potencier <fabien@symfony.com>
 *
 * For the full copyright and license information, please view the LICENSE
 * file that was distributed with this source code.
 */

namespace Symfony\Component\Security\Core\Authentication\Token;

use Symfony\Component\Security\Core\Role\Role;

/**
 * PreAuthenticatedToken implements a pre-authenticated token.
 *
 * @author Fabien Potencier <fabien@symfony.com>
 */
class PreAuthenticatedToken extends AbstractToken
{
    private $credentials;
    private $providerKey;

    /**
     * Constructor.
     *
<<<<<<< HEAD
     * @param string|object   $user        The user can be a UserInterface instance, or an object implementing a __toString method or the username as a regular string
     * @param mixed           $credentials The user credentials
     * @param string          $providerKey The provider key
     * @param (Role|string)[] $roles       An array of roles
=======
     * @param string|object            $user        The user can be a UserInterface instance, or an object implementing a __toString method or the username as a regular string
     * @param mixed                    $credentials The user credentials
     * @param string                   $providerKey The provider key
     * @param (RoleInterface|string)[] $roles       An array of roles
>>>>>>> 8e6023b8
     */
    public function __construct($user, $credentials, $providerKey, array $roles = array())
    {
        parent::__construct($roles);

        if (empty($providerKey)) {
            throw new \InvalidArgumentException('$providerKey must not be empty.');
        }

        $this->setUser($user);
        $this->credentials = $credentials;
        $this->providerKey = $providerKey;

        if ($roles) {
            $this->setAuthenticated(true);
        }
    }

    /**
     * Returns the provider key.
     *
     * @return string The provider key
     */
    public function getProviderKey()
    {
        return $this->providerKey;
    }

    /**
     * {@inheritdoc}
     */
    public function getCredentials()
    {
        return $this->credentials;
    }

    /**
     * {@inheritdoc}
     */
    public function eraseCredentials()
    {
        parent::eraseCredentials();

        $this->credentials = null;
    }

    /**
     * {@inheritdoc}
     */
    public function serialize()
    {
        return serialize(array($this->credentials, $this->providerKey, parent::serialize()));
    }

    /**
     * {@inheritdoc}
     */
    public function unserialize($str)
    {
        list($this->credentials, $this->providerKey, $parentStr) = unserialize($str);
        parent::unserialize($parentStr);
    }
}<|MERGE_RESOLUTION|>--- conflicted
+++ resolved
@@ -26,17 +26,10 @@
     /**
      * Constructor.
      *
-<<<<<<< HEAD
-     * @param string|object   $user        The user can be a UserInterface instance, or an object implementing a __toString method or the username as a regular string
-     * @param mixed           $credentials The user credentials
-     * @param string          $providerKey The provider key
-     * @param (Role|string)[] $roles       An array of roles
-=======
      * @param string|object            $user        The user can be a UserInterface instance, or an object implementing a __toString method or the username as a regular string
      * @param mixed                    $credentials The user credentials
      * @param string                   $providerKey The provider key
      * @param (RoleInterface|string)[] $roles       An array of roles
->>>>>>> 8e6023b8
      */
     public function __construct($user, $credentials, $providerKey, array $roles = array())
     {
