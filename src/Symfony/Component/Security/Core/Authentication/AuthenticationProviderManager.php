--- conflicted
+++ resolved
@@ -35,15 +35,8 @@
     private $eventDispatcher;
 
     /**
-<<<<<<< HEAD
-     * Constructor.
-     *
      * @param iterable|AuthenticationProviderInterface[] $providers        An iterable with AuthenticationProviderInterface instances as values
      * @param bool                                       $eraseCredentials Whether to erase credentials after authentication or not
-=======
-     * @param AuthenticationProviderInterface[] $providers        An array of AuthenticationProviderInterface instances
-     * @param bool                              $eraseCredentials Whether to erase credentials after authentication or not
->>>>>>> d4cbc70c
      *
      * @throws \InvalidArgumentException
      */
