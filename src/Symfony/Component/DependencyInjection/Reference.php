--- conflicted
+++ resolved
@@ -22,12 +22,6 @@
     private $invalidBehavior;
 
     /**
-<<<<<<< HEAD
-     * Constructor.
-=======
-     * Note: The $strict parameter is deprecated since version 2.8 and will be removed in 3.0.
->>>>>>> db31b569
-     *
      * @param string $id              The service identifier
      * @param int    $invalidBehavior The behavior when the service does not exist
      *
