--- conflicted
+++ resolved
@@ -31,13 +31,8 @@
         if (!$type) {
             return;
         }
-<<<<<<< HEAD
-        if (!is_string($type)) {
+        if (!\is_string($type)) {
             $name = $type->getName();
-=======
-        if (!\is_string($type)) {
-            $name = $type instanceof \ReflectionNamedType ? $type->getName() : $type->__toString();
->>>>>>> f5939a83
 
             if ($type->isBuiltin()) {
                 return $noBuiltin ? null : $name;
