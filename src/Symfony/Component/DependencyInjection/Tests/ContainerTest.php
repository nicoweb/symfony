<?php

/*
 * This file is part of the Symfony package.
 *
 * (c) Fabien Potencier <fabien@symfony.com>
 *
 * For the full copyright and license information, please view the LICENSE
 * file that was distributed with this source code.
 */

namespace Symfony\Component\DependencyInjection\Tests;

use PHPUnit\Framework\TestCase;
use Symfony\Component\DependencyInjection\Alias;
use Symfony\Component\DependencyInjection\Container;
use Symfony\Component\DependencyInjection\ContainerInterface;
use Symfony\Component\DependencyInjection\ParameterBag\ParameterBag;
use Symfony\Component\DependencyInjection\ParameterBag\FrozenParameterBag;

class ContainerTest extends TestCase
{
    public function testConstructor()
    {
        $sc = new Container();
        $this->assertSame($sc, $sc->get('service_container'), '__construct() automatically registers itself as a service');

        $sc = new Container(new ParameterBag(array('foo' => 'bar')));
        $this->assertEquals(array('foo' => 'bar'), $sc->getParameterBag()->all(), '__construct() takes an array of parameters as its first argument');
    }

    /**
     * @dataProvider dataForTestCamelize
     */
    public function testCamelize($id, $expected)
    {
        $this->assertEquals($expected, Container::camelize($id), sprintf('Container::camelize("%s")', $id));
    }

    public function dataForTestCamelize()
    {
        return array(
            array('foo_bar', 'FooBar'),
            array('foo.bar', 'Foo_Bar'),
            array('foo.bar_baz', 'Foo_BarBaz'),
            array('foo._bar', 'Foo_Bar'),
            array('foo_.bar', 'Foo_Bar'),
            array('_foo', 'Foo'),
            array('.foo', '_Foo'),
            array('foo_', 'Foo'),
            array('foo.', 'Foo_'),
            array('foo\bar', 'Foo_Bar'),
        );
    }

    /**
     * @dataProvider dataForTestUnderscore
     */
    public function testUnderscore($id, $expected)
    {
        $this->assertEquals($expected, Container::underscore($id), sprintf('Container::underscore("%s")', $id));
    }

    public function dataForTestUnderscore()
    {
        return array(
            array('FooBar', 'foo_bar'),
            array('Foo_Bar', 'foo.bar'),
            array('Foo_BarBaz', 'foo.bar_baz'),
            array('FooBar_BazQux', 'foo_bar.baz_qux'),
            array('_Foo', '.foo'),
            array('Foo_', 'foo.'),
        );
    }

    public function testCompile()
    {
        $sc = new Container(new ParameterBag(array('foo' => 'bar')));
        $this->assertFalse($sc->getParameterBag()->isResolved(), '->compile() resolves the parameter bag');
        $sc->compile();
        $this->assertTrue($sc->getParameterBag()->isResolved(), '->compile() resolves the parameter bag');
        $this->assertInstanceOf('Symfony\Component\DependencyInjection\ParameterBag\FrozenParameterBag', $sc->getParameterBag(), '->compile() changes the parameter bag to a FrozenParameterBag instance');
        $this->assertEquals(array('foo' => 'bar'), $sc->getParameterBag()->all(), '->compile() copies the current parameters to the new parameter bag');
    }

    public function testIsCompiled()
    {
        $sc = new Container(new ParameterBag(array('foo' => 'bar')));
        $this->assertFalse($sc->isCompiled(), '->isCompiled() returns false if the container is not compiled');
        $sc->compile();
        $this->assertTrue($sc->isCompiled(), '->isCompiled() returns true if the container is compiled');
    }

    public function testIsCompiledWithFrozenParameters()
    {
        $sc = new Container(new FrozenParameterBag(array('foo' => 'bar')));
        $this->assertFalse($sc->isCompiled(), '->isCompiled() returns false if the container is not compiled but the parameter bag is already frozen');
    }

    public function testGetParameterBag()
    {
        $sc = new Container();
        $this->assertEquals(array(), $sc->getParameterBag()->all(), '->getParameterBag() returns an empty array if no parameter has been defined');
    }

    public function testGetSetParameter()
    {
        $sc = new Container(new ParameterBag(array('foo' => 'bar')));
        $sc->setParameter('bar', 'foo');
        $this->assertEquals('foo', $sc->getParameter('bar'), '->setParameter() sets the value of a new parameter');

        $sc->setParameter('foo', 'baz');
        $this->assertEquals('baz', $sc->getParameter('foo'), '->setParameter() overrides previously set parameter');

        try {
            $sc->getParameter('baba');
            $this->fail('->getParameter() thrown an \InvalidArgumentException if the key does not exist');
        } catch (\Exception $e) {
            $this->assertInstanceOf('\InvalidArgumentException', $e, '->getParameter() thrown an \InvalidArgumentException if the key does not exist');
            $this->assertEquals('You have requested a non-existent parameter "baba".', $e->getMessage(), '->getParameter() thrown an \InvalidArgumentException if the key does not exist');
        }
    }

    public function testGetSetParameterWithMixedCase()
    {
        $sc = new Container(new ParameterBag(array('foo' => 'bar')));

        $sc->setParameter('Foo', 'baz1');
        $this->assertEquals('bar', $sc->getParameter('foo'));
        $this->assertEquals('baz1', $sc->getParameter('Foo'));
    }

    public function testGetServiceIds()
    {
        $sc = new Container();
        $sc->set('foo', $obj = new \stdClass());
        $sc->set('bar', $obj = new \stdClass());
        $this->assertEquals(array('service_container', 'foo', 'bar'), $sc->getServiceIds(), '->getServiceIds() returns all defined service ids');

        $sc = new ProjectServiceContainer();
        $sc->set('foo', $obj = new \stdClass());
        $this->assertEquals(array('service_container', 'bar', 'foo_bar', 'foo.baz', 'circular', 'throw_exception', 'throws_exception_on_service_configuration', 'internal_dependency', 'foo'), $sc->getServiceIds(), '->getServiceIds() returns defined service ids by factory methods in the method map, followed by service ids defined by set()');
    }

    public function testSet()
    {
        $sc = new Container();
        $sc->set('._. \\o/', $foo = new \stdClass());
        $this->assertSame($foo, $sc->get('._. \\o/'), '->set() sets a service');
    }

    public function testSetWithNullResetTheService()
    {
        $sc = new Container();
        $sc->set('foo', new \stdClass());
        $sc->set('foo', null);
        $this->assertFalse($sc->has('foo'), '->set() with null service resets the service');
    }

    public function testSetReplacesAlias()
    {
        $c = new ProjectServiceContainer();

        $c->set('alias', $foo = new \stdClass());
        $this->assertSame($foo, $c->get('alias'), '->set() replaces an existing alias');
    }

<<<<<<< HEAD
=======
    /**
     * @group legacy
     * @expectedDeprecation The "bar" service is already initialized, unsetting it is deprecated since Symfony 3.3 and will fail in 4.0.
     */
    public function testSetWithNullOnInitializedPredefinedService()
    {
        $sc = new Container();
        $sc->set('foo', new \stdClass());
        $sc->set('foo', null);
        $this->assertFalse($sc->has('foo'), '->set() with null service resets the service');

        $sc = new ProjectServiceContainer();
        $sc->get('bar');
        $sc->set('bar', null);
        $this->assertTrue($sc->has('bar'), '->set() with null service resets the pre-defined service');
    }

    public function testSetWithNullOnUninitializedPredefinedService()
    {
        $sc = new Container();
        $sc->set('foo', new \stdClass());
        $sc->get('foo', null);
        $sc->set('foo', null);
        $this->assertFalse($sc->has('foo'), '->set() with null service resets the service');

        $sc = new ProjectServiceContainer();
        $sc->set('bar', null);
        $this->assertTrue($sc->has('bar'), '->set() with null service resets the pre-defined service');
    }

>>>>>>> c674bd76
    public function testGet()
    {
        $sc = new ProjectServiceContainer();
        $sc->set('foo', $foo = new \stdClass());
        $this->assertSame($foo, $sc->get('foo'), '->get() returns the service for the given id');
        $this->assertSame($sc->__bar, $sc->get('bar'), '->get() returns the service for the given id');
        $this->assertSame($sc->__foo_bar, $sc->get('foo_bar'), '->get() returns the service if a get*Method() is defined');
        $this->assertSame($sc->__foo_baz, $sc->get('foo.baz'), '->get() returns the service if a get*Method() is defined');

        try {
            $sc->get('');
            $this->fail('->get() throws a \InvalidArgumentException exception if the service is empty');
        } catch (\Exception $e) {
            $this->assertInstanceOf('Symfony\Component\DependencyInjection\Exception\ServiceNotFoundException', $e, '->get() throws a ServiceNotFoundException exception if the service is empty');
        }
        $this->assertNull($sc->get('', ContainerInterface::NULL_ON_INVALID_REFERENCE), '->get() returns null if the service is empty');
    }

    public function testCaseSensitivity()
    {
        $sc = new Container();
        $sc->set('foo', $foo1 = new \stdClass());
        $sc->set('Foo', $foo2 = new \stdClass());

        $this->assertSame(array('service_container', 'foo', 'Foo'), $sc->getServiceIds());
        $this->assertSame($foo1, $sc->get('foo'), '->get() returns the service for the given id, case sensitively');
        $this->assertSame($foo2, $sc->get('Foo'), '->get() returns the service for the given id, case sensitively');
    }

    public function testGetThrowServiceNotFoundException()
    {
        $sc = new ProjectServiceContainer();
        $sc->set('foo', $foo = new \stdClass());
        $sc->set('baz', $foo = new \stdClass());

        try {
            $sc->get('foo1');
            $this->fail('->get() throws an Symfony\Component\DependencyInjection\Exception\ServiceNotFoundException if the key does not exist');
        } catch (\Exception $e) {
            $this->assertInstanceOf('Symfony\Component\DependencyInjection\Exception\ServiceNotFoundException', $e, '->get() throws an Symfony\Component\DependencyInjection\Exception\ServiceNotFoundException if the key does not exist');
            $this->assertEquals('You have requested a non-existent service "foo1". Did you mean this: "foo"?', $e->getMessage(), '->get() throws an Symfony\Component\DependencyInjection\Exception\ServiceNotFoundException with some advices');
        }

        try {
            $sc->get('bag');
            $this->fail('->get() throws an Symfony\Component\DependencyInjection\Exception\ServiceNotFoundException if the key does not exist');
        } catch (\Exception $e) {
            $this->assertInstanceOf('Symfony\Component\DependencyInjection\Exception\ServiceNotFoundException', $e, '->get() throws an Symfony\Component\DependencyInjection\Exception\ServiceNotFoundException if the key does not exist');
            $this->assertEquals('You have requested a non-existent service "bag". Did you mean one of these: "bar", "baz"?', $e->getMessage(), '->get() throws an Symfony\Component\DependencyInjection\Exception\ServiceNotFoundException with some advices');
        }
    }

    public function testGetCircularReference()
    {
        $sc = new ProjectServiceContainer();
        try {
            $sc->get('circular');
            $this->fail('->get() throws a ServiceCircularReferenceException if it contains circular reference');
        } catch (\Exception $e) {
            $this->assertInstanceOf('\Symfony\Component\DependencyInjection\Exception\ServiceCircularReferenceException', $e, '->get() throws a ServiceCircularReferenceException if it contains circular reference');
            $this->assertStringStartsWith('Circular reference detected for service "circular"', $e->getMessage(), '->get() throws a \LogicException if it contains circular reference');
        }
    }

    /**
     * @expectedException \Symfony\Component\DependencyInjection\Exception\ServiceNotFoundException
     * @expectedExceptionMessage You have requested a non-existent service "request".
     */
    public function testGetSyntheticServiceThrows()
    {
        require_once __DIR__.'/Fixtures/php/services9_compiled.php';

        $container = new \ProjectServiceContainer();
        $container->get('request');
    }

    public function testHas()
    {
        $sc = new ProjectServiceContainer();
        $sc->set('foo', new \stdClass());
        $this->assertFalse($sc->has('foo1'), '->has() returns false if the service does not exist');
        $this->assertTrue($sc->has('foo'), '->has() returns true if the service exists');
        $this->assertTrue($sc->has('bar'), '->has() returns true if a get*Method() is defined');
        $this->assertTrue($sc->has('foo_bar'), '->has() returns true if a get*Method() is defined');
        $this->assertTrue($sc->has('foo.baz'), '->has() returns true if a get*Method() is defined');
    }

    public function testInitialized()
    {
        $sc = new ProjectServiceContainer();
        $sc->set('foo', new \stdClass());
        $this->assertTrue($sc->initialized('foo'), '->initialized() returns true if service is loaded');
        $this->assertFalse($sc->initialized('foo1'), '->initialized() returns false if service is not loaded');
        $this->assertFalse($sc->initialized('bar'), '->initialized() returns false if a service is defined, but not currently loaded');
        $this->assertFalse($sc->initialized('alias'), '->initialized() returns false if an aliased service is not initialized');

        $sc->get('bar');
        $this->assertTrue($sc->initialized('alias'), '->initialized() returns true for alias if aliased service is initialized');
    }

    public function testInitializedWithPrivateService()
    {
        $sc = new ProjectServiceContainer();
        $sc->get('internal_dependency');
        $this->assertFalse($sc->initialized('internal'));
    }

    public function testReset()
    {
        $c = new Container();
        $c->set('bar', new \stdClass());

        $c->reset();

        $this->assertNull($c->get('bar', ContainerInterface::NULL_ON_INVALID_REFERENCE));
    }

    /**
     * @expectedException \Exception
     * @expectedExceptionMessage Something went terribly wrong!
     */
    public function testGetThrowsException()
    {
        $c = new ProjectServiceContainer();

        try {
            $c->get('throw_exception');
        } catch (\Exception $e) {
            // Do nothing.
        }

        // Retry, to make sure that get*Service() will be called.
        $c->get('throw_exception');
    }

    public function testGetThrowsExceptionOnServiceConfiguration()
    {
        $c = new ProjectServiceContainer();

        try {
            $c->get('throws_exception_on_service_configuration');
        } catch (\Exception $e) {
            // Do nothing.
        }

        $this->assertFalse($c->initialized('throws_exception_on_service_configuration'));

        // Retry, to make sure that get*Service() will be called.
        try {
            $c->get('throws_exception_on_service_configuration');
        } catch (\Exception $e) {
            // Do nothing.
        }
        $this->assertFalse($c->initialized('throws_exception_on_service_configuration'));
    }

    protected function getField($obj, $field)
    {
        $reflection = new \ReflectionProperty($obj, $field);
        $reflection->setAccessible(true);

        return $reflection->getValue($obj);
    }

    public function testAlias()
    {
        $c = new ProjectServiceContainer();

        $this->assertTrue($c->has('alias'));
        $this->assertSame($c->get('alias'), $c->get('bar'));
    }

    public function testThatCloningIsNotSupported()
    {
        $class = new \ReflectionClass('Symfony\Component\DependencyInjection\Container');
        $clone = $class->getMethod('__clone');
        $this->assertFalse($class->isCloneable());
        $this->assertTrue($clone->isPrivate());
    }

<<<<<<< HEAD
    public function testCheckExistenceOfAnInternalPrivateService()
=======
    /**
     * @group legacy
     * @expectedDeprecation The "internal" service is private, unsetting it is deprecated since Symfony 3.2 and will fail in 4.0.
     */
    public function testUnsetInternalPrivateServiceIsDeprecated()
    {
        $c = new ProjectServiceContainer();
        $c->set('internal', null);
    }

    /**
     * @group legacy
     * @expectedDeprecation The "internal" service is private, replacing it is deprecated since Symfony 3.2 and will fail in 4.0.
     */
    public function testChangeInternalPrivateServiceIsDeprecated()
    {
        $c = new ProjectServiceContainer();
        $c->set('internal', $internal = new \stdClass());
        $this->assertSame($c->get('internal'), $internal);
    }

    /**
     * @group legacy
     * @expectedDeprecation The "internal" service is private, checking for its existence is deprecated since Symfony 3.2 and will fail in 4.0.
     */
    public function testCheckExistenceOfAnInternalPrivateServiceIsDeprecated()
>>>>>>> c674bd76
    {
        $c = new ProjectServiceContainer();
        $c->get('internal_dependency');
        $this->assertFalse($c->has('internal'));
    }

    /**
<<<<<<< HEAD
     * @expectedException \Symfony\Component\DependencyInjection\Exception\ServiceNotFoundException
     * @expectedExceptionMessage You have requested a non-existent service "internal".
=======
     * @group legacy
     * @expectedDeprecation The "internal" service is private, getting it from the container is deprecated since Symfony 3.2 and will fail in 4.0. You should either make the service public, or stop getting services directly from the container and use dependency injection instead.
>>>>>>> c674bd76
     */
    public function testRequestAnInternalSharedPrivateService()
    {
        $c = new ProjectServiceContainer();
        $c->get('internal_dependency');
        $c->get('internal');
    }

    /**
<<<<<<< HEAD
     * @expectedException \Symfony\Component\DependencyInjection\Exception\InvalidArgumentException
     * @expectedExceptionMessage You cannot set the pre-defined service "bar".
=======
     * @group legacy
     * @expectedDeprecation The "bar" service is already initialized, replacing it is deprecated since Symfony 3.3 and will fail in 4.0.
>>>>>>> c674bd76
     */
    public function testReplacingAPreDefinedService()
    {
        $c = new ProjectServiceContainer();
        $c->set('bar', new \stdClass());
    }
}

class ProjectServiceContainer extends Container
{
    public $__bar;
    public $__foo_bar;
    public $__foo_baz;
    public $__internal;
    protected $methodMap = array(
        'bar' => 'getBarService',
        'foo_bar' => 'getFooBarService',
        'foo.baz' => 'getFoo_BazService',
        'circular' => 'getCircularService',
        'throw_exception' => 'getThrowExceptionService',
        'throws_exception_on_service_configuration' => 'getThrowsExceptionOnServiceConfigurationService',
        'internal_dependency' => 'getInternalDependencyService',
    );

    public function __construct()
    {
        parent::__construct();

        $this->__bar = new \stdClass();
        $this->__foo_bar = new \stdClass();
        $this->__foo_baz = new \stdClass();
        $this->__internal = new \stdClass();
        $this->privates = array();
        $this->aliases = array('alias' => 'bar');
    }

    protected function getInternalService()
    {
        return $this->privates['internal'] = $this->__internal;
    }

    protected function getBarService()
    {
        return $this->services['bar'] = $this->__bar;
    }

    protected function getFooBarService()
    {
        return $this->__foo_bar;
    }

    protected function getFoo_BazService()
    {
        return $this->__foo_baz;
    }

    protected function getCircularService()
    {
        return $this->get('circular');
    }

    protected function getThrowExceptionService()
    {
        throw new \Exception('Something went terribly wrong!');
    }

    protected function getThrowsExceptionOnServiceConfigurationService()
    {
        $this->services['throws_exception_on_service_configuration'] = $instance = new \stdClass();

        throw new \Exception('Something was terribly wrong while trying to configure the service!');
    }

    protected function getInternalDependencyService()
    {
        $this->services['internal_dependency'] = $instance = new \stdClass();

        $instance->internal = $this->privates['internal'] ?? $this->getInternalService();

        return $instance;
    }
}<|MERGE_RESOLUTION|>--- conflicted
+++ resolved
@@ -165,11 +165,9 @@
         $this->assertSame($foo, $c->get('alias'), '->set() replaces an existing alias');
     }
 
-<<<<<<< HEAD
-=======
-    /**
-     * @group legacy
-     * @expectedDeprecation The "bar" service is already initialized, unsetting it is deprecated since Symfony 3.3 and will fail in 4.0.
+    /**
+     * @expectedException \Symfony\Component\DependencyInjection\Exception\InvalidArgumentException
+     * @expectedExceptionMessage The "bar" service is already initialized, you cannot replace it.
      */
     public function testSetWithNullOnInitializedPredefinedService()
     {
@@ -197,7 +195,6 @@
         $this->assertTrue($sc->has('bar'), '->set() with null service resets the pre-defined service');
     }
 
->>>>>>> c674bd76
     public function testGet()
     {
         $sc = new ProjectServiceContainer();
@@ -378,36 +375,7 @@
         $this->assertTrue($clone->isPrivate());
     }
 
-<<<<<<< HEAD
     public function testCheckExistenceOfAnInternalPrivateService()
-=======
-    /**
-     * @group legacy
-     * @expectedDeprecation The "internal" service is private, unsetting it is deprecated since Symfony 3.2 and will fail in 4.0.
-     */
-    public function testUnsetInternalPrivateServiceIsDeprecated()
-    {
-        $c = new ProjectServiceContainer();
-        $c->set('internal', null);
-    }
-
-    /**
-     * @group legacy
-     * @expectedDeprecation The "internal" service is private, replacing it is deprecated since Symfony 3.2 and will fail in 4.0.
-     */
-    public function testChangeInternalPrivateServiceIsDeprecated()
-    {
-        $c = new ProjectServiceContainer();
-        $c->set('internal', $internal = new \stdClass());
-        $this->assertSame($c->get('internal'), $internal);
-    }
-
-    /**
-     * @group legacy
-     * @expectedDeprecation The "internal" service is private, checking for its existence is deprecated since Symfony 3.2 and will fail in 4.0.
-     */
-    public function testCheckExistenceOfAnInternalPrivateServiceIsDeprecated()
->>>>>>> c674bd76
     {
         $c = new ProjectServiceContainer();
         $c->get('internal_dependency');
@@ -415,34 +383,14 @@
     }
 
     /**
-<<<<<<< HEAD
      * @expectedException \Symfony\Component\DependencyInjection\Exception\ServiceNotFoundException
      * @expectedExceptionMessage You have requested a non-existent service "internal".
-=======
-     * @group legacy
-     * @expectedDeprecation The "internal" service is private, getting it from the container is deprecated since Symfony 3.2 and will fail in 4.0. You should either make the service public, or stop getting services directly from the container and use dependency injection instead.
->>>>>>> c674bd76
      */
     public function testRequestAnInternalSharedPrivateService()
     {
         $c = new ProjectServiceContainer();
         $c->get('internal_dependency');
         $c->get('internal');
-    }
-
-    /**
-<<<<<<< HEAD
-     * @expectedException \Symfony\Component\DependencyInjection\Exception\InvalidArgumentException
-     * @expectedExceptionMessage You cannot set the pre-defined service "bar".
-=======
-     * @group legacy
-     * @expectedDeprecation The "bar" service is already initialized, replacing it is deprecated since Symfony 3.3 and will fail in 4.0.
->>>>>>> c674bd76
-     */
-    public function testReplacingAPreDefinedService()
-    {
-        $c = new ProjectServiceContainer();
-        $c->set('bar', new \stdClass());
     }
 }
 
