--- conflicted
+++ resolved
@@ -1399,7 +1399,21 @@
         $this->assertSame('via-bindings', $container->get('foo')->class2->identifier);
     }
 
-<<<<<<< HEAD
+    public function testUninitializedSyntheticReference()
+    {
+        $container = new ContainerBuilder();
+        $container->register('foo', 'stdClass')->setPublic(true)->setSynthetic(true);
+        $container->register('bar', 'stdClass')->setPublic(true)->setShared(false)
+            ->setProperty('foo', new Reference('foo', ContainerInterface::IGNORE_ON_UNINITIALIZED_REFERENCE));
+
+        $container->compile();
+
+        $this->assertEquals((object) array('foo' => null), $container->get('bar'));
+
+        $container->set('foo', (object) array(123));
+        $this->assertEquals((object) array('foo' => (object) array(123)), $container->get('bar'));
+    }
+
     public function testIdCanBeAnObjectAsLongAsItCanBeCastToString()
     {
         $id = new Reference('another_service');
@@ -1416,21 +1430,6 @@
 
         $container->removeAlias($aliasId);
         $container->removeDefinition($id);
-=======
-    public function testUninitializedSyntheticReference()
-    {
-        $container = new ContainerBuilder();
-        $container->register('foo', 'stdClass')->setPublic(true)->setSynthetic(true);
-        $container->register('bar', 'stdClass')->setPublic(true)->setShared(false)
-            ->setProperty('foo', new Reference('foo', ContainerInterface::IGNORE_ON_UNINITIALIZED_REFERENCE));
-
-        $container->compile();
-
-        $this->assertEquals((object) array('foo' => null), $container->get('bar'));
-
-        $container->set('foo', (object) array(123));
-        $this->assertEquals((object) array('foo' => (object) array(123)), $container->get('bar'));
->>>>>>> 08dced56
     }
 }
 
