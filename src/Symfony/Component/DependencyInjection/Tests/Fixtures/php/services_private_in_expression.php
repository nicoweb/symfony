--- conflicted
+++ resolved
@@ -67,20 +67,6 @@
      */
     protected function getPublicFooService()
     {
-<<<<<<< HEAD
-        return $this->services['public_foo'] = new \stdClass(($this->privates['private_foo'] ?? $this->privates['private_foo'] = new \stdClass()));
-=======
-        return $this->services['public_foo'] = new \stdClass(${($_ = isset($this->services['private_foo']) ? $this->services['private_foo'] : ($this->services['private_foo'] = new \stdClass())) && false ?: '_'}->bar);
-    }
-
-    /**
-     * Gets the private 'private_foo' shared service.
-     *
-     * @return \stdClass
-     */
-    protected function getPrivateFooService()
-    {
-        return $this->services['private_foo'] = new \stdClass();
->>>>>>> 6b38491f
+        return $this->services['public_foo'] = new \stdClass(($this->privates['private_foo'] ?? ($this->privates['private_foo'] = new \stdClass()))->bar);
     }
 }