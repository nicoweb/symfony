<?php

use Symfony\Component\DependencyInjection\Argument\RewindableGenerator;
use Symfony\Component\DependencyInjection\ContainerInterface;
use Symfony\Component\DependencyInjection\Container;
use Symfony\Component\DependencyInjection\Exception\InvalidArgumentException;
use Symfony\Component\DependencyInjection\Exception\LogicException;
use Symfony\Component\DependencyInjection\Exception\RuntimeException;
use Symfony\Component\DependencyInjection\ParameterBag\FrozenParameterBag;

/**
 * This class has been auto-generated
 * by the Symfony Dependency Injection Component.
 *
 * @final since Symfony 3.3
 */
class ProjectServiceContainer extends Container
{
    private $parameters;
    private $targetDirs = array();

    public function __construct()
    {
        $this->services = $this->privates = array();
        $this->methodMap = array(
            'public_foo' => 'getPublicFooService',
        );

        $this->aliases = array();
    }

    public function compile()
    {
        throw new LogicException('You cannot compile a dumped container that was already compiled.');
    }

    public function isCompiled()
    {
        return true;
    }

    public function getRemovedIds()
    {
        return array(
            'Psr\\Container\\ContainerInterface' => true,
            'Symfony\\Component\\DependencyInjection\\ContainerInterface' => true,
            'private_bar' => true,
            'private_foo' => true,
        );
    }

    /**
     * Gets the public 'public_foo' shared service.
     *
     * @return \stdClass
     */
    protected function getPublicFooService()
    {
<<<<<<< HEAD
        return $this->services['public_foo'] = new \stdClass(new \stdClass());
=======
        return $this->services['public_foo'] = new \stdClass(($this->privates['private_foo'] ?? ($this->privates['private_foo'] = new \stdClass()))->bar);
>>>>>>> 22795af2
    }
}<|MERGE_RESOLUTION|>--- conflicted
+++ resolved
@@ -56,10 +56,6 @@
      */
     protected function getPublicFooService()
     {
-<<<<<<< HEAD
-        return $this->services['public_foo'] = new \stdClass(new \stdClass());
-=======
-        return $this->services['public_foo'] = new \stdClass(($this->privates['private_foo'] ?? ($this->privates['private_foo'] = new \stdClass()))->bar);
->>>>>>> 22795af2
+        return $this->services['public_foo'] = new \stdClass((new \stdClass())->bar);
     }
 }