<?php

/*
 * This file is part of the Symfony package.
 *
 * (c) Fabien Potencier <fabien@symfony.com>
 *
 * For the full copyright and license information, please view the LICENSE
 * file that was distributed with this source code.
 */

namespace Symfony\Component\DependencyInjection\Compiler;

use Symfony\Component\DependencyInjection\Argument\ArgumentInterface;
use Symfony\Component\DependencyInjection\ContainerBuilder;
use Symfony\Component\DependencyInjection\Definition;
use Symfony\Component\DependencyInjection\Exception\ServiceCircularReferenceException;
use Symfony\Component\DependencyInjection\Reference;

/**
 * Inline service definitions where this is possible.
 *
 * @author Johannes M. Schmitt <schmittjoh@gmail.com>
 */
class InlineServiceDefinitionsPass extends AbstractRecursivePass implements RepeatablePassInterface
{
    private $analyzingPass;
    private $repeatedPass;
    private $cloningIds = [];
    private $connectedIds = [];
    private $notInlinedIds = [];
    private $inlinedIds = [];
    private $graph;

    public function __construct(AnalyzeServiceReferencesPass $analyzingPass = null)
    {
        $this->analyzingPass = $analyzingPass;
    }

    /**
     * {@inheritdoc}
     */
    public function setRepeatedPass(RepeatedPass $repeatedPass)
    {
        @trigger_error(sprintf('The "%s()" method is deprecated since Symfony 4.2.', __METHOD__), E_USER_DEPRECATED);
        $this->repeatedPass = $repeatedPass;
    }

    public function process(ContainerBuilder $container)
    {
        $this->container = $container;
        if ($this->analyzingPass) {
            $analyzedContainer = new ContainerBuilder();
            $analyzedContainer->setAliases($container->getAliases());
            $analyzedContainer->setDefinitions($container->getDefinitions());
            foreach ($container->getExpressionLanguageProviders() as $provider) {
                $analyzedContainer->addExpressionLanguageProvider($provider);
            }
        } else {
            $analyzedContainer = $container;
        }
        try {
            $this->connectedIds = $this->notInlinedIds = $container->getDefinitions();
            do {
                if ($this->analyzingPass) {
                    $analyzedContainer->setDefinitions(array_intersect_key($analyzedContainer->getDefinitions(), $this->connectedIds));
                    $this->analyzingPass->process($analyzedContainer);
                }
                $this->graph = $analyzedContainer->getCompiler()->getServiceReferenceGraph();
                $notInlinedIds = $this->notInlinedIds;
                $this->connectedIds = $this->notInlinedIds = $this->inlinedIds = [];

                foreach ($analyzedContainer->getDefinitions() as $id => $definition) {
                    if (!$this->graph->hasNode($id)) {
                        continue;
                    }
                    foreach ($this->graph->getNode($id)->getOutEdges() as $edge) {
                        if (isset($notInlinedIds[$edge->getSourceNode()->getId()])) {
                            $this->currentId = $id;
                            $this->processValue($definition, true);
                            break;
                        }
                    }
                }

                foreach ($this->inlinedIds as $id => $isPublic) {
                    if (!$isPublic) {
                        $container->removeDefinition($id);
                        $analyzedContainer->removeDefinition($id);
                    }
                }
            } while ($this->inlinedIds && $this->analyzingPass);

            if ($this->inlinedIds && $this->repeatedPass) {
                $this->repeatedPass->setRepeat();
            }
        } finally {
            $this->container = null;
            $this->connectedIds = $this->notInlinedIds = $this->inlinedIds = [];
            $this->graph = null;
        }
    }

    /**
     * {@inheritdoc}
     */
    protected function processValue($value, $isRoot = false)
    {
        if ($value instanceof ArgumentInterface) {
            // Reference found in ArgumentInterface::getValues() are not inlineable
            return $value;
        }

        if ($value instanceof Definition && $this->cloningIds) {
            if ($value->isShared()) {
                return $value;
            }
            $value = clone $value;
        }

        if (!$value instanceof Reference) {
            return parent::processValue($value, $isRoot);
        } elseif (!$this->container->hasDefinition($id = (string) $value)) {
            return $value;
        }

        $definition = $this->container->getDefinition($id);

        if (!$this->isInlineableDefinition($id, $definition)) {
            return $value;
        }

        $this->container->log($this, sprintf('Inlined service "%s" to "%s".', $id, $this->currentId));
        $this->inlinedIds[$id] = $definition->isPublic();
        $this->notInlinedIds[$this->currentId] = true;

        if ($definition->isShared()) {
            return $definition;
        }

        if (isset($this->cloningIds[$id])) {
            $ids = array_keys($this->cloningIds);
            $ids[] = $id;

            throw new ServiceCircularReferenceException($id, \array_slice($ids, array_search($id, $ids)));
        }

        $this->cloningIds[$id] = true;
        try {
            return $this->processValue($definition);
        } finally {
            unset($this->cloningIds[$id]);
        }
    }

    /**
     * Checks if the definition is inlineable.
     *
     * @return bool If the definition is inlineable
     */
    private function isInlineableDefinition($id, Definition $definition)
    {
        if ($definition->getErrors() || $definition->isDeprecated() || $definition->isLazy() || $definition->isSynthetic()) {
            return false;
        }

        if (!$definition->isShared()) {
            if (!$this->graph->hasNode($id)) {
                return true;
            }

            foreach ($this->graph->getNode($id)->getInEdges() as $edge) {
                $srcId = $edge->getSourceNode()->getId();
                $this->connectedIds[$srcId] = true;
                if ($edge->isWeak() || $edge->isLazy()) {
                    return false;
                }
            }

            return true;
        }

        if ($definition->isPublic()) {
            return false;
        }

        if (!$this->graph->hasNode($id)) {
            return true;
        }

        if ($this->currentId == $id) {
            return false;
        }
        $this->connectedIds[$id] = true;

        $srcIds = [];
        $srcCount = 0;
        $isReferencedByConstructor = false;
        foreach ($this->graph->getNode($id)->getInEdges() as $edge) {
            $isReferencedByConstructor = $isReferencedByConstructor || $edge->isReferencedByConstructor();
            $srcId = $edge->getSourceNode()->getId();
            $this->connectedIds[$srcId] = true;
            if ($edge->isWeak() || $edge->isLazy()) {
                return false;
            }
            $srcIds[$srcId] = true;
            ++$srcCount;
        }

        if (1 !== \count($srcIds)) {
            $this->notInlinedIds[$id] = true;

            return false;
        }

        if ($srcCount > 1 && \is_array($factory = $definition->getFactory()) && ($factory[0] instanceof Reference || $factory[0] instanceof Definition)) {
            return false;
        }

<<<<<<< HEAD
        if ($isReferencedByConstructor && $this->container->getDefinition($srcId)->isLazy() && ($definition->getProperties() || $definition->getMethodCalls() || $definition->getConfigurator())) {
            return false;
        }

        return $this->container->getDefinition($srcId)->isShared();
=======
        return $this->container->getDefinition($ids[0])->isShared();
>>>>>>> 5b1948e6
    }
}<|MERGE_RESOLUTION|>--- conflicted
+++ resolved
@@ -217,14 +217,6 @@
             return false;
         }
 
-<<<<<<< HEAD
-        if ($isReferencedByConstructor && $this->container->getDefinition($srcId)->isLazy() && ($definition->getProperties() || $definition->getMethodCalls() || $definition->getConfigurator())) {
-            return false;
-        }
-
         return $this->container->getDefinition($srcId)->isShared();
-=======
-        return $this->container->getDefinition($ids[0])->isShared();
->>>>>>> 5b1948e6
     }
 }