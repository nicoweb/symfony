--- conflicted
+++ resolved
@@ -734,25 +734,22 @@
      *
      * @throws RuntimeException When the scope is inactive
      * @throws RuntimeException When the factory definition is incomplete
+     * @throws RuntimeException When the service is a synthetic service
      * @throws InvalidArgumentException When configure callable is not callable
      */
     private function createService(Definition $definition, $id)
     {
-<<<<<<< HEAD
+        if ($definition->isSynthetic()) {
+            throw new RuntimeException(sprintf('You have requested a synthetic service ("%s"). The DIC does not know how to construct this service.', $id));
+        }
+
         $parameterBag = $this->getParameterBag();
-=======
-        if ($definition->isSynthetic()) {
-            throw new \RuntimeException(sprintf('You have requested a synthetic service ("%s"). The DIC does not know how to construct this service.', $id));
-        }
->>>>>>> 115114b0
 
         if (null !== $definition->getFile()) {
             require_once $parameterBag->resolveValue($definition->getFile());
         }
 
-        $arguments = $this->resolveServices(
-            $parameterBag->unescapeValue($parameterBag->resolveValue($definition->getArguments()))
-        );
+        $arguments = $this->resolveServices($parameterBag->unescapeValue($parameterBag->resolveValue($definition->getArguments())));
 
         if (null !== $definition->getFactoryMethod()) {
             if (null !== $definition->getFactoryClass()) {
