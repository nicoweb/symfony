--- conflicted
+++ resolved
@@ -100,21 +100,10 @@
             $code .= sprintf("        synthetic: true\n");
         }
 
-<<<<<<< HEAD
-=======
-        if ($definition->isSynchronized(false)) {
-            $code .= sprintf("        synchronized: true\n");
-        }
-
         if ($definition->isDeprecated()) {
             $code .= sprintf("        deprecated: %s\n", $definition->getDeprecationMessage('%service_id%'));
         }
 
-        if ($definition->getFactoryClass(false)) {
-            $code .= sprintf("        factory_class: %s\n", $definition->getFactoryClass(false));
-        }
-
->>>>>>> 825490a8
         if ($definition->isLazy()) {
             $code .= sprintf("        lazy: true\n");
         }
