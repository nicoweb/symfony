--- conflicted
+++ resolved
@@ -197,7 +197,6 @@
             $service->appendChild($factory);
         }
 
-<<<<<<< HEAD
         if ($definition->isDeprecated()) {
             $deprecated = $this->document->createElement('deprecated');
             $deprecated->appendChild($this->document->createTextNode($definition->getDeprecationMessage('%service_id%')));
@@ -214,10 +213,10 @@
             $autowiringType->appendChild($this->document->createTextNode($autowiringTypeValue));
 
             $service->appendChild($autowiringType);
-=======
+        }
+
         if ($definition->isAbstract()) {
             $service->setAttribute('abstract', 'true');
->>>>>>> 966f3877
         }
 
         if ($callable = $definition->getConfigurator()) {
