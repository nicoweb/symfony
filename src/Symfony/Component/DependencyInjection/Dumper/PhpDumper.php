<?php

/*
 * This file is part of the Symfony package.
 *
 * (c) Fabien Potencier <fabien@symfony.com>
 *
 * For the full copyright and license information, please view the LICENSE
 * file that was distributed with this source code.
 */

namespace Symfony\Component\DependencyInjection\Dumper;

use Symfony\Component\DependencyInjection\Argument\ArgumentInterface;
use Symfony\Component\DependencyInjection\Argument\IteratorArgument;
use Symfony\Component\DependencyInjection\Argument\ServiceClosureArgument;
use Symfony\Component\DependencyInjection\Compiler\AnalyzeServiceReferencesPass;
use Symfony\Component\DependencyInjection\Compiler\CheckCircularReferencesPass;
use Symfony\Component\DependencyInjection\Container;
use Symfony\Component\DependencyInjection\ContainerBuilder;
use Symfony\Component\DependencyInjection\ContainerInterface;
use Symfony\Component\DependencyInjection\Definition;
use Symfony\Component\DependencyInjection\Exception\EnvParameterException;
use Symfony\Component\DependencyInjection\Exception\InvalidArgumentException;
use Symfony\Component\DependencyInjection\Exception\LogicException;
use Symfony\Component\DependencyInjection\Exception\RuntimeException;
use Symfony\Component\DependencyInjection\Exception\ServiceCircularReferenceException;
use Symfony\Component\DependencyInjection\ExpressionLanguage;
use Symfony\Component\DependencyInjection\LazyProxy\PhpDumper\DumperInterface as ProxyDumper;
use Symfony\Component\DependencyInjection\LazyProxy\PhpDumper\NullDumper;
use Symfony\Component\DependencyInjection\Parameter;
use Symfony\Component\DependencyInjection\Reference;
use Symfony\Component\DependencyInjection\TypedReference;
use Symfony\Component\DependencyInjection\Variable;
use Symfony\Component\ExpressionLanguage\Expression;
use Symfony\Component\HttpKernel\Kernel;

/**
 * PhpDumper dumps a service container as a PHP class.
 *
 * @author Fabien Potencier <fabien@symfony.com>
 * @author Johannes M. Schmitt <schmittjoh@gmail.com>
 */
class PhpDumper extends Dumper
{
    /**
     * Characters that might appear in the generated variable name as first character.
     */
    const FIRST_CHARS = 'abcdefghijklmnopqrstuvwxyz';

    /**
     * Characters that might appear in the generated variable name as any but the first character.
     */
    const NON_FIRST_CHARS = 'abcdefghijklmnopqrstuvwxyz0123456789_';

    private $definitionVariables;
    private $referenceVariables;
    private $variableCount;
    private $inlinedDefinitions;
    private $serviceCalls;
    private $reservedVariables = array('instance', 'class', 'this');
    private $expressionLanguage;
    private $targetDirRegex;
    private $targetDirMaxMatches;
    private $docStar;
    private $serviceIdToMethodNameMap;
    private $usedMethodNames;
    private $namespace;
    private $asFiles;
    private $hotPathTag;
    private $inlineRequires;
    private $inlinedRequires = array();
    private $circularReferences = array();

    /**
     * @var ProxyDumper
     */
    private $proxyDumper;

    /**
     * {@inheritdoc}
     */
    public function __construct(ContainerBuilder $container)
    {
        if (!$container->isCompiled()) {
            throw new LogicException('Cannot dump an uncompiled container.');
        }

        parent::__construct($container);
    }

    /**
     * Sets the dumper to be used when dumping proxies in the generated container.
     */
    public function setProxyDumper(ProxyDumper $proxyDumper)
    {
        $this->proxyDumper = $proxyDumper;
    }

    /**
     * Dumps the service container as a PHP class.
     *
     * Available options:
     *
     *  * class:      The class name
     *  * base_class: The base class name
     *  * namespace:  The class namespace
     *  * as_files:   To split the container in several files
     *
     * @return string|array A PHP class representing the service container or an array of PHP files if the "as_files" option is set
     *
     * @throws EnvParameterException When an env var exists but has not been dumped
     */
    public function dump(array $options = array())
    {
        $this->targetDirRegex = null;
        $this->inlinedRequires = array();
        $options = array_merge(array(
            'class' => 'ProjectServiceContainer',
            'base_class' => 'Container',
            'namespace' => '',
            'as_files' => false,
            'debug' => true,
            'hot_path_tag' => 'container.hot_path',
            'inline_class_loader_parameter' => 'container.dumper.inline_class_loader',
            'build_time' => time(),
        ), $options);

        $this->namespace = $options['namespace'];
        $this->asFiles = $options['as_files'];
        $this->hotPathTag = $options['hot_path_tag'];
        $this->inlineRequires = $options['inline_class_loader_parameter'] && $this->container->hasParameter($options['inline_class_loader_parameter']) && $this->container->getParameter($options['inline_class_loader_parameter']);

        if (0 !== strpos($baseClass = $options['base_class'], '\\') && 'Container' !== $baseClass) {
            $baseClass = sprintf('%s\%s', $options['namespace'] ? '\\'.$options['namespace'] : '', $baseClass);
            $baseClassWithNamespace = $baseClass;
        } elseif ('Container' === $baseClass) {
            $baseClassWithNamespace = Container::class;
        } else {
            $baseClassWithNamespace = $baseClass;
        }

        $this->initializeMethodNamesMap('Container' === $baseClass ? Container::class : $baseClass);

        if ($this->getProxyDumper() instanceof NullDumper) {
            (new AnalyzeServiceReferencesPass(true, false))->process($this->container);
            try {
                (new CheckCircularReferencesPass())->process($this->container);
            } catch (ServiceCircularReferenceException $e) {
                $path = $e->getPath();
                end($path);
                $path[key($path)] .= '". Try running "composer require symfony/proxy-manager-bridge';

                throw new ServiceCircularReferenceException($e->getServiceId(), $path);
            }
        }

        (new AnalyzeServiceReferencesPass(false))->process($this->container);
        $this->circularReferences = array();
        $checkedNodes = array();
        foreach ($this->container->getCompiler()->getServiceReferenceGraph()->getNodes() as $id => $node) {
            $currentPath = array($id => $id);
            $this->analyzeCircularReferences($node->getOutEdges(), $checkedNodes, $currentPath);
        }
        $this->container->getCompiler()->getServiceReferenceGraph()->clear();

        $this->docStar = $options['debug'] ? '*' : '';

        if (!empty($options['file']) && is_dir($dir = \dirname($options['file']))) {
            // Build a regexp where the first root dirs are mandatory,
            // but every other sub-dir is optional up to the full path in $dir
            // Mandate at least 2 root dirs and not more that 5 optional dirs.

            $dir = explode(\DIRECTORY_SEPARATOR, realpath($dir));
            $i = \count($dir);

            if (3 <= $i) {
                $regex = '';
                $lastOptionalDir = $i > 8 ? $i - 5 : 3;
                $this->targetDirMaxMatches = $i - $lastOptionalDir;

                while (--$i >= $lastOptionalDir) {
                    $regex = sprintf('(%s%s)?', preg_quote(\DIRECTORY_SEPARATOR.$dir[$i], '#'), $regex);
                }

                do {
                    $regex = preg_quote(\DIRECTORY_SEPARATOR.$dir[$i], '#').$regex;
                } while (0 < --$i);

                $this->targetDirRegex = '#'.preg_quote($dir[0], '#').$regex.'#';
            }
        }

        $code =
            $this->startClass($options['class'], $baseClass, $baseClassWithNamespace).
            $this->addServices().
            $this->addDefaultParametersMethod().
            $this->endClass()
        ;

        if ($this->asFiles) {
            $fileStart = <<<EOF
<?php

use Symfony\Component\DependencyInjection\Argument\RewindableGenerator;
use Symfony\Component\DependencyInjection\Exception\RuntimeException;

// This file has been auto-generated by the Symfony Dependency Injection Component for internal use.

EOF;
            $files = array();

            $ids = $this->container->getRemovedIds();
            foreach ($this->container->getDefinitions() as $id => $definition) {
                if (!$definition->isPublic()) {
                    $ids[$id] = true;
                }
            }
            if ($ids = array_keys($ids)) {
                sort($ids);
                $c = "<?php\n\nreturn array(\n";
                foreach ($ids as $id) {
                    $c .= '    '.$this->doExport($id)." => true,\n";
                }
                $files['removed-ids.php'] = $c .= ");\n";
            }

            foreach ($this->generateServiceFiles() as $file => $c) {
                $files[$file] = $fileStart.$c;
            }
            foreach ($this->generateProxyClasses() as $file => $c) {
                $files[$file] = "<?php\n".$c;
            }
            $files[$options['class'].'.php'] = $code;
            $hash = ucfirst(strtr(ContainerBuilder::hash($files), '._', 'xx'));
            $code = array();

            foreach ($files as $file => $c) {
                $code["Container{$hash}/{$file}"] = $c;
            }
            array_pop($code);
            $code["Container{$hash}/{$options['class']}.php"] = substr_replace($files[$options['class'].'.php'], "<?php\n\nnamespace Container{$hash};\n", 0, 6);
            $namespaceLine = $this->namespace ? "\nnamespace {$this->namespace};\n" : '';
            $time = $options['build_time'];
            $id = hash('crc32', $hash.$time);

            $code[$options['class'].'.php'] = <<<EOF
<?php
{$namespaceLine}
// This file has been auto-generated by the Symfony Dependency Injection Component for internal use.

if (\\class_exists(\\Container{$hash}\\{$options['class']}::class, false)) {
    // no-op
} elseif (!include __DIR__.'/Container{$hash}/{$options['class']}.php') {
    touch(__DIR__.'/Container{$hash}.legacy');

    return;
}

if (!\\class_exists({$options['class']}::class, false)) {
    \\class_alias(\\Container{$hash}\\{$options['class']}::class, {$options['class']}::class, false);
}

return new \\Container{$hash}\\{$options['class']}(array(
    'container.build_hash' => '$hash',
    'container.build_id' => '$id',
    'container.build_time' => $time,
), __DIR__.\\DIRECTORY_SEPARATOR.'Container{$hash}');

EOF;
        } else {
            foreach ($this->generateProxyClasses() as $c) {
                $code .= $c;
            }
        }

        $this->targetDirRegex = null;
        $this->inlinedRequires = array();
        $this->circularReferences = array();

        $unusedEnvs = array();
        foreach ($this->container->getEnvCounters() as $env => $use) {
            if (!$use) {
                $unusedEnvs[] = $env;
            }
        }
        if ($unusedEnvs) {
            throw new EnvParameterException($unusedEnvs, null, 'Environment variables "%s" are never used. Please, check your container\'s configuration.');
        }

        return $code;
    }

    /**
     * Retrieves the currently set proxy dumper or instantiates one.
     */
    private function getProxyDumper(): ProxyDumper
    {
        if (!$this->proxyDumper) {
            $this->proxyDumper = new NullDumper();
        }

        return $this->proxyDumper;
    }

    private function analyzeCircularReferences(array $edges, &$checkedNodes, &$currentPath)
    {
        foreach ($edges as $edge) {
            $node = $edge->getDestNode();
            $id = $node->getId();

            if ($node->getValue() && ($edge->isLazy() || $edge->isWeak())) {
                // no-op
            } elseif (isset($currentPath[$id])) {
                $currentId = $id;
                foreach (array_reverse($currentPath) as $parentId) {
                    $this->circularReferences[$parentId][$currentId] = $currentId;
                    if ($parentId === $id) {
                        break;
                    }
                    $currentId = $parentId;
                }
            } elseif (!isset($checkedNodes[$id])) {
                $checkedNodes[$id] = true;
                $currentPath[$id] = $id;
                $this->analyzeCircularReferences($node->getOutEdges(), $checkedNodes, $currentPath);
                unset($currentPath[$id]);
            }
        }
    }

    private function collectLineage($class, array &$lineage)
    {
        if (isset($lineage[$class])) {
            return;
        }
        if (!$r = $this->container->getReflectionClass($class, false)) {
            return;
        }
        if ($this->container instanceof $class) {
            return;
        }
        $file = $r->getFileName();
        if (!$file || $this->doExport($file) === $exportedFile = $this->export($file)) {
            return;
        }

        if ($parent = $r->getParentClass()) {
            $this->collectLineage($parent->name, $lineage);
        }

        foreach ($r->getInterfaces() as $parent) {
            $this->collectLineage($parent->name, $lineage);
        }

        foreach ($r->getTraits() as $parent) {
            $this->collectLineage($parent->name, $lineage);
        }

        $lineage[$class] = substr($exportedFile, 1, -1);
    }

    private function generateProxyClasses()
    {
        $alreadyGenerated = array();
        $definitions = $this->container->getDefinitions();
        $strip = '' === $this->docStar && method_exists('Symfony\Component\HttpKernel\Kernel', 'stripComments');
        $proxyDumper = $this->getProxyDumper();
        ksort($definitions);
        foreach ($definitions as $definition) {
            if (!$proxyDumper->isProxyCandidate($definition)) {
                continue;
            }
            if (isset($alreadyGenerated[$class = $definition->getClass()])) {
                continue;
            }
            $alreadyGenerated[$class] = true;
            // register class' reflector for resource tracking
            $this->container->getReflectionClass($class);
            if ("\n" === $proxyCode = "\n".$proxyDumper->getProxyCode($definition)) {
                continue;
            }
            if ($strip) {
                $proxyCode = "<?php\n".$proxyCode;
                $proxyCode = substr(Kernel::stripComments($proxyCode), 5);
            }
            yield sprintf('%s.php', explode(' ', $proxyCode, 3)[1]) => $proxyCode;
        }
    }

    private function addServiceInclude(string $cId, Definition $definition): string
    {
        $code = '';

        if ($this->inlineRequires && !$this->isHotPath($definition)) {
            $lineage = array();
            foreach ($this->inlinedDefinitions as $def) {
                if (!$def->isDeprecated() && \is_string($class = \is_array($factory = $def->getFactory()) && \is_string($factory[0]) ? $factory[0] : $def->getClass())) {
                    $this->collectLineage($class, $lineage);
                }
            }

            foreach ($this->serviceCalls as $id => list($callCount, $behavior)) {
                if ('service_container' !== $id && $id !== $cId
                    && ContainerInterface::IGNORE_ON_UNINITIALIZED_REFERENCE !== $behavior
                    && $this->container->has($id)
                    && $this->isTrivialInstance($def = $this->container->findDefinition($id))
                    && \is_string($class = \is_array($factory = $def->getFactory()) && \is_string($factory[0]) ? $factory[0] : $def->getClass())
                ) {
                    $this->collectLineage($class, $lineage);
                }
            }

            foreach (array_diff_key(array_flip($lineage), $this->inlinedRequires) as $file => $class) {
                $code .= sprintf("        include_once %s;\n", $file);
            }
        }

        foreach ($this->inlinedDefinitions as $def) {
            if ($file = $def->getFile()) {
                $code .= sprintf("        include_once %s;\n", $this->dumpValue($file));
            }
        }

        if ('' !== $code) {
            $code .= "\n";
        }

        return $code;
    }

    /**
     * @throws InvalidArgumentException
     * @throws RuntimeException
     */
    private function addServiceInstance(string $id, Definition $definition, string $isSimpleInstance): string
    {
        $class = $this->dumpValue($definition->getClass());

        if (0 === strpos($class, "'") && false === strpos($class, '$') && !preg_match('/^\'(?:\\\{2})?[a-zA-Z_\x7f-\xff][a-zA-Z0-9_\x7f-\xff]*(?:\\\{2}[a-zA-Z_\x7f-\xff][a-zA-Z0-9_\x7f-\xff]*)*\'$/', $class)) {
            throw new InvalidArgumentException(sprintf('"%s" is not a valid class name for the "%s" service.', $class, $id));
        }

        $isProxyCandidate = $this->getProxyDumper()->isProxyCandidate($definition);
        $instantiation = '';

        if (!$isProxyCandidate && $definition->isShared()) {
            $instantiation = sprintf('$this->%s[\'%s\'] = %s', $this->container->getDefinition($id)->isPublic() ? 'services' : 'privates', $id, $isSimpleInstance ? '' : '$instance');
        } elseif (!$isSimpleInstance) {
            $instantiation = '$instance';
        }

        $return = '';
        if ($isSimpleInstance) {
            $return = 'return ';
        } else {
            $instantiation .= ' = ';
        }

        return $this->addNewInstance($definition, $return, $instantiation, $id);
    }

    private function isTrivialInstance(Definition $definition): bool
    {
        if ($definition->isSynthetic() || $definition->getFile() || $definition->getMethodCalls() || $definition->getProperties() || $definition->getConfigurator()) {
            return false;
        }
        if ($definition->isDeprecated() || $definition->isLazy() || $definition->getFactory() || 3 < \count($definition->getArguments()) || $definition->getErrors()) {
            return false;
        }

        foreach ($definition->getArguments() as $arg) {
            if (!$arg || $arg instanceof Parameter) {
                continue;
            }
            if (\is_array($arg) && 3 >= \count($arg)) {
                foreach ($arg as $k => $v) {
                    if ($this->dumpValue($k) !== $this->dumpValue($k, false)) {
                        return false;
                    }
                    if (!$v || $v instanceof Parameter) {
                        continue;
                    }
                    if ($v instanceof Reference && $this->container->has($id = (string) $v) && $this->container->findDefinition($id)->isSynthetic()) {
                        continue;
                    }
                    if (!is_scalar($v) || $this->dumpValue($v) !== $this->dumpValue($v, false)) {
                        return false;
                    }
                }
            } elseif ($arg instanceof Reference && $this->container->has($id = (string) $arg) && $this->container->findDefinition($id)->isSynthetic()) {
                continue;
            } elseif (!is_scalar($arg) || $this->dumpValue($arg) !== $this->dumpValue($arg, false)) {
                return false;
            }
        }

        return true;
    }

    private function addServiceMethodCalls(Definition $definition, string $variableName = 'instance'): string
    {
        $calls = '';
        foreach ($definition->getMethodCalls() as $call) {
            $arguments = array();
            foreach ($call[1] as $value) {
                $arguments[] = $this->dumpValue($value);
            }

            $calls .= $this->wrapServiceConditionals($call[1], sprintf("        \$%s->%s(%s);\n", $variableName, $call[0], implode(', ', $arguments)));
        }

        return $calls;
    }

    private function addServiceProperties(Definition $definition, string $variableName = 'instance')
    {
        $code = '';
        foreach ($definition->getProperties() as $name => $value) {
            $code .= sprintf("        \$%s->%s = %s;\n", $variableName, $name, $this->dumpValue($value));
        }

        return $code;
    }

    private function addServiceConfigurator(Definition $definition, string $variableName = 'instance'): string
    {
        if (!$callable = $definition->getConfigurator()) {
            return '';
        }

        if (\is_array($callable)) {
            if ($callable[0] instanceof Reference
                || ($callable[0] instanceof Definition && $this->definitionVariables->contains($callable[0]))) {
                return sprintf("        %s->%s(\$%s);\n", $this->dumpValue($callable[0]), $callable[1], $variableName);
            }

            $class = $this->dumpValue($callable[0]);
            // If the class is a string we can optimize away
            if (0 === strpos($class, "'") && false === strpos($class, '$')) {
                return sprintf("        %s::%s(\$%s);\n", $this->dumpLiteralClass($class), $callable[1], $variableName);
            }

            if (0 === strpos($class, 'new ')) {
                return sprintf("        (%s)->%s(\$%s);\n", $this->dumpValue($callable[0]), $callable[1], $variableName);
            }

            return sprintf("        [%s, '%s'](\$%s);\n", $this->dumpValue($callable[0]), $callable[1], $variableName);
        }

        return sprintf("        %s(\$%s);\n", $callable, $variableName);
    }

    private function addService(string $id, Definition $definition, string &$file = null): string
    {
        $this->definitionVariables = new \SplObjectStorage();
        $this->referenceVariables = array();
        $this->variableCount = 0;
        $this->referenceVariables[$id] = new Variable('instance');

        $return = array();

        if ($class = $definition->getClass()) {
            $class = $class instanceof Parameter ? '%'.$class.'%' : $this->container->resolveEnvPlaceholders($class);
            $return[] = sprintf(0 === strpos($class, '%') ? '@return object A %1$s instance' : '@return \%s', ltrim($class, '\\'));
        } elseif ($definition->getFactory()) {
            $factory = $definition->getFactory();
            if (\is_string($factory)) {
                $return[] = sprintf('@return object An instance returned by %s()', $factory);
            } elseif (\is_array($factory) && (\is_string($factory[0]) || $factory[0] instanceof Definition || $factory[0] instanceof Reference)) {
                $class = $factory[0] instanceof Definition ? $factory[0]->getClass() : (string) $factory[0];
                $class = $class instanceof Parameter ? '%'.$class.'%' : $this->container->resolveEnvPlaceholders($class);
                $return[] = sprintf('@return object An instance returned by %s::%s()', $class, $factory[1]);
            }
        }

        if ($definition->isDeprecated()) {
            if ($return && 0 === strpos($return[\count($return) - 1], '@return')) {
                $return[] = '';
            }

            $return[] = sprintf('@deprecated %s', $definition->getDeprecationMessage($id));
        }

        $return = str_replace("\n     * \n", "\n     *\n", implode("\n     * ", $return));
        $return = $this->container->resolveEnvPlaceholders($return);

        $shared = $definition->isShared() ? ' shared' : '';
        $public = $definition->isPublic() ? 'public' : 'private';
        $autowired = $definition->isAutowired() ? ' autowired' : '';

        if ($definition->isLazy()) {
            $lazyInitialization = '$lazyLoad = true';
        } else {
            $lazyInitialization = '';
        }

        $asFile = $this->asFiles && !$this->isHotPath($definition);
        $methodName = $this->generateMethodName($id);
        if ($asFile) {
            $file = $methodName.'.php';
            $code = "        // Returns the $public '$id'$shared$autowired service.\n\n";
        } else {
            $code = <<<EOF

    /*{$this->docStar}
     * Gets the $public '$id'$shared$autowired service.
     *
     * $return
     */
    protected function {$methodName}($lazyInitialization)
    {

EOF;
        }

        if ($e = $definition->getErrors()) {
            $e = sprintf("throw new RuntimeException(%s);\n", $this->export(reset($e)));

            return $asFile ? substr($code, 8).$e : $code.'        '.$e."    }\n";
        }

        $this->serviceCalls = array();
        $this->inlinedDefinitions = $this->getDefinitionsFromArguments(array($definition), null, $this->serviceCalls);

        $code .= $this->addServiceInclude($id, $definition);

        if ($this->getProxyDumper()->isProxyCandidate($definition)) {
            $factoryCode = $asFile ? "\$this->load('%s.php', false)" : '$this->%s(false)';
            $code .= $this->getProxyDumper()->getProxyFactoryCode($definition, $id, sprintf($factoryCode, $methodName));
        }

        if ($definition->isDeprecated()) {
            $code .= sprintf("        @trigger_error(%s, E_USER_DEPRECATED);\n\n", $this->export($definition->getDeprecationMessage($id)));
        }

        $code .= $this->addInlineService($id, $definition);

        if ($asFile) {
            $code = implode("\n", array_map(function ($line) { return $line ? substr($line, 8) : $line; }, explode("\n", $code)));
        } else {
            $code .= "    }\n";
        }

        $this->definitionVariables = $this->inlinedDefinitions = null;
        $this->referenceVariables = $this->serviceCalls = null;

        return $code;
    }

<<<<<<< HEAD
    private function addInlineVariables(string &$head, string &$tail, string $id, array $arguments, bool $forConstructor): bool
=======
    private function addInlineVariables($id, Definition $definition, array $arguments, $forConstructor)
>>>>>>> 60064489
    {
        $code = '';

        foreach ($arguments as $argument) {
            if (\is_array($argument)) {
                $code .= $this->addInlineVariables($id, $definition, $argument, $forConstructor);
            } elseif ($argument instanceof Reference) {
<<<<<<< HEAD
                $hasSelfRef = $this->addInlineReference($head, $id, $argument, $forConstructor) || $hasSelfRef;
=======
                $code .= $this->addInlineReference($id, $definition, $this->container->normalizeId($argument), $forConstructor);
>>>>>>> 60064489
            } elseif ($argument instanceof Definition) {
                $code .= $this->addInlineService($id, $definition, $argument, $forConstructor);
            }
        }

        return $code;
    }

<<<<<<< HEAD
    private function addInlineReference(string &$code, string $id, string $targetId, bool $forConstructor): bool
=======
    private function addInlineReference($id, Definition $definition, $targetId, $forConstructor)
>>>>>>> 60064489
    {
        if ($id === $targetId) {
            return $this->addInlineService($id, $definition, $definition, $forConstructor);
        }

        if ('service_container' === $targetId || isset($this->referenceVariables[$targetId])) {
            return '';
        }

        $hasSelfRef = isset($this->circularReferences[$id][$targetId]);
        $forConstructor = $forConstructor && !isset($this->definitionVariables[$definition]);
        list($callCount, $behavior) = $this->serviceCalls[$targetId];

        $code = $hasSelfRef && !$forConstructor ? $this->addInlineService($id, $definition, $definition, $forConstructor) : '';

        if (isset($this->referenceVariables[$targetId]) || (2 > $callCount && (!$hasSelfRef || !$forConstructor))) {
            return $code;
        }

        $name = $this->getNextVariableName();
        $this->referenceVariables[$targetId] = new Variable($name);

        $reference = ContainerInterface::EXCEPTION_ON_INVALID_REFERENCE >= $behavior ? new Reference($targetId, $behavior) : null;
        $code .= sprintf("        \$%s = %s;\n", $name, $this->getServiceCall($targetId, $reference));

        if (!$hasSelfRef || !$forConstructor) {
            return $code;
        }

        $code .= sprintf(<<<'EOTXT'

        if (isset($this->%s['%s'])) {
            return $this->%1$s['%2$s'];
        }

EOTXT
            ,
            $this->container->getDefinition($id)->isPublic() ? 'services' : 'privates',
            $id
        );

        return $code;
    }

<<<<<<< HEAD
    private function addInlineService(string &$head, string &$tail, string $id, Definition $definition, bool $forConstructor): bool
=======
    private function addInlineService($id, Definition $definition, Definition $inlineDef = null, $forConstructor = true)
>>>>>>> 60064489
    {
        $isSimpleInstance = $isRootInstance = null === $inlineDef;

        if (isset($this->definitionVariables[$inlineDef = $inlineDef ?: $definition])) {
            return '';
        }

        $arguments = array($inlineDef->getArguments(), $inlineDef->getFactory());

        $code = $this->addInlineVariables($id, $definition, $arguments, $forConstructor);

        if ($arguments = array_filter(array($inlineDef->getProperties(), $inlineDef->getMethodCalls(), $inlineDef->getConfigurator()))) {
            $isSimpleInstance = false;
        } elseif ($definition !== $inlineDef && 2 > $this->inlinedDefinitions[$inlineDef]) {
            return $code;
        }

        if (isset($this->definitionVariables[$inlineDef])) {
            $isSimpleInstance = false;
        } else {
            $name = $definition === $inlineDef ? 'instance' : $this->getNextVariableName();
            $this->definitionVariables[$inlineDef] = new Variable($name);
            $code .= '' !== $code ? "\n" : '';

            if ('instance' === $name) {
                $code .= $this->addServiceInstance($id, $definition, $isSimpleInstance);
            } else {
                $code .= $this->addNewInstance($inlineDef, '$'.$name, ' = ', $id);
            }

            if ('' !== $inline = $this->addInlineVariables($id, $definition, $arguments, false)) {
                $code .= "\n".$inline."\n";
            } elseif ($arguments && 'instance' === $name) {
                $code .= "\n";
            }

            $code .= $this->addServiceProperties($inlineDef, $name);
            $code .= $this->addServiceMethodCalls($inlineDef, $name);
            $code .= $this->addServiceConfigurator($inlineDef, $name);
        }

        if ($isRootInstance && !$isSimpleInstance) {
            $code .= "\n        return \$instance;\n";
        }

        return $code;
    }

    private function addServices(): string
    {
        $publicServices = $privateServices = '';
        $definitions = $this->container->getDefinitions();
        ksort($definitions);
        foreach ($definitions as $id => $definition) {
            if ($definition->isSynthetic() || ($this->asFiles && !$this->isHotPath($definition))) {
                continue;
            }
            if ($definition->isPublic()) {
                $publicServices .= $this->addService($id, $definition);
            } elseif (!$this->isTrivialInstance($definition)) {
                $privateServices .= $this->addService($id, $definition);
            }
        }

        return $publicServices.$privateServices;
    }

    private function generateServiceFiles()
    {
        $definitions = $this->container->getDefinitions();
        ksort($definitions);
        foreach ($definitions as $id => $definition) {
            if (!$definition->isSynthetic() && !$this->isHotPath($definition)) {
                $code = $this->addService($id, $definition, $file);

                if (!$definition->isShared()) {
                    $i = strpos($code, "\n\ninclude_once ");
                    if (false !== $i && false !== $i = strpos($code, "\n\n", 2 + $i)) {
                        $code = array(substr($code, 0, 2 + $i), substr($code, 2 + $i));
                    } else {
                        $code = array("\n", $code);
                    }
                    $code[1] = implode("\n", array_map(function ($line) { return $line ? '    '.$line : $line; }, explode("\n", $code[1])));
                    $factory = sprintf('$this->factories%s[\'%s\']', $definition->isPublic() ? '' : "['service_container']", $id);
                    $code[1] = sprintf("%s = function () {\n%s};\n\nreturn %1\$s();\n", $factory, $code[1]);
                    $code = $code[0].$code[1];
                }

                yield $file => $code;
            }
        }
    }

    private function addNewInstance(Definition $definition, $return, $instantiation, $id)
    {
        $class = $this->dumpValue($definition->getClass());
        $return = '        '.$return.$instantiation;

        $arguments = array();
        foreach ($definition->getArguments() as $value) {
            $arguments[] = $this->dumpValue($value);
        }

        if (null !== $definition->getFactory()) {
            $callable = $definition->getFactory();
            if (\is_array($callable)) {
                if (!preg_match('/^[a-zA-Z_\x7f-\xff][a-zA-Z0-9_\x7f-\xff]*$/', $callable[1])) {
                    throw new RuntimeException(sprintf('Cannot dump definition because of invalid factory method (%s)', $callable[1] ?: 'n/a'));
                }

                if ($callable[0] instanceof Reference
                    || ($callable[0] instanceof Definition && $this->definitionVariables->contains($callable[0]))) {
                    return $return.sprintf("%s->%s(%s);\n", $this->dumpValue($callable[0]), $callable[1], $arguments ? implode(', ', $arguments) : '');
                }

                $class = $this->dumpValue($callable[0]);
                // If the class is a string we can optimize away
                if (0 === strpos($class, "'") && false === strpos($class, '$')) {
                    if ("''" === $class) {
                        throw new RuntimeException(sprintf('Cannot dump definition: The "%s" service is defined to be created by a factory but is missing the service reference, did you forget to define the factory service id or class?', $id));
                    }

                    return $return.sprintf("%s::%s(%s);\n", $this->dumpLiteralClass($class), $callable[1], $arguments ? implode(', ', $arguments) : '');
                }

                if (0 === strpos($class, 'new ')) {
                    return $return.sprintf("(%s)->%s(%s);\n", $class, $callable[1], $arguments ? implode(', ', $arguments) : '');
                }

                return $return.sprintf("[%s, '%s'](%s);\n", $class, $callable[1], $arguments ? implode(', ', $arguments) : '');
            }

            return $return.sprintf("%s(%s);\n", $this->dumpLiteralClass($this->dumpValue($callable)), $arguments ? implode(', ', $arguments) : '');
        }

        if (false !== strpos($class, '$')) {
            return sprintf("        \$class = %s;\n\n%snew \$class(%s);\n", $class, $return, implode(', ', $arguments));
        }

        return $return.sprintf("new %s(%s);\n", $this->dumpLiteralClass($class), implode(', ', $arguments));
    }

    private function startClass(string $class, string $baseClass, string $baseClassWithNamespace): string
    {
        $namespaceLine = !$this->asFiles && $this->namespace ? "\nnamespace {$this->namespace};\n" : '';

        $code = <<<EOF
<?php
$namespaceLine
use Symfony\Component\DependencyInjection\Argument\RewindableGenerator;
use Symfony\Component\DependencyInjection\ContainerInterface;
use Symfony\Component\DependencyInjection\Container;
use Symfony\Component\DependencyInjection\Exception\InvalidArgumentException;
use Symfony\Component\DependencyInjection\Exception\LogicException;
use Symfony\Component\DependencyInjection\Exception\RuntimeException;
use Symfony\Component\DependencyInjection\ParameterBag\FrozenParameterBag;

/*{$this->docStar}
 * This class has been auto-generated
 * by the Symfony Dependency Injection Component.
 *
 * @final since Symfony 3.3
 */
class $class extends $baseClass
{
    private \$parameters;
    private \$targetDirs = array();

    /*{$this->docStar}
     * @internal but protected for BC on cache:clear
     */
    protected \$privates = array();

    public function __construct()
    {

EOF;
        if (null !== $this->targetDirRegex) {
            $dir = $this->asFiles ? '$this->targetDirs[0] = \\dirname($containerDir)' : '__DIR__';
            $code .= <<<EOF
        \$dir = {$dir};
        for (\$i = 1; \$i <= {$this->targetDirMaxMatches}; ++\$i) {
            \$this->targetDirs[\$i] = \$dir = \\dirname(\$dir);
        }

EOF;
        }
        if ($this->asFiles) {
            $code = str_replace('$parameters', "\$buildParameters;\n    private \$containerDir;\n    private \$parameters", $code);
            $code = str_replace('__construct()', '__construct(array $buildParameters = array(), $containerDir = __DIR__)', $code);
            $code .= "        \$this->buildParameters = \$buildParameters;\n";
            $code .= "        \$this->containerDir = \$containerDir;\n";
        }

        if (Container::class !== $baseClassWithNamespace) {
            $r = $this->container->getReflectionClass($baseClassWithNamespace, false);
            if (null !== $r
                && (null !== $constructor = $r->getConstructor())
                && 0 === $constructor->getNumberOfRequiredParameters()
                && Container::class !== $constructor->getDeclaringClass()->name
            ) {
                $code .= "        parent::__construct();\n";
                $code .= "        \$this->parameterBag = null;\n\n";
            }
        }

        if ($this->container->getParameterBag()->all()) {
            $code .= "        \$this->parameters = \$this->getDefaultParameters();\n\n";
        }
        $code .= "        \$this->services = \$this->privates = array();\n";

        $code .= $this->addSyntheticIds();
        $code .= $this->addMethodMap();
        $code .= $this->asFiles ? $this->addFileMap() : '';
        $code .= $this->addAliases();
        $code .= $this->addInlineRequires();
        $code .= <<<EOF
    }

    public function reset()
    {
        \$this->privates = array();
        parent::reset();
    }

    public function compile()
    {
        throw new LogicException('You cannot compile a dumped container that was already compiled.');
    }

    public function isCompiled()
    {
        return true;
    }

EOF;
        $code .= $this->addRemovedIds();

        if ($this->asFiles) {
            $code .= <<<EOF

    protected function load(\$file, \$lazyLoad = true)
    {
        return require \$this->containerDir.\\DIRECTORY_SEPARATOR.\$file;
    }

EOF;
        }

        $proxyDumper = $this->getProxyDumper();
        foreach ($this->container->getDefinitions() as $definition) {
            if (!$proxyDumper->isProxyCandidate($definition)) {
                continue;
            }
            if ($this->asFiles) {
                $proxyLoader = '$this->load("{$class}.php")';
            } elseif ($this->namespace) {
                $proxyLoader = 'class_alias("'.$this->namespace.'\\\\{$class}", $class, false)';
            } else {
                $proxyLoader = '';
            }
            if ($proxyLoader) {
                $proxyLoader = "class_exists(\$class, false) || {$proxyLoader};\n\n        ";
            }
            $code .= <<<EOF

    protected function createProxy(\$class, \Closure \$factory)
    {
        {$proxyLoader}return \$factory();
    }

EOF;
            break;
        }

        return $code;
    }

    private function addSyntheticIds(): string
    {
        $code = '';
        $definitions = $this->container->getDefinitions();
        ksort($definitions);
        foreach ($definitions as $id => $definition) {
            if ($definition->isSynthetic() && 'service_container' !== $id) {
                $code .= '            '.$this->doExport($id)." => true,\n";
            }
        }

        return $code ? "        \$this->syntheticIds = array(\n{$code}        );\n" : '';
    }

    private function addRemovedIds(): string
    {
        $ids = $this->container->getRemovedIds();
        foreach ($this->container->getDefinitions() as $id => $definition) {
            if (!$definition->isPublic()) {
                $ids[$id] = true;
            }
        }
        if (!$ids) {
            return '';
        }
        if ($this->asFiles) {
            $code = "require \$this->containerDir.\\DIRECTORY_SEPARATOR.'removed-ids.php'";
        } else {
            $code = '';
            $ids = array_keys($ids);
            sort($ids);
            foreach ($ids as $id) {
                if (preg_match('/^\.\d+_[^~]++~[._a-zA-Z\d]{7}$/', $id)) {
                    continue;
                }
                $code .= '            '.$this->doExport($id)." => true,\n";
            }

            $code = "array(\n{$code}        )";
        }

        return <<<EOF

    public function getRemovedIds()
    {
        return {$code};
    }

EOF;
    }

    private function addMethodMap(): string
    {
        $code = '';
        $definitions = $this->container->getDefinitions();
        ksort($definitions);
        foreach ($definitions as $id => $definition) {
            if (!$definition->isSynthetic() && $definition->isPublic() && (!$this->asFiles || $this->isHotPath($definition))) {
                $code .= '            '.$this->doExport($id).' => '.$this->doExport($this->generateMethodName($id)).",\n";
            }
        }

        return $code ? "        \$this->methodMap = array(\n{$code}        );\n" : '';
    }

    private function addFileMap(): string
    {
        $code = '';
        $definitions = $this->container->getDefinitions();
        ksort($definitions);
        foreach ($definitions as $id => $definition) {
            if (!$definition->isSynthetic() && $definition->isPublic() && !$this->isHotPath($definition)) {
                $code .= sprintf("            %s => '%s.php',\n", $this->doExport($id), $this->generateMethodName($id));
            }
        }

        return $code ? "        \$this->fileMap = array(\n{$code}        );\n" : '';
    }

    private function addAliases(): string
    {
        if (!$aliases = $this->container->getAliases()) {
            return "\n        \$this->aliases = array();\n";
        }

        $code = "        \$this->aliases = array(\n";
        ksort($aliases);
        foreach ($aliases as $alias => $id) {
            $id = (string) $id;
            while (isset($aliases[$id])) {
                $id = (string) $aliases[$id];
            }
            $code .= '            '.$this->doExport($alias).' => '.$this->doExport($id).",\n";
        }

        return $code."        );\n";
    }

    private function addInlineRequires(): string
    {
        if (!$this->hotPathTag || !$this->inlineRequires) {
            return '';
        }

        $lineage = array();

        foreach ($this->container->findTaggedServiceIds($this->hotPathTag) as $id => $tags) {
            $definition = $this->container->getDefinition($id);
            $inlinedDefinitions = $this->getDefinitionsFromArguments(array($definition));

            foreach ($inlinedDefinitions as $def) {
                if (\is_string($class = \is_array($factory = $def->getFactory()) && \is_string($factory[0]) ? $factory[0] : $def->getClass())) {
                    $this->collectLineage($class, $lineage);
                }
            }
        }

        $code = '';

        foreach ($lineage as $file) {
            if (!isset($this->inlinedRequires[$file])) {
                $this->inlinedRequires[$file] = true;
                $code .= sprintf("\n            include_once %s;", $file);
            }
        }

        return $code ? sprintf("\n        \$this->privates['service_container'] = function () {%s\n        };\n", $code) : '';
    }

    private function addDefaultParametersMethod(): string
    {
        if (!$this->container->getParameterBag()->all()) {
            return '';
        }

        $php = array();
        $dynamicPhp = array();

        foreach ($this->container->getParameterBag()->all() as $key => $value) {
            if ($key !== $resolvedKey = $this->container->resolveEnvPlaceholders($key)) {
                throw new InvalidArgumentException(sprintf('Parameter name cannot use env parameters: %s.', $resolvedKey));
            }
            $export = $this->exportParameters(array($value));
            $export = explode('0 => ', substr(rtrim($export, " )\n"), 7, -1), 2);

            if (preg_match("/\\\$this->(?:getEnv\('(?:\w++:)*+\w++'\)|targetDirs\[\d++\])/", $export[1])) {
                $dynamicPhp[$key] = sprintf('%scase %s: $value = %s; break;', $export[0], $this->export($key), $export[1]);
            } else {
                $php[] = sprintf('%s%s => %s,', $export[0], $this->export($key), $export[1]);
            }
        }
        $parameters = sprintf("array(\n%s\n%s)", implode("\n", $php), str_repeat(' ', 8));

        $code = <<<'EOF'

    public function getParameter($name)
    {
        $name = (string) $name;
        if (isset($this->buildParameters[$name])) {
            return $this->buildParameters[$name];
        }

        if (!(isset($this->parameters[$name]) || isset($this->loadedDynamicParameters[$name]) || array_key_exists($name, $this->parameters))) {
            throw new InvalidArgumentException(sprintf('The parameter "%s" must be defined.', $name));
        }
        if (isset($this->loadedDynamicParameters[$name])) {
            return $this->loadedDynamicParameters[$name] ? $this->dynamicParameters[$name] : $this->getDynamicParameter($name);
        }

        return $this->parameters[$name];
    }

    public function hasParameter($name)
    {
        $name = (string) $name;
        if (isset($this->buildParameters[$name])) {
            return true;
        }

        return isset($this->parameters[$name]) || isset($this->loadedDynamicParameters[$name]) || array_key_exists($name, $this->parameters);
    }

    public function setParameter($name, $value)
    {
        throw new LogicException('Impossible to call set() on a frozen ParameterBag.');
    }

    public function getParameterBag()
    {
        if (null === $this->parameterBag) {
            $parameters = $this->parameters;
            foreach ($this->loadedDynamicParameters as $name => $loaded) {
                $parameters[$name] = $loaded ? $this->dynamicParameters[$name] : $this->getDynamicParameter($name);
            }
            foreach ($this->buildParameters as $name => $value) {
                $parameters[$name] = $value;
            }
            $this->parameterBag = new FrozenParameterBag($parameters);
        }

        return $this->parameterBag;
    }

EOF;
        if (!$this->asFiles) {
            $code = preg_replace('/^.*buildParameters.*\n.*\n.*\n/m', '', $code);
        }

        if ($dynamicPhp) {
            $loadedDynamicParameters = $this->exportParameters(array_combine(array_keys($dynamicPhp), array_fill(0, \count($dynamicPhp), false)), '', 8);
            $getDynamicParameter = <<<'EOF'
        switch ($name) {
%s
            default: throw new InvalidArgumentException(sprintf('The dynamic parameter "%%s" must be defined.', $name));
        }
        $this->loadedDynamicParameters[$name] = true;

        return $this->dynamicParameters[$name] = $value;
EOF;
            $getDynamicParameter = sprintf($getDynamicParameter, implode("\n", $dynamicPhp));
        } else {
            $loadedDynamicParameters = 'array()';
            $getDynamicParameter = str_repeat(' ', 8).'throw new InvalidArgumentException(sprintf(\'The dynamic parameter "%s" must be defined.\', $name));';
        }

        $code .= <<<EOF

    private \$loadedDynamicParameters = {$loadedDynamicParameters};
    private \$dynamicParameters = array();

    /*{$this->docStar}
     * Computes a dynamic parameter.
     *
     * @param string The name of the dynamic parameter to load
     *
     * @return mixed The value of the dynamic parameter
     *
     * @throws InvalidArgumentException When the dynamic parameter does not exist
     */
    private function getDynamicParameter(\$name)
    {
{$getDynamicParameter}
    }

    /*{$this->docStar}
     * Gets the default parameters.
     *
     * @return array An array of the default parameters
     */
    protected function getDefaultParameters()
    {
        return $parameters;
    }

EOF;

        return $code;
    }

    /**
     * @throws InvalidArgumentException
     */
    private function exportParameters(array $parameters, string $path = '', int $indent = 12): string
    {
        $php = array();
        foreach ($parameters as $key => $value) {
            if (\is_array($value)) {
                $value = $this->exportParameters($value, $path.'/'.$key, $indent + 4);
            } elseif ($value instanceof ArgumentInterface) {
                throw new InvalidArgumentException(sprintf('You cannot dump a container with parameters that contain special arguments. "%s" found in "%s".', \get_class($value), $path.'/'.$key));
            } elseif ($value instanceof Variable) {
                throw new InvalidArgumentException(sprintf('You cannot dump a container with parameters that contain variable references. Variable "%s" found in "%s".', $value, $path.'/'.$key));
            } elseif ($value instanceof Definition) {
                throw new InvalidArgumentException(sprintf('You cannot dump a container with parameters that contain service definitions. Definition for "%s" found in "%s".', $value->getClass(), $path.'/'.$key));
            } elseif ($value instanceof Reference) {
                throw new InvalidArgumentException(sprintf('You cannot dump a container with parameters that contain references to other services (reference to service "%s" found in "%s").', $value, $path.'/'.$key));
            } elseif ($value instanceof Expression) {
                throw new InvalidArgumentException(sprintf('You cannot dump a container with parameters that contain expressions. Expression "%s" found in "%s".', $value, $path.'/'.$key));
            } else {
                $value = $this->export($value);
            }

            $php[] = sprintf('%s%s => %s,', str_repeat(' ', $indent), $this->export($key), $value);
        }

        return sprintf("array(\n%s\n%s)", implode("\n", $php), str_repeat(' ', $indent - 4));
    }

    private function endClass(): string
    {
        return <<<'EOF'
}

EOF;
    }

    private function wrapServiceConditionals($value, string $code): string
    {
        if (!$condition = $this->getServiceConditionals($value)) {
            return $code;
        }

        // re-indent the wrapped code
        $code = implode("\n", array_map(function ($line) { return $line ? '    '.$line : $line; }, explode("\n", $code)));

        return sprintf("        if (%s) {\n%s        }\n", $condition, $code);
    }

    private function getServiceConditionals($value): string
    {
        $conditions = array();
        foreach (ContainerBuilder::getInitializedConditionals($value) as $service) {
            if (!$this->container->hasDefinition($service)) {
                return 'false';
            }
            $conditions[] = sprintf("isset(\$this->%s['%s'])", $this->container->getDefinition($service)->isPublic() ? 'services' : 'privates', $service);
        }
        foreach (ContainerBuilder::getServiceConditionals($value) as $service) {
            if ($this->container->hasDefinition($service) && !$this->container->getDefinition($service)->isPublic()) {
                continue;
            }

            $conditions[] = sprintf("\$this->has('%s')", $service);
        }

        if (!$conditions) {
            return '';
        }

        return implode(' && ', $conditions);
    }

    private function getDefinitionsFromArguments(array $arguments, \SplObjectStorage $definitions = null, array &$calls = array()): \SplObjectStorage
    {
        if (null === $definitions) {
            $definitions = new \SplObjectStorage();
        }

        foreach ($arguments as $argument) {
            if (\is_array($argument)) {
                $this->getDefinitionsFromArguments($argument, $definitions, $calls);
            } elseif ($argument instanceof Reference) {
                $id = (string) $argument;

                if (!isset($calls[$id])) {
                    $calls[$id] = array(0, $argument->getInvalidBehavior());
                } else {
                    $calls[$id][1] = min($calls[$id][1], $argument->getInvalidBehavior());
                }

                ++$calls[$id][0];
            } elseif (!$argument instanceof Definition) {
                // no-op
            } elseif (isset($definitions[$argument])) {
                $definitions[$argument] = 1 + $definitions[$argument];
            } else {
                $definitions[$argument] = 1;
                $arguments = array($argument->getArguments(), $argument->getFactory(), $argument->getProperties(), $argument->getMethodCalls(), $argument->getConfigurator());
                $this->getDefinitionsFromArguments($arguments, $definitions, $calls);
            }
        }

        return $definitions;
    }

    /**
     * @throws RuntimeException
     */
    private function dumpValue($value, bool $interpolate = true): string
    {
        if (\is_array($value)) {
            if ($value && $interpolate && false !== $param = array_search($value, $this->container->getParameterBag()->all(), true)) {
                return $this->dumpValue("%$param%");
            }
            $code = array();
            foreach ($value as $k => $v) {
                $code[] = sprintf('%s => %s', $this->dumpValue($k, $interpolate), $this->dumpValue($v, $interpolate));
            }

            return sprintf('array(%s)', implode(', ', $code));
        } elseif ($value instanceof ArgumentInterface) {
            $scope = array($this->definitionVariables, $this->referenceVariables);
            $this->definitionVariables = $this->referenceVariables = null;

            try {
                if ($value instanceof ServiceClosureArgument) {
                    $value = $value->getValues()[0];
                    $code = $this->dumpValue($value, $interpolate);

                    $returnedType = '';
                    if ($value instanceof TypedReference) {
                        $returnedType = sprintf(': %s\%s', ContainerInterface::EXCEPTION_ON_INVALID_REFERENCE >= $value->getInvalidBehavior() ? '' : '?', $value->getType());
                    }

                    $code = sprintf('return %s;', $code);

                    return sprintf("function ()%s {\n            %s\n        }", $returnedType, $code);
                }

                if ($value instanceof IteratorArgument) {
                    $operands = array(0);
                    $code = array();
                    $code[] = 'new RewindableGenerator(function () {';

                    if (!$values = $value->getValues()) {
                        $code[] = '            return new \EmptyIterator();';
                    } else {
                        $countCode = array();
                        $countCode[] = 'function () {';

                        foreach ($values as $k => $v) {
                            ($c = $this->getServiceConditionals($v)) ? $operands[] = "(int) ($c)" : ++$operands[0];
                            $v = $this->wrapServiceConditionals($v, sprintf("        yield %s => %s;\n", $this->dumpValue($k, $interpolate), $this->dumpValue($v, $interpolate)));
                            foreach (explode("\n", $v) as $v) {
                                if ($v) {
                                    $code[] = '    '.$v;
                                }
                            }
                        }

                        $countCode[] = sprintf('            return %s;', implode(' + ', $operands));
                        $countCode[] = '        }';
                    }

                    $code[] = sprintf('        }, %s)', \count($operands) > 1 ? implode("\n", $countCode) : $operands[0]);

                    return implode("\n", $code);
                }
            } finally {
                list($this->definitionVariables, $this->referenceVariables) = $scope;
            }
        } elseif ($value instanceof Definition) {
            if (null !== $this->definitionVariables && $this->definitionVariables->contains($value)) {
                return $this->dumpValue($this->definitionVariables[$value], $interpolate);
            }
            if ($value->getMethodCalls()) {
                throw new RuntimeException('Cannot dump definitions which have method calls.');
            }
            if ($value->getProperties()) {
                throw new RuntimeException('Cannot dump definitions which have properties.');
            }
            if (null !== $value->getConfigurator()) {
                throw new RuntimeException('Cannot dump definitions which have a configurator.');
            }

            $arguments = array();
            foreach ($value->getArguments() as $argument) {
                $arguments[] = $this->dumpValue($argument);
            }

            if (null !== $value->getFactory()) {
                $factory = $value->getFactory();

                if (\is_string($factory)) {
                    return sprintf('%s(%s)', $this->dumpLiteralClass($this->dumpValue($factory)), implode(', ', $arguments));
                }

                if (\is_array($factory)) {
                    if (!preg_match('/^[a-zA-Z_\x7f-\xff][a-zA-Z0-9_\x7f-\xff]*$/', $factory[1])) {
                        throw new RuntimeException(sprintf('Cannot dump definition because of invalid factory method (%s)', $factory[1] ?: 'n/a'));
                    }

                    $class = $this->dumpValue($factory[0]);
                    if (\is_string($factory[0])) {
                        return sprintf('%s::%s(%s)', $this->dumpLiteralClass($class), $factory[1], implode(', ', $arguments));
                    }

                    if ($factory[0] instanceof Definition) {
                        if (0 === strpos($class, 'new ')) {
                            return sprintf('(%s)->%s(%s)', $class, $factory[1], implode(', ', $arguments));
                        }

                        return sprintf("[%s, '%s'](%s)", $class, $factory[1], implode(', ', $arguments));
                    }

                    if ($factory[0] instanceof Reference) {
                        return sprintf('%s->%s(%s)', $class, $factory[1], implode(', ', $arguments));
                    }
                }

                throw new RuntimeException('Cannot dump definition because of invalid factory');
            }

            $class = $value->getClass();
            if (null === $class) {
                throw new RuntimeException('Cannot dump definitions which have no class nor factory.');
            }

            return sprintf('new %s(%s)', $this->dumpLiteralClass($this->dumpValue($class)), implode(', ', $arguments));
        } elseif ($value instanceof Variable) {
            return '$'.$value;
        } elseif ($value instanceof Reference) {
            $id = (string) $value;
            if (null !== $this->referenceVariables && isset($this->referenceVariables[$id])) {
                return $this->dumpValue($this->referenceVariables[$id], $interpolate);
            }

            return $this->getServiceCall($id, $value);
        } elseif ($value instanceof Expression) {
            return $this->getExpressionLanguage()->compile((string) $value, array('this' => 'container'));
        } elseif ($value instanceof Parameter) {
            return $this->dumpParameter($value);
        } elseif (true === $interpolate && \is_string($value)) {
            if (preg_match('/^%([^%]+)%$/', $value, $match)) {
                // we do this to deal with non string values (Boolean, integer, ...)
                // the preg_replace_callback converts them to strings
                return $this->dumpParameter($match[1]);
            } else {
                $replaceParameters = function ($match) {
                    return "'.".$this->dumpParameter($match[2]).".'";
                };

                $code = str_replace('%%', '%', preg_replace_callback('/(?<!%)(%)([^%]+)\1/', $replaceParameters, $this->export($value)));

                return $code;
            }
        } elseif (\is_object($value) || \is_resource($value)) {
            throw new RuntimeException('Unable to dump a service container if a parameter is an object or a resource.');
        }

        return $this->export($value);
    }

    /**
     * Dumps a string to a literal (aka PHP Code) class value.
     *
     * @throws RuntimeException
     */
    private function dumpLiteralClass(string $class): string
    {
        if (false !== strpos($class, '$')) {
            return sprintf('${($_ = %s) && false ?: "_"}', $class);
        }
        if (0 !== strpos($class, "'") || !preg_match('/^\'(?:\\\{2})?[a-zA-Z_\x7f-\xff][a-zA-Z0-9_\x7f-\xff]*(?:\\\{2}[a-zA-Z_\x7f-\xff][a-zA-Z0-9_\x7f-\xff]*)*\'$/', $class)) {
            throw new RuntimeException(sprintf('Cannot dump definition because of invalid class name (%s)', $class ?: 'n/a'));
        }

        $class = substr(str_replace('\\\\', '\\', $class), 1, -1);

        return 0 === strpos($class, '\\') ? $class : '\\'.$class;
    }

    private function dumpParameter(string $name): string
    {
        if ($this->container->hasParameter($name)) {
            $value = $this->container->getParameter($name);
            $dumpedValue = $this->dumpValue($value, false);

            if (!$value || !\is_array($value)) {
                return $dumpedValue;
            }

            if (!preg_match("/\\\$this->(?:getEnv\('(?:\w++:)*+\w++'\)|targetDirs\[\d++\])/", $dumpedValue)) {
                return sprintf("\$this->parameters['%s']", $name);
            }
        }

        return sprintf("\$this->getParameter('%s')", $name);
    }

    private function getServiceCall(string $id, Reference $reference = null): string
    {
        while ($this->container->hasAlias($id)) {
            $id = (string) $this->container->getAlias($id);
        }

        if ('service_container' === $id) {
            return '$this';
        }

        if ($this->container->hasDefinition($id) && $definition = $this->container->getDefinition($id)) {
            if ($definition->isSynthetic()) {
                $code = sprintf('$this->get(\'%s\'%s)', $id, null !== $reference ? ', '.$reference->getInvalidBehavior() : '');
            } elseif (null !== $reference && ContainerInterface::IGNORE_ON_UNINITIALIZED_REFERENCE === $reference->getInvalidBehavior()) {
                $code = 'null';
                if (!$definition->isShared()) {
                    return $code;
                }
            } elseif ($this->isTrivialInstance($definition)) {
                $code = substr($this->addNewInstance($definition, '', '', $id), 8, -2);
                if ($definition->isShared()) {
                    $code = sprintf('$this->%s[\'%s\'] = %s', $definition->isPublic() ? 'services' : 'privates', $id, $code);
                }
            } elseif ($this->asFiles && !$this->isHotPath($definition)) {
                $code = sprintf("\$this->load('%s.php')", $this->generateMethodName($id));
                if (!$definition->isShared()) {
                    $factory = sprintf('$this->factories%s[\'%s\']', $definition->isPublic() ? '' : "['service_container']", $id);
                    $code = sprintf('(isset(%s) ? %1$s() : %s)', $factory, $code);
                }
            } else {
                $code = sprintf('$this->%s()', $this->generateMethodName($id));
            }
            if ($definition->isShared()) {
                $code = sprintf('($this->%s[\'%s\'] ?? %s)', $definition->isPublic() ? 'services' : 'privates', $id, $code);
            }

            return $code;
        }
        if (null !== $reference && ContainerInterface::IGNORE_ON_UNINITIALIZED_REFERENCE === $reference->getInvalidBehavior()) {
            return 'null';
        }
        if (null !== $reference && ContainerInterface::EXCEPTION_ON_INVALID_REFERENCE < $reference->getInvalidBehavior()) {
            $code = sprintf('$this->get(\'%s\', /* ContainerInterface::NULL_ON_INVALID_REFERENCE */ %d)', $id, ContainerInterface::NULL_ON_INVALID_REFERENCE);
        } else {
            $code = sprintf('$this->get(\'%s\')', $id);
        }

        return sprintf('($this->services[\'%s\'] ?? %s)', $id, $code);
    }

    /**
     * Initializes the method names map to avoid conflicts with the Container methods.
     */
    private function initializeMethodNamesMap(string $class)
    {
        $this->serviceIdToMethodNameMap = array();
        $this->usedMethodNames = array();

        if ($reflectionClass = $this->container->getReflectionClass($class)) {
            foreach ($reflectionClass->getMethods() as $method) {
                $this->usedMethodNames[strtolower($method->getName())] = true;
            }
        }
    }

    /**
     * @throws InvalidArgumentException
     */
    private function generateMethodName(string $id): string
    {
        if (isset($this->serviceIdToMethodNameMap[$id])) {
            return $this->serviceIdToMethodNameMap[$id];
        }

        $i = strrpos($id, '\\');
        $name = Container::camelize(false !== $i && isset($id[1 + $i]) ? substr($id, 1 + $i) : $id);
        $name = preg_replace('/[^a-zA-Z0-9_\x7f-\xff]/', '', $name);
        $methodName = 'get'.$name.'Service';
        $suffix = 1;

        while (isset($this->usedMethodNames[strtolower($methodName)])) {
            ++$suffix;
            $methodName = 'get'.$name.$suffix.'Service';
        }

        $this->serviceIdToMethodNameMap[$id] = $methodName;
        $this->usedMethodNames[strtolower($methodName)] = true;

        return $methodName;
    }

    private function getNextVariableName(): string
    {
        $firstChars = self::FIRST_CHARS;
        $firstCharsLength = \strlen($firstChars);
        $nonFirstChars = self::NON_FIRST_CHARS;
        $nonFirstCharsLength = \strlen($nonFirstChars);

        while (true) {
            $name = '';
            $i = $this->variableCount;

            if ('' === $name) {
                $name .= $firstChars[$i % $firstCharsLength];
                $i = (int) ($i / $firstCharsLength);
            }

            while ($i > 0) {
                --$i;
                $name .= $nonFirstChars[$i % $nonFirstCharsLength];
                $i = (int) ($i / $nonFirstCharsLength);
            }

            ++$this->variableCount;

            // check that the name is not reserved
            if (\in_array($name, $this->reservedVariables, true)) {
                continue;
            }

            return $name;
        }
    }

    private function getExpressionLanguage()
    {
        if (null === $this->expressionLanguage) {
            if (!class_exists('Symfony\Component\ExpressionLanguage\ExpressionLanguage')) {
                throw new RuntimeException('Unable to use expressions as the Symfony ExpressionLanguage component is not installed.');
            }
            $providers = $this->container->getExpressionLanguageProviders();
            $this->expressionLanguage = new ExpressionLanguage(null, $providers, function ($arg) {
                $id = '""' === substr_replace($arg, '', 1, -1) ? stripcslashes(substr($arg, 1, -1)) : null;

                if (null !== $id && ($this->container->hasAlias($id) || $this->container->hasDefinition($id))) {
                    return $this->getServiceCall($id);
                }

                return sprintf('$this->get(%s)', $arg);
            });

            if ($this->container->isTrackingResources()) {
                foreach ($providers as $provider) {
                    $this->container->addObjectResource($provider);
                }
            }
        }

        return $this->expressionLanguage;
    }

    private function isHotPath(Definition $definition)
    {
        return $this->hotPathTag && $definition->hasTag($this->hotPathTag) && !$definition->isDeprecated();
    }

    private function export($value)
    {
        if (null !== $this->targetDirRegex && \is_string($value) && preg_match($this->targetDirRegex, $value, $matches, PREG_OFFSET_CAPTURE)) {
            $prefix = $matches[0][1] ? $this->doExport(substr($value, 0, $matches[0][1]), true).'.' : '';
            $suffix = $matches[0][1] + \strlen($matches[0][0]);
            $suffix = isset($value[$suffix]) ? '.'.$this->doExport(substr($value, $suffix), true) : '';
            $dirname = $this->asFiles ? '$this->containerDir' : '__DIR__';
            $offset = 1 + $this->targetDirMaxMatches - \count($matches);

            if ($this->asFiles || 0 < $offset) {
                $dirname = sprintf('$this->targetDirs[%d]', $offset);
            }

            if ($prefix || $suffix) {
                return sprintf('(%s%s%s)', $prefix, $dirname, $suffix);
            }

            return $dirname;
        }

        return $this->doExport($value, true);
    }

    private function doExport($value, $resolveEnv = false)
    {
        if (\is_string($value) && false !== strpos($value, "\n")) {
            $cleanParts = explode("\n", $value);
            $cleanParts = array_map(function ($part) { return var_export($part, true); }, $cleanParts);
            $export = implode('."\n".', $cleanParts);
        } else {
            $export = var_export($value, true);
        }

        if ($resolveEnv && "'" === $export[0] && $export !== $resolvedExport = $this->container->resolveEnvPlaceholders($export, "'.\$this->getEnv('string:%s').'")) {
            $export = $resolvedExport;
            if (".''" === substr($export, -3)) {
                $export = substr($export, 0, -3);
                if ("'" === $export[1]) {
                    $export = substr_replace($export, '', 18, 7);
                }
            }
            if ("'" === $export[1]) {
                $export = substr($export, 3);
            }
        }

        return $export;
    }
}<|MERGE_RESOLUTION|>--- conflicted
+++ resolved
@@ -433,7 +433,7 @@
      * @throws InvalidArgumentException
      * @throws RuntimeException
      */
-    private function addServiceInstance(string $id, Definition $definition, string $isSimpleInstance): string
+    private function addServiceInstance(string $id, Definition $definition, bool $isSimpleInstance): string
     {
         $class = $this->dumpValue($definition->getClass());
 
@@ -648,11 +648,7 @@
         return $code;
     }
 
-<<<<<<< HEAD
-    private function addInlineVariables(string &$head, string &$tail, string $id, array $arguments, bool $forConstructor): bool
-=======
-    private function addInlineVariables($id, Definition $definition, array $arguments, $forConstructor)
->>>>>>> 60064489
+    private function addInlineVariables(string $id, Definition $definition, array $arguments, bool $forConstructor): string
     {
         $code = '';
 
@@ -660,11 +656,7 @@
             if (\is_array($argument)) {
                 $code .= $this->addInlineVariables($id, $definition, $argument, $forConstructor);
             } elseif ($argument instanceof Reference) {
-<<<<<<< HEAD
-                $hasSelfRef = $this->addInlineReference($head, $id, $argument, $forConstructor) || $hasSelfRef;
-=======
-                $code .= $this->addInlineReference($id, $definition, $this->container->normalizeId($argument), $forConstructor);
->>>>>>> 60064489
+                $code .= $this->addInlineReference($id, $definition, $argument, $forConstructor);
             } elseif ($argument instanceof Definition) {
                 $code .= $this->addInlineService($id, $definition, $argument, $forConstructor);
             }
@@ -673,11 +665,7 @@
         return $code;
     }
 
-<<<<<<< HEAD
-    private function addInlineReference(string &$code, string $id, string $targetId, bool $forConstructor): bool
-=======
-    private function addInlineReference($id, Definition $definition, $targetId, $forConstructor)
->>>>>>> 60064489
+    private function addInlineReference(string $id, Definition $definition, string $targetId, bool $forConstructor): string
     {
         if ($id === $targetId) {
             return $this->addInlineService($id, $definition, $definition, $forConstructor);
@@ -722,11 +710,7 @@
         return $code;
     }
 
-<<<<<<< HEAD
-    private function addInlineService(string &$head, string &$tail, string $id, Definition $definition, bool $forConstructor): bool
-=======
-    private function addInlineService($id, Definition $definition, Definition $inlineDef = null, $forConstructor = true)
->>>>>>> 60064489
+    private function addInlineService(string $id, Definition $definition, Definition $inlineDef = null, bool $forConstructor = true): string
     {
         $isSimpleInstance = $isRootInstance = null === $inlineDef;
 
