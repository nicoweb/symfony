<?php

/*
 * This file is part of the Symfony package.
 *
 * (c) Fabien Potencier <fabien@symfony.com>
 *
 * For the full copyright and license information, please view the LICENSE
 * file that was distributed with this source code.
 */

namespace Symfony\Component\Filesystem\Tests;

/**
 * Test class for Filesystem.
 */
class FilesystemTest extends FilesystemTestCase
{
    public function testCopyCreatesNewFile()
    {
        $sourceFilePath = $this->workspace.DIRECTORY_SEPARATOR.'copy_source_file';
        $targetFilePath = $this->workspace.DIRECTORY_SEPARATOR.'copy_target_file';

        file_put_contents($sourceFilePath, 'SOURCE FILE');

        $this->filesystem->copy($sourceFilePath, $targetFilePath);

        $this->assertFileExists($targetFilePath);
        $this->assertEquals('SOURCE FILE', file_get_contents($targetFilePath));
    }

    /**
     * @expectedException \Symfony\Component\Filesystem\Exception\IOException
     */
    public function testCopyFails()
    {
        $sourceFilePath = $this->workspace.DIRECTORY_SEPARATOR.'copy_source_file';
        $targetFilePath = $this->workspace.DIRECTORY_SEPARATOR.'copy_target_file';

        $this->filesystem->copy($sourceFilePath, $targetFilePath);
    }

    /**
     * @expectedException \Symfony\Component\Filesystem\Exception\IOException
     */
    public function testCopyUnreadableFileFails()
    {
        // skip test on Windows; PHP can't easily set file as unreadable on Windows
        if ('\\' === DIRECTORY_SEPARATOR) {
            $this->markTestSkipped('This test cannot run on Windows.');
        }

        $sourceFilePath = $this->workspace.DIRECTORY_SEPARATOR.'copy_source_file';
        $targetFilePath = $this->workspace.DIRECTORY_SEPARATOR.'copy_target_file';

        file_put_contents($sourceFilePath, 'SOURCE FILE');

        // make sure target cannot be read
        $this->filesystem->chmod($sourceFilePath, 0222);

        $this->filesystem->copy($sourceFilePath, $targetFilePath);
    }

    public function testCopyOverridesExistingFileIfModified()
    {
        $sourceFilePath = $this->workspace.DIRECTORY_SEPARATOR.'copy_source_file';
        $targetFilePath = $this->workspace.DIRECTORY_SEPARATOR.'copy_target_file';

        file_put_contents($sourceFilePath, 'SOURCE FILE');
        file_put_contents($targetFilePath, 'TARGET FILE');
        touch($targetFilePath, time() - 1000);

        $this->filesystem->copy($sourceFilePath, $targetFilePath);

        $this->assertFileExists($targetFilePath);
        $this->assertEquals('SOURCE FILE', file_get_contents($targetFilePath));
    }

    public function testCopyDoesNotOverrideExistingFileByDefault()
    {
        $sourceFilePath = $this->workspace.DIRECTORY_SEPARATOR.'copy_source_file';
        $targetFilePath = $this->workspace.DIRECTORY_SEPARATOR.'copy_target_file';

        file_put_contents($sourceFilePath, 'SOURCE FILE');
        file_put_contents($targetFilePath, 'TARGET FILE');

        // make sure both files have the same modification time
        $modificationTime = time() - 1000;
        touch($sourceFilePath, $modificationTime);
        touch($targetFilePath, $modificationTime);

        $this->filesystem->copy($sourceFilePath, $targetFilePath);

        $this->assertFileExists($targetFilePath);
        $this->assertEquals('TARGET FILE', file_get_contents($targetFilePath));
    }

    public function testCopyOverridesExistingFileIfForced()
    {
        $sourceFilePath = $this->workspace.DIRECTORY_SEPARATOR.'copy_source_file';
        $targetFilePath = $this->workspace.DIRECTORY_SEPARATOR.'copy_target_file';

        file_put_contents($sourceFilePath, 'SOURCE FILE');
        file_put_contents($targetFilePath, 'TARGET FILE');

        // make sure both files have the same modification time
        $modificationTime = time() - 1000;
        touch($sourceFilePath, $modificationTime);
        touch($targetFilePath, $modificationTime);

        $this->filesystem->copy($sourceFilePath, $targetFilePath, true);

        $this->assertFileExists($targetFilePath);
        $this->assertEquals('SOURCE FILE', file_get_contents($targetFilePath));
    }

    /**
     * @expectedException \Symfony\Component\Filesystem\Exception\IOException
     */
    public function testCopyWithOverrideWithReadOnlyTargetFails()
    {
        // skip test on Windows; PHP can't easily set file as unwritable on Windows
        if ('\\' === DIRECTORY_SEPARATOR) {
            $this->markTestSkipped('This test cannot run on Windows.');
        }

        $sourceFilePath = $this->workspace.DIRECTORY_SEPARATOR.'copy_source_file';
        $targetFilePath = $this->workspace.DIRECTORY_SEPARATOR.'copy_target_file';

        file_put_contents($sourceFilePath, 'SOURCE FILE');
        file_put_contents($targetFilePath, 'TARGET FILE');

        // make sure both files have the same modification time
        $modificationTime = time() - 1000;
        touch($sourceFilePath, $modificationTime);
        touch($targetFilePath, $modificationTime);

        // make sure target is read-only
        $this->filesystem->chmod($targetFilePath, 0444);

        $this->filesystem->copy($sourceFilePath, $targetFilePath, true);
    }

    public function testCopyCreatesTargetDirectoryIfItDoesNotExist()
    {
        $sourceFilePath = $this->workspace.DIRECTORY_SEPARATOR.'copy_source_file';
        $targetFileDirectory = $this->workspace.DIRECTORY_SEPARATOR.'directory';
        $targetFilePath = $targetFileDirectory.DIRECTORY_SEPARATOR.'copy_target_file';

        file_put_contents($sourceFilePath, 'SOURCE FILE');

        $this->filesystem->copy($sourceFilePath, $targetFilePath);

        $this->assertTrue(is_dir($targetFileDirectory));
        $this->assertFileExists($targetFilePath);
        $this->assertEquals('SOURCE FILE', file_get_contents($targetFilePath));
    }

    public function testCopyForOriginUrlsAndExistingLocalFileDefaultsToCopy()
    {
        $sourceFilePath = 'http://symfony.com/images/common/logo/logo_symfony_header.png';
        $targetFilePath = $this->workspace.DIRECTORY_SEPARATOR.'copy_target_file';

        file_put_contents($targetFilePath, 'TARGET FILE');

        $this->filesystem->copy($sourceFilePath, $targetFilePath, false);

        $this->assertFileExists($targetFilePath);
        $this->assertEquals(file_get_contents($sourceFilePath), file_get_contents($targetFilePath));
    }

    public function testMkdirCreatesDirectoriesRecursively()
    {
        $directory = $this->workspace
            .DIRECTORY_SEPARATOR.'directory'
            .DIRECTORY_SEPARATOR.'sub_directory';

        $this->filesystem->mkdir($directory);

        $this->assertTrue(is_dir($directory));
    }

    public function testMkdirCreatesDirectoriesFromArray()
    {
        $basePath = $this->workspace.DIRECTORY_SEPARATOR;
        $directories = array(
            $basePath.'1', $basePath.'2', $basePath.'3',
        );

        $this->filesystem->mkdir($directories);

        $this->assertTrue(is_dir($basePath.'1'));
        $this->assertTrue(is_dir($basePath.'2'));
        $this->assertTrue(is_dir($basePath.'3'));
    }

    public function testMkdirCreatesDirectoriesFromTraversableObject()
    {
        $basePath = $this->workspace.DIRECTORY_SEPARATOR;
        $directories = new \ArrayObject(array(
            $basePath.'1', $basePath.'2', $basePath.'3',
        ));

        $this->filesystem->mkdir($directories);

        $this->assertTrue(is_dir($basePath.'1'));
        $this->assertTrue(is_dir($basePath.'2'));
        $this->assertTrue(is_dir($basePath.'3'));
    }

    /**
     * @expectedException \Symfony\Component\Filesystem\Exception\IOException
     */
    public function testMkdirCreatesDirectoriesFails()
    {
        $basePath = $this->workspace.DIRECTORY_SEPARATOR;
        $dir = $basePath.'2';

        file_put_contents($dir, '');

        $this->filesystem->mkdir($dir);
    }

    public function testTouchCreatesEmptyFile()
    {
        $file = $this->workspace.DIRECTORY_SEPARATOR.'1';

        $this->filesystem->touch($file);

        $this->assertFileExists($file);
    }

    /**
     * @expectedException \Symfony\Component\Filesystem\Exception\IOException
     */
    public function testTouchFails()
    {
        $file = $this->workspace.DIRECTORY_SEPARATOR.'1'.DIRECTORY_SEPARATOR.'2';

        $this->filesystem->touch($file);
    }

    public function testTouchCreatesEmptyFilesFromArray()
    {
        $basePath = $this->workspace.DIRECTORY_SEPARATOR;
        $files = array(
            $basePath.'1', $basePath.'2', $basePath.'3',
        );

        $this->filesystem->touch($files);

        $this->assertFileExists($basePath.'1');
        $this->assertFileExists($basePath.'2');
        $this->assertFileExists($basePath.'3');
    }

    public function testTouchCreatesEmptyFilesFromTraversableObject()
    {
        $basePath = $this->workspace.DIRECTORY_SEPARATOR;
        $files = new \ArrayObject(array(
            $basePath.'1', $basePath.'2', $basePath.'3',
        ));

        $this->filesystem->touch($files);

        $this->assertFileExists($basePath.'1');
        $this->assertFileExists($basePath.'2');
        $this->assertFileExists($basePath.'3');
    }

    public function testRemoveCleansFilesAndDirectoriesIteratively()
    {
        $basePath = $this->workspace.DIRECTORY_SEPARATOR.'directory'.DIRECTORY_SEPARATOR;

        mkdir($basePath);
        mkdir($basePath.'dir');
        touch($basePath.'file');

        $this->filesystem->remove($basePath);

        $this->assertFileNotExists($basePath);
    }

    public function testRemoveCleansArrayOfFilesAndDirectories()
    {
        $basePath = $this->workspace.DIRECTORY_SEPARATOR;

        mkdir($basePath.'dir');
        touch($basePath.'file');

        $files = array(
            $basePath.'dir', $basePath.'file',
        );

        $this->filesystem->remove($files);

        $this->assertFileNotExists($basePath.'dir');
        $this->assertFileNotExists($basePath.'file');
    }

    public function testRemoveCleansTraversableObjectOfFilesAndDirectories()
    {
        $basePath = $this->workspace.DIRECTORY_SEPARATOR;

        mkdir($basePath.'dir');
        touch($basePath.'file');

        $files = new \ArrayObject(array(
            $basePath.'dir', $basePath.'file',
        ));

        $this->filesystem->remove($files);

        $this->assertFileNotExists($basePath.'dir');
        $this->assertFileNotExists($basePath.'file');
    }

    public function testRemoveIgnoresNonExistingFiles()
    {
        $basePath = $this->workspace.DIRECTORY_SEPARATOR;

        mkdir($basePath.'dir');

        $files = array(
            $basePath.'dir', $basePath.'file',
        );

        $this->filesystem->remove($files);

        $this->assertFileNotExists($basePath.'dir');
    }

    public function testRemoveCleansInvalidLinks()
    {
        $this->markAsSkippedIfSymlinkIsMissing();

        $basePath = $this->workspace.DIRECTORY_SEPARATOR.'directory'.DIRECTORY_SEPARATOR;

        mkdir($basePath);
        mkdir($basePath.'dir');
        // create symlink to nonexistent file
        @symlink($basePath.'file', $basePath.'file-link');

        // create symlink to dir using trailing forward slash
        $this->filesystem->symlink($basePath.'dir/', $basePath.'dir-link');
        $this->assertTrue(is_dir($basePath.'dir-link'));

        // create symlink to nonexistent dir
        rmdir($basePath.'dir');
        $this->assertFalse('\\' === DIRECTORY_SEPARATOR ? @readlink($basePath.'dir-link') : is_dir($basePath.'dir-link'));

        $this->filesystem->remove($basePath);

        $this->assertFileNotExists($basePath);
    }

    public function testFilesExists()
    {
        $basePath = $this->workspace.DIRECTORY_SEPARATOR.'directory'.DIRECTORY_SEPARATOR;

        mkdir($basePath);
        touch($basePath.'file1');
        mkdir($basePath.'folder');

        $this->assertTrue($this->filesystem->exists($basePath.'file1'));
        $this->assertTrue($this->filesystem->exists($basePath.'folder'));
    }

    /**
     * @expectedException \Symfony\Component\Filesystem\Exception\IOException
     */
    public function testFilesExistsFails()
    {
        if ('\\' !== DIRECTORY_SEPARATOR) {
            $this->markTestSkipped('Test covers edge case on Windows only.');
        }

        $basePath = $this->workspace.'\\directory\\';

        $oldPath = getcwd();
        mkdir($basePath);
        chdir($basePath);
        $file = str_repeat('T', 259 - strlen($basePath));
        $path = $basePath.$file;
        exec('TYPE NUL >>'.$file); // equivalent of touch, we can not use the php touch() here because it suffers from the same limitation
        $this->longPathNamesWindows[] = $path; // save this so we can clean up later
        chdir($oldPath);
        $this->filesystem->exists($path);
    }

    public function testFilesExistsTraversableObjectOfFilesAndDirectories()
    {
        $basePath = $this->workspace.DIRECTORY_SEPARATOR;

        mkdir($basePath.'dir');
        touch($basePath.'file');

        $files = new \ArrayObject(array(
            $basePath.'dir', $basePath.'file',
        ));

        $this->assertTrue($this->filesystem->exists($files));
    }

    public function testFilesNotExistsTraversableObjectOfFilesAndDirectories()
    {
        $basePath = $this->workspace.DIRECTORY_SEPARATOR;

        mkdir($basePath.'dir');
        touch($basePath.'file');
        touch($basePath.'file2');

        $files = new \ArrayObject(array(
            $basePath.'dir', $basePath.'file', $basePath.'file2',
        ));

        unlink($basePath.'file');

        $this->assertFalse($this->filesystem->exists($files));
    }

    public function testInvalidFileNotExists()
    {
        $basePath = $this->workspace.DIRECTORY_SEPARATOR.'directory'.DIRECTORY_SEPARATOR;

        $this->assertFalse($this->filesystem->exists($basePath.time()));
    }

    public function testChmodChangesFileMode()
    {
        $this->markAsSkippedIfChmodIsMissing();

        $dir = $this->workspace.DIRECTORY_SEPARATOR.'dir';
        mkdir($dir);
        $file = $dir.DIRECTORY_SEPARATOR.'file';
        touch($file);

        $this->filesystem->chmod($file, 0400);
        $this->filesystem->chmod($dir, 0753);

        $this->assertFilePermissions(753, $dir);
        $this->assertFilePermissions(400, $file);
    }

    public function testChmodWrongMod()
    {
        $this->markAsSkippedIfChmodIsMissing();

        $dir = $this->workspace.DIRECTORY_SEPARATOR.'file';
        touch($dir);

        $this->filesystem->chmod($dir, 'Wrongmode');
    }

    public function testChmodRecursive()
    {
        $this->markAsSkippedIfChmodIsMissing();

        $dir = $this->workspace.DIRECTORY_SEPARATOR.'dir';
        mkdir($dir);
        $file = $dir.DIRECTORY_SEPARATOR.'file';
        touch($file);

        $this->filesystem->chmod($file, 0400, 0000, true);
        $this->filesystem->chmod($dir, 0753, 0000, true);

        $this->assertFilePermissions(753, $dir);
        $this->assertFilePermissions(753, $file);
    }

    public function testChmodAppliesUmask()
    {
        $this->markAsSkippedIfChmodIsMissing();

        $file = $this->workspace.DIRECTORY_SEPARATOR.'file';
        touch($file);

        $this->filesystem->chmod($file, 0770, 0022);
        $this->assertFilePermissions(750, $file);
    }

    public function testChmodChangesModeOfArrayOfFiles()
    {
        $this->markAsSkippedIfChmodIsMissing();

        $directory = $this->workspace.DIRECTORY_SEPARATOR.'directory';
        $file = $this->workspace.DIRECTORY_SEPARATOR.'file';
        $files = array($directory, $file);

        mkdir($directory);
        touch($file);

        $this->filesystem->chmod($files, 0753);

        $this->assertFilePermissions(753, $file);
        $this->assertFilePermissions(753, $directory);
    }

    public function testChmodChangesModeOfTraversableFileObject()
    {
        $this->markAsSkippedIfChmodIsMissing();

        $directory = $this->workspace.DIRECTORY_SEPARATOR.'directory';
        $file = $this->workspace.DIRECTORY_SEPARATOR.'file';
        $files = new \ArrayObject(array($directory, $file));

        mkdir($directory);
        touch($file);

        $this->filesystem->chmod($files, 0753);

        $this->assertFilePermissions(753, $file);
        $this->assertFilePermissions(753, $directory);
    }

    public function testChmodChangesZeroModeOnSubdirectoriesOnRecursive()
    {
        $this->markAsSkippedIfChmodIsMissing();

        $directory = $this->workspace.DIRECTORY_SEPARATOR.'directory';
        $subdirectory = $directory.DIRECTORY_SEPARATOR.'subdirectory';

        mkdir($directory);
        mkdir($subdirectory);
        chmod($subdirectory, 0000);

        $this->filesystem->chmod($directory, 0753, 0000, true);

        $this->assertFilePermissions(753, $subdirectory);
    }

    public function testChown()
    {
        $this->markAsSkippedIfPosixIsMissing();

        $dir = $this->workspace.DIRECTORY_SEPARATOR.'dir';
        mkdir($dir);

        $this->filesystem->chown($dir, $this->getFileOwner($dir));
    }

    public function testChownRecursive()
    {
        $this->markAsSkippedIfPosixIsMissing();

        $dir = $this->workspace.DIRECTORY_SEPARATOR.'dir';
        mkdir($dir);
        $file = $dir.DIRECTORY_SEPARATOR.'file';
        touch($file);

        $this->filesystem->chown($dir, $this->getFileOwner($dir), true);
    }

    public function testChownSymlink()
    {
        $this->markAsSkippedIfSymlinkIsMissing();

        $file = $this->workspace.DIRECTORY_SEPARATOR.'file';
        $link = $this->workspace.DIRECTORY_SEPARATOR.'link';

        touch($file);

        $this->filesystem->symlink($file, $link);

        $this->filesystem->chown($link, $this->getFileOwner($link));
    }

    /**
     * @expectedException \Symfony\Component\Filesystem\Exception\IOException
     */
    public function testChownSymlinkFails()
    {
        $this->markAsSkippedIfSymlinkIsMissing();

        $file = $this->workspace.DIRECTORY_SEPARATOR.'file';
        $link = $this->workspace.DIRECTORY_SEPARATOR.'link';

        touch($file);

        $this->filesystem->symlink($file, $link);

        $this->filesystem->chown($link, 'user'.time().mt_rand(1000, 9999));
    }

    /**
     * @expectedException \Symfony\Component\Filesystem\Exception\IOException
     */
    public function testChownFail()
    {
        $this->markAsSkippedIfPosixIsMissing();

        $dir = $this->workspace.DIRECTORY_SEPARATOR.'dir';
        mkdir($dir);

        $this->filesystem->chown($dir, 'user'.time().mt_rand(1000, 9999));
    }

    public function testChgrp()
    {
        $this->markAsSkippedIfPosixIsMissing();

        $dir = $this->workspace.DIRECTORY_SEPARATOR.'dir';
        mkdir($dir);

        $this->filesystem->chgrp($dir, $this->getFileGroup($dir));
    }

    public function testChgrpRecursive()
    {
        $this->markAsSkippedIfPosixIsMissing();

        $dir = $this->workspace.DIRECTORY_SEPARATOR.'dir';
        mkdir($dir);
        $file = $dir.DIRECTORY_SEPARATOR.'file';
        touch($file);

        $this->filesystem->chgrp($dir, $this->getFileGroup($dir), true);
    }

    public function testChgrpSymlink()
    {
        $this->markAsSkippedIfSymlinkIsMissing();

        $file = $this->workspace.DIRECTORY_SEPARATOR.'file';
        $link = $this->workspace.DIRECTORY_SEPARATOR.'link';

        touch($file);

        $this->filesystem->symlink($file, $link);

        $this->filesystem->chgrp($link, $this->getFileGroup($link));
    }

    /**
     * @expectedException \Symfony\Component\Filesystem\Exception\IOException
     */
    public function testChgrpSymlinkFails()
    {
        $this->markAsSkippedIfSymlinkIsMissing();

        $file = $this->workspace.DIRECTORY_SEPARATOR.'file';
        $link = $this->workspace.DIRECTORY_SEPARATOR.'link';

        touch($file);

        $this->filesystem->symlink($file, $link);

        $this->filesystem->chgrp($link, 'user'.time().mt_rand(1000, 9999));
    }

    /**
     * @expectedException \Symfony\Component\Filesystem\Exception\IOException
     */
    public function testChgrpFail()
    {
        $this->markAsSkippedIfPosixIsMissing();

        $dir = $this->workspace.DIRECTORY_SEPARATOR.'dir';
        mkdir($dir);

        $this->filesystem->chgrp($dir, 'user'.time().mt_rand(1000, 9999));
    }

    public function testRename()
    {
        $file = $this->workspace.DIRECTORY_SEPARATOR.'file';
        $newPath = $this->workspace.DIRECTORY_SEPARATOR.'new_file';
        touch($file);

        $this->filesystem->rename($file, $newPath);

        $this->assertFileNotExists($file);
        $this->assertFileExists($newPath);
    }

    /**
     * @expectedException \Symfony\Component\Filesystem\Exception\IOException
     */
    public function testRenameThrowsExceptionIfTargetAlreadyExists()
    {
        $file = $this->workspace.DIRECTORY_SEPARATOR.'file';
        $newPath = $this->workspace.DIRECTORY_SEPARATOR.'new_file';

        touch($file);
        touch($newPath);

        $this->filesystem->rename($file, $newPath);
    }

    public function testRenameOverwritesTheTargetIfItAlreadyExists()
    {
        $file = $this->workspace.DIRECTORY_SEPARATOR.'file';
        $newPath = $this->workspace.DIRECTORY_SEPARATOR.'new_file';

        touch($file);
        touch($newPath);

        $this->filesystem->rename($file, $newPath, true);

        $this->assertFileNotExists($file);
        $this->assertFileExists($newPath);
    }

    /**
     * @expectedException \Symfony\Component\Filesystem\Exception\IOException
     */
    public function testRenameThrowsExceptionOnError()
    {
        $file = $this->workspace.DIRECTORY_SEPARATOR.uniqid('fs_test_', true);
        $newPath = $this->workspace.DIRECTORY_SEPARATOR.'new_file';

        $this->filesystem->rename($file, $newPath);
    }

    public function testSymlink()
    {
        if ('\\' === DIRECTORY_SEPARATOR) {
            $this->markTestSkipped('Windows does not support creating "broken" symlinks');
        }

        $file = $this->workspace.DIRECTORY_SEPARATOR.'file';
        $link = $this->workspace.DIRECTORY_SEPARATOR.'link';

        // $file does not exists right now: creating "broken" links is a wanted feature
        $this->filesystem->symlink($file, $link);

        $this->assertTrue(is_link($link));

        // Create the linked file AFTER creating the link
        touch($file);

        $this->assertEquals($file, readlink($link));
    }

    /**
     * @depends testSymlink
     */
    public function testRemoveSymlink()
    {
        $this->markAsSkippedIfSymlinkIsMissing();

        $link = $this->workspace.DIRECTORY_SEPARATOR.'link';

        $this->filesystem->remove($link);

        $this->assertTrue(!is_link($link));
        $this->assertTrue(!is_file($link));
        $this->assertTrue(!is_dir($link));
    }

    public function testSymlinkIsOverwrittenIfPointsToDifferentTarget()
    {
        $this->markAsSkippedIfSymlinkIsMissing();

        $file = $this->workspace.DIRECTORY_SEPARATOR.'file';
        $link = $this->workspace.DIRECTORY_SEPARATOR.'link';

        touch($file);
        symlink($this->workspace, $link);

        $this->filesystem->symlink($file, $link);

        $this->assertTrue(is_link($link));
        $this->assertEquals($file, readlink($link));
    }

    public function testSymlinkIsNotOverwrittenIfAlreadyCreated()
    {
        $this->markAsSkippedIfSymlinkIsMissing();

        $file = $this->workspace.DIRECTORY_SEPARATOR.'file';
        $link = $this->workspace.DIRECTORY_SEPARATOR.'link';

        touch($file);
        symlink($file, $link);

        $this->filesystem->symlink($file, $link);

        $this->assertTrue(is_link($link));
        $this->assertEquals($file, readlink($link));
    }

    public function testSymlinkCreatesTargetDirectoryIfItDoesNotExist()
    {
        $this->markAsSkippedIfSymlinkIsMissing();

        $file = $this->workspace.DIRECTORY_SEPARATOR.'file';
        $link1 = $this->workspace.DIRECTORY_SEPARATOR.'dir'.DIRECTORY_SEPARATOR.'link';
        $link2 = $this->workspace.DIRECTORY_SEPARATOR.'dir'.DIRECTORY_SEPARATOR.'subdir'.DIRECTORY_SEPARATOR.'link';

        touch($file);

        $this->filesystem->symlink($file, $link1);
        $this->filesystem->symlink($file, $link2);

        $this->assertTrue(is_link($link1));
        $this->assertEquals($file, readlink($link1));
        $this->assertTrue(is_link($link2));
        $this->assertEquals($file, readlink($link2));
    }

    /**
     * @dataProvider providePathsForMakePathRelative
     */
    public function testMakePathRelative($endPath, $startPath, $expectedPath)
    {
        $path = $this->filesystem->makePathRelative($endPath, $startPath);

        $this->assertEquals($expectedPath, $path);
    }

    /**
     * @return array
     */
    public function providePathsForMakePathRelative()
    {
        $paths = array(
            array('/var/lib/symfony/src/Symfony/', '/var/lib/symfony/src/Symfony/Component', '../'),
            array('/var/lib/symfony/src/Symfony/', '/var/lib/symfony/src/Symfony/Component/', '../'),
            array('/var/lib/symfony/src/Symfony', '/var/lib/symfony/src/Symfony/Component', '../'),
            array('/var/lib/symfony/src/Symfony', '/var/lib/symfony/src/Symfony/Component/', '../'),
            array('var/lib/symfony/', 'var/lib/symfony/src/Symfony/Component', '../../../'),
            array('/usr/lib/symfony/', '/var/lib/symfony/src/Symfony/Component', '../../../../../../usr/lib/symfony/'),
            array('/var/lib/symfony/src/Symfony/', '/var/lib/symfony/', 'src/Symfony/'),
            array('/aa/bb', '/aa/bb', './'),
            array('/aa/bb', '/aa/bb/', './'),
            array('/aa/bb/', '/aa/bb', './'),
            array('/aa/bb/', '/aa/bb/', './'),
            array('/aa/bb/cc', '/aa/bb/cc/dd', '../'),
            array('/aa/bb/cc', '/aa/bb/cc/dd/', '../'),
            array('/aa/bb/cc/', '/aa/bb/cc/dd', '../'),
            array('/aa/bb/cc/', '/aa/bb/cc/dd/', '../'),
            array('/aa/bb/cc', '/aa', 'bb/cc/'),
            array('/aa/bb/cc', '/aa/', 'bb/cc/'),
            array('/aa/bb/cc/', '/aa', 'bb/cc/'),
            array('/aa/bb/cc/', '/aa/', 'bb/cc/'),
            array('/a/aab/bb', '/a/aa', '../aab/bb/'),
            array('/a/aab/bb', '/a/aa/', '../aab/bb/'),
            array('/a/aab/bb/', '/a/aa', '../aab/bb/'),
            array('/a/aab/bb/', '/a/aa/', '../aab/bb/'),
            array('/a/aab/bb/', '/', 'a/aab/bb/'),
            array('/a/aab/bb/', '/b/aab', '../../a/aab/bb/'),
            array('/aab/bb', '/aa', '../aab/bb/'),
            array('/aab', '/aa', '../aab/'),
        );

        if ('\\' === DIRECTORY_SEPARATOR) {
            $paths[] = array('c:\var\lib/symfony/src/Symfony/', 'c:/var/lib/symfony/', 'src/Symfony/');
        }

        return $paths;
    }

    public function testMirrorCopiesFilesAndDirectoriesRecursively()
    {
        $sourcePath = $this->workspace.DIRECTORY_SEPARATOR.'source'.DIRECTORY_SEPARATOR;
        $directory = $sourcePath.'directory'.DIRECTORY_SEPARATOR;
        $file1 = $directory.'file1';
        $file2 = $sourcePath.'file2';

        mkdir($sourcePath);
        mkdir($directory);
        file_put_contents($file1, 'FILE1');
        file_put_contents($file2, 'FILE2');

        $targetPath = $this->workspace.DIRECTORY_SEPARATOR.'target'.DIRECTORY_SEPARATOR;

        $this->filesystem->mirror($sourcePath, $targetPath);

        $this->assertTrue(is_dir($targetPath));
        $this->assertTrue(is_dir($targetPath.'directory'));
        $this->assertFileEquals($file1, $targetPath.'directory'.DIRECTORY_SEPARATOR.'file1');
        $this->assertFileEquals($file2, $targetPath.'file2');

        $this->filesystem->remove($file1);

        $this->filesystem->mirror($sourcePath, $targetPath, null, array('delete' => false));
        $this->assertTrue($this->filesystem->exists($targetPath.'directory'.DIRECTORY_SEPARATOR.'file1'));

        $this->filesystem->mirror($sourcePath, $targetPath, null, array('delete' => true));
        $this->assertFalse($this->filesystem->exists($targetPath.'directory'.DIRECTORY_SEPARATOR.'file1'));

        file_put_contents($file1, 'FILE1');

        $this->filesystem->mirror($sourcePath, $targetPath, null, array('delete' => true));
        $this->assertTrue($this->filesystem->exists($targetPath.'directory'.DIRECTORY_SEPARATOR.'file1'));

        $this->filesystem->remove($directory);
        $this->filesystem->mirror($sourcePath, $targetPath, null, array('delete' => true));
        $this->assertFalse($this->filesystem->exists($targetPath.'directory'));
        $this->assertFalse($this->filesystem->exists($targetPath.'directory'.DIRECTORY_SEPARATOR.'file1'));
    }

    public function testMirrorCreatesEmptyDirectory()
    {
        $sourcePath = $this->workspace.DIRECTORY_SEPARATOR.'source'.DIRECTORY_SEPARATOR;

        mkdir($sourcePath);

        $targetPath = $this->workspace.DIRECTORY_SEPARATOR.'target'.DIRECTORY_SEPARATOR;

        $this->filesystem->mirror($sourcePath, $targetPath);

        $this->assertTrue(is_dir($targetPath));

        $this->filesystem->remove($sourcePath);
    }

    public function testMirrorCopiesLinks()
    {
        $this->markAsSkippedIfSymlinkIsMissing();

        $sourcePath = $this->workspace.DIRECTORY_SEPARATOR.'source'.DIRECTORY_SEPARATOR;

        mkdir($sourcePath);
        file_put_contents($sourcePath.'file1', 'FILE1');
        symlink($sourcePath.'file1', $sourcePath.'link1');

        $targetPath = $this->workspace.DIRECTORY_SEPARATOR.'target'.DIRECTORY_SEPARATOR;

        $this->filesystem->mirror($sourcePath, $targetPath);

        $this->assertTrue(is_dir($targetPath));
        $this->assertFileEquals($sourcePath.'file1', $targetPath.'link1');
        $this->assertTrue(is_link($targetPath.DIRECTORY_SEPARATOR.'link1'));
    }

    public function testMirrorCopiesLinkedDirectoryContents()
    {
        $this->markAsSkippedIfSymlinkIsMissing(true);

        $sourcePath = $this->workspace.DIRECTORY_SEPARATOR.'source'.DIRECTORY_SEPARATOR;

        mkdir($sourcePath.'nested/', 0777, true);
        file_put_contents($sourcePath.'/nested/file1.txt', 'FILE1');
        // Note: We symlink directory, not file
        symlink($sourcePath.'nested', $sourcePath.'link1');

        $targetPath = $this->workspace.DIRECTORY_SEPARATOR.'target'.DIRECTORY_SEPARATOR;

        $this->filesystem->mirror($sourcePath, $targetPath);

        $this->assertTrue(is_dir($targetPath));
        $this->assertFileEquals($sourcePath.'/nested/file1.txt', $targetPath.'link1/file1.txt');
        $this->assertTrue(is_link($targetPath.DIRECTORY_SEPARATOR.'link1'));
    }

    public function testMirrorCopiesRelativeLinkedContents()
    {
        $this->markAsSkippedIfSymlinkIsMissing(true);

        $sourcePath = $this->workspace.DIRECTORY_SEPARATOR.'source'.DIRECTORY_SEPARATOR;
        $oldPath = getcwd();

        mkdir($sourcePath.'nested/', 0777, true);
        file_put_contents($sourcePath.'/nested/file1.txt', 'FILE1');
        // Note: Create relative symlink
        chdir($sourcePath);
        symlink('nested', 'link1');

        chdir($oldPath);

        $targetPath = $this->workspace.DIRECTORY_SEPARATOR.'target'.DIRECTORY_SEPARATOR;

        $this->filesystem->mirror($sourcePath, $targetPath);

        $this->assertTrue(is_dir($targetPath));
        $this->assertFileEquals($sourcePath.'/nested/file1.txt', $targetPath.'link1/file1.txt');
        $this->assertTrue(is_link($targetPath.DIRECTORY_SEPARATOR.'link1'));
        $this->assertEquals('\\' === DIRECTORY_SEPARATOR ? realpath($sourcePath.'\nested') : 'nested', readlink($targetPath.DIRECTORY_SEPARATOR.'link1'));
    }

    /**
     * @dataProvider providePathsForIsAbsolutePath
     */
    public function testIsAbsolutePath($path, $expectedResult)
    {
        $result = $this->filesystem->isAbsolutePath($path);

        $this->assertEquals($expectedResult, $result);
    }

    /**
     * @return array
     */
    public function providePathsForIsAbsolutePath()
    {
        return array(
            array('/var/lib', true),
            array('c:\\\\var\\lib', true),
            array('\\var\\lib', true),
            array('var/lib', false),
            array('../var/lib', false),
            array('', false),
            array(null, false),
        );
    }

    public function testTempnam()
    {
        $dirname = $this->workspace;

        $filename = $this->filesystem->tempnam($dirname, 'foo');

        $this->assertFileExists($filename);
    }

    public function testTempnamWithFileScheme()
    {
        $scheme = 'file://';
        $dirname = $scheme.$this->workspace;

        $filename = $this->filesystem->tempnam($dirname, 'foo');

        $this->assertStringStartsWith($scheme, $filename);
        $this->assertFileExists($filename);
    }

    public function testTempnamWithMockScheme()
    {
        stream_wrapper_register('mock', 'Symfony\Component\Filesystem\Tests\Fixtures\MockStream\MockStream');

        $scheme = 'mock://';
        $dirname = $scheme.$this->workspace;

        $filename = $this->filesystem->tempnam($dirname, 'foo');

        $this->assertStringStartsWith($scheme, $filename);
        $this->assertFileExists($filename);
    }

    /**
     * @expectedException \Symfony\Component\Filesystem\Exception\IOException
     */
    public function testTempnamWithZlibSchemeFails()
    {
        $scheme = 'compress.zlib://';
        $dirname = $scheme.$this->workspace;

        // The compress.zlib:// stream does not support mode x: creates the file, errors "failed to open stream: operation failed" and returns false
        $this->filesystem->tempnam($dirname, 'bar');
    }

    public function testTempnamWithPHPTempSchemeFails()
    {
        $scheme = 'php://temp';
        $dirname = $scheme;

        $filename = $this->filesystem->tempnam($dirname, 'bar');

        $this->assertStringStartsWith($scheme, $filename);

        // The php://temp stream deletes the file after close
        $this->assertFileNotExists($filename);
    }

    /**
     * @expectedException \Symfony\Component\Filesystem\Exception\IOException
     */
    public function testTempnamWithPharSchemeFails()
    {
        // Skip test if Phar disabled phar.readonly must be 0 in php.ini
        if (!\Phar::canWrite()) {
            $this->markTestSkipped('This test cannot run when phar.readonly is 1.');
        }

        $scheme = 'phar://';
        $dirname = $scheme.$this->workspace;
        $pharname = 'foo.phar';

        new \Phar($this->workspace.'/'.$pharname, 0, $pharname);
        // The phar:// stream does not support mode x: fails to create file, errors "failed to open stream: phar error: "$filename" is not a file in phar "$pharname"" and returns false
        $this->filesystem->tempnam($dirname, $pharname.'/bar');
    }

    /**
     * @expectedException \Symfony\Component\Filesystem\Exception\IOException
     */
    public function testTempnamWithHTTPSchemeFails()
    {
        $scheme = 'http://';
        $dirname = $scheme.$this->workspace;

        // The http:// scheme is read-only
        $this->filesystem->tempnam($dirname, 'bar');
    }

    public function testTempnamOnUnwritableFallsBackToSysTmp()
    {
        $scheme = 'file://';
        $dirname = $scheme.$this->workspace.DIRECTORY_SEPARATOR.'does_not_exist';

        $filename = $this->filesystem->tempnam($dirname, 'bar');
        $realTempDir = realpath(sys_get_temp_dir());
        $this->assertStringStartsWith(rtrim($scheme.$realTempDir, DIRECTORY_SEPARATOR), $filename);
        $this->assertFileExists($filename);

        // Tear down
        @unlink($filename);
    }

    public function testDumpFile()
    {
        $filename = $this->workspace.DIRECTORY_SEPARATOR.'foo'.DIRECTORY_SEPARATOR.'baz.txt';

        $this->filesystem->dumpFile($filename, 'bar');

        $this->assertFileExists($filename);
        $this->assertSame('bar', file_get_contents($filename));
    }

    /**
     * @group legacy
     */
    public function testDumpFileAndSetPermissions()
    {
        $filename = $this->workspace.DIRECTORY_SEPARATOR.'foo'.DIRECTORY_SEPARATOR.'baz.txt';

        $this->filesystem->dumpFile($filename, 'bar', 0753);

        $this->assertFileExists($filename);
        $this->assertSame('bar', file_get_contents($filename));

        // skip mode check on Windows
        if ('\\' !== DIRECTORY_SEPARATOR) {
            $this->assertFilePermissions(753, $filename);
        }
    }

    public function testDumpFileWithNullMode()
    {
        $filename = $this->workspace.DIRECTORY_SEPARATOR.'foo'.DIRECTORY_SEPARATOR.'baz.txt';

        $this->filesystem->dumpFile($filename, 'bar', null);

        $this->assertFileExists($filename);
        $this->assertSame('bar', file_get_contents($filename));

        // skip mode check on Windows
        if ('\\' !== DIRECTORY_SEPARATOR) {
            $this->assertFilePermissions(600, $filename);
        }
    }

    public function testDumpFileOverwritesAnExistingFile()
    {
        $filename = $this->workspace.DIRECTORY_SEPARATOR.'foo.txt';
        file_put_contents($filename, 'FOO BAR');

        $this->filesystem->dumpFile($filename, 'bar');

        $this->assertFileExists($filename);
        $this->assertSame('bar', file_get_contents($filename));
    }

<<<<<<< HEAD
    public function testDumpFileWithFileScheme()
    {
        if (defined('HHVM_VERSION')) {
            $this->markTestSkipped('HHVM does not handle the file:// scheme correctly');
        }

        $scheme = 'file://';
        $filename = $scheme.$this->workspace.DIRECTORY_SEPARATOR.'foo'.DIRECTORY_SEPARATOR.'baz.txt';

        $this->filesystem->dumpFile($filename, 'bar', null);

        $this->assertFileExists($filename);
        $this->assertSame('bar', file_get_contents($filename));
    }

    public function testDumpFileWithZlibScheme()
    {
        $scheme = 'compress.zlib://';
        $filename = $this->workspace.DIRECTORY_SEPARATOR.'foo'.DIRECTORY_SEPARATOR.'baz.txt';

        $this->filesystem->dumpFile($filename, 'bar', null);

        // Zlib stat uses file:// wrapper so remove scheme
        $this->assertFileExists(str_replace($scheme, '', $filename));
        $this->assertSame('bar', file_get_contents($filename));
=======
    public function testDumpKeepsExistingPermissionsWhenOverwritingAnExistingFile()
    {
        $this->markAsSkippedIfChmodIsMissing();

        $filename = $this->workspace.DIRECTORY_SEPARATOR.'foo.txt';
        file_put_contents($filename, 'FOO BAR');
        chmod($filename, 0745);

        $this->filesystem->dumpFile($filename, 'bar', null);

        $this->assertFilePermissions(745, $filename);
>>>>>>> fda2472b
    }

    public function testCopyShouldKeepExecutionPermission()
    {
        $this->markAsSkippedIfChmodIsMissing();

        $sourceFilePath = $this->workspace.DIRECTORY_SEPARATOR.'copy_source_file';
        $targetFilePath = $this->workspace.DIRECTORY_SEPARATOR.'copy_target_file';

        file_put_contents($sourceFilePath, 'SOURCE FILE');
        chmod($sourceFilePath, 0745);

        $this->filesystem->copy($sourceFilePath, $targetFilePath);

        $this->assertFilePermissions(767, $targetFilePath);
    }
}<|MERGE_RESOLUTION|>--- conflicted
+++ resolved
@@ -1153,7 +1153,6 @@
         $this->assertSame('bar', file_get_contents($filename));
     }
 
-<<<<<<< HEAD
     public function testDumpFileWithFileScheme()
     {
         if (defined('HHVM_VERSION')) {
@@ -1179,7 +1178,8 @@
         // Zlib stat uses file:// wrapper so remove scheme
         $this->assertFileExists(str_replace($scheme, '', $filename));
         $this->assertSame('bar', file_get_contents($filename));
-=======
+    }
+
     public function testDumpKeepsExistingPermissionsWhenOverwritingAnExistingFile()
     {
         $this->markAsSkippedIfChmodIsMissing();
@@ -1191,7 +1191,6 @@
         $this->filesystem->dumpFile($filename, 'bar', null);
 
         $this->assertFilePermissions(745, $filename);
->>>>>>> fda2472b
     }
 
     public function testCopyShouldKeepExecutionPermission()
