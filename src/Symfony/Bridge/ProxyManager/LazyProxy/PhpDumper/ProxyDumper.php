<?php

/*
 * This file is part of the Symfony package.
 *
 * (c) Fabien Potencier <fabien@symfony.com>
 *
 * For the full copyright and license information, please view the LICENSE
 * file that was distributed with this source code.
 */

namespace Symfony\Bridge\ProxyManager\LazyProxy\PhpDumper;

use ProxyManager\Generator\ClassGenerator;
use ProxyManager\GeneratorStrategy\BaseGeneratorStrategy;
use ProxyManager\Version;
use Symfony\Component\DependencyInjection\Container;
use Symfony\Component\DependencyInjection\ContainerBuilder;
use Symfony\Component\DependencyInjection\Definition;
use Symfony\Component\DependencyInjection\LazyProxy\PhpDumper\DumperInterface;

/**
 * Generates dumped PHP code of proxies via reflection.
 *
 * @author Marco Pivetta <ocramius@gmail.com>
 *
 * @final since version 3.3
 */
class ProxyDumper implements DumperInterface
{
    private $salt;
    private $proxyGenerator;
    private $classGenerator;

    /**
     * @param string $salt
     */
    public function __construct($salt = '')
    {
        $this->salt = $salt;
        $this->proxyGenerator = new LazyLoadingValueHolderGenerator();
        $this->classGenerator = new BaseGeneratorStrategy();
    }

    /**
     * {@inheritdoc}
     */
    public function isProxyCandidate(Definition $definition)
    {
        return $definition->isLazy() && ($class = $definition->getClass()) && class_exists($class);
    }

    /**
     * {@inheritdoc}
     */
    public function getProxyFactoryCode(Definition $definition, $id, $factoryCode = null)
    {
        $instantiation = 'return';

        if ($definition->isShared()) {
<<<<<<< HEAD
            $instantiation .= sprintf(' $this->%s[\'%s\'] =', \method_exists(ContainerBuilder::class, 'addClassResource') || ($definition->isPublic() && !$definition->isPrivate()) ? 'services' : 'privates', $id);
=======
            $instantiation .= " \$this->services['$id'] =";

            if (\defined('Symfony\Component\DependencyInjection\ContainerInterface::SCOPE_CONTAINER') && ContainerInterface::SCOPE_CONTAINER !== $scope = $definition->getScope(false)) {
                $instantiation .= " \$this->scopedServices['$scope']['$id'] =";
            }
>>>>>>> 82d13dae
        }

        if (null === $factoryCode) {
            @trigger_error(sprintf('The "%s()" method expects a third argument defining the code to execute to construct your service since Symfony 3.4, providing it will be required in 4.0.', __METHOD__), E_USER_DEPRECATED);
            $factoryCode = '$this->get'.Container::camelize($id).'Service(false)';
        } elseif (false === strpos($factoryCode, '(')) {
            @trigger_error(sprintf('The "%s()" method expects its third argument to define the code to execute to construct your service since Symfony 3.4, providing it will be required in 4.0.', __METHOD__), E_USER_DEPRECATED);
            $factoryCode = "\$this->$factoryCode(false)";
        }
        $proxyClass = $this->getProxyClassName($definition);

        $hasStaticConstructor = $this->generateProxyClass($definition)->hasMethod('staticProxyConstructor');

        $constructorCall = sprintf($hasStaticConstructor ? '%s::staticProxyConstructor' : 'new %s', '\\'.$proxyClass);

        return <<<EOF
        if (\$lazyLoad) {
            $instantiation \$this->createProxy('$proxyClass', function () {
                return $constructorCall(function (&\$wrappedInstance, \ProxyManager\Proxy\LazyLoadingInterface \$proxy) {
                    \$wrappedInstance = $factoryCode;

                    \$proxy->setProxyInitializer(null);

                    return true;
                });
            });
        }


EOF;
    }

    /**
     * {@inheritdoc}
     */
    public function getProxyCode(Definition $definition)
    {
        $code = $this->classGenerator->generate($this->generateProxyClass($definition));

        $code = preg_replace(
            '/(\$this->initializer[0-9a-f]++) && \1->__invoke\(\$this->(valueHolder[0-9a-f]++), (.*?), \1\);/',
            '$1 && ($1->__invoke(\$$2, $3, $1) || 1) && $this->$2 = \$$2;',
            $code
        );

        if (version_compare(self::getProxyManagerVersion(), '2.2', '<')) {
            $code = preg_replace(
                '/((?:\$(?:this|initializer|instance)->)?(?:publicProperties|initializer|valueHolder))[0-9a-f]++/',
                '${1}'.$this->getIdentifierSuffix($definition),
                $code
            );
        }

        return $code;
    }

    /**
     * @return string
     */
    private static function getProxyManagerVersion()
    {
        if (!\class_exists(Version::class)) {
            return '0.0.1';
        }

        return defined(Version::class.'::VERSION') ? Version::VERSION : Version::getVersion();
    }

    /**
     * Produces the proxy class name for the given definition.
     *
     * @return string
     */
    private function getProxyClassName(Definition $definition)
    {
        return preg_replace('/^.*\\\\/', '', $definition->getClass()).'_'.$this->getIdentifierSuffix($definition);
    }

    /**
     * @return ClassGenerator
     */
    private function generateProxyClass(Definition $definition)
    {
        $generatedClass = new ClassGenerator($this->getProxyClassName($definition));

        $this->proxyGenerator->generate(new \ReflectionClass($definition->getClass()), $generatedClass);

        return $generatedClass;
    }

    /**
     * @return string
     */
    private function getIdentifierSuffix(Definition $definition)
    {
        return substr(hash('sha256', $definition->getClass().$this->salt), -7);
    }
}<|MERGE_RESOLUTION|>--- conflicted
+++ resolved
@@ -58,15 +58,7 @@
         $instantiation = 'return';
 
         if ($definition->isShared()) {
-<<<<<<< HEAD
             $instantiation .= sprintf(' $this->%s[\'%s\'] =', \method_exists(ContainerBuilder::class, 'addClassResource') || ($definition->isPublic() && !$definition->isPrivate()) ? 'services' : 'privates', $id);
-=======
-            $instantiation .= " \$this->services['$id'] =";
-
-            if (\defined('Symfony\Component\DependencyInjection\ContainerInterface::SCOPE_CONTAINER') && ContainerInterface::SCOPE_CONTAINER !== $scope = $definition->getScope(false)) {
-                $instantiation .= " \$this->scopedServices['$scope']['$id'] =";
-            }
->>>>>>> 82d13dae
         }
 
         if (null === $factoryCode) {
@@ -132,7 +124,7 @@
             return '0.0.1';
         }
 
-        return defined(Version::class.'::VERSION') ? Version::VERSION : Version::getVersion();
+        return \defined(Version::class.'::VERSION') ? Version::VERSION : Version::getVersion();
     }
 
     /**
