<?php

/*
 * This file is part of the Symfony package.
 *
 * (c) Fabien Potencier <fabien@symfony.com>
 *
 * For the full copyright and license information, please view the LICENSE
 * file that was distributed with this source code.
 */

namespace Symfony\Bridge\Twig\Extension;

use Symfony\Bridge\Twig\TokenParser\FormThemeTokenParser;
use Symfony\Bridge\Twig\Form\TwigRendererInterface;
use Symfony\Component\DependencyInjection\ContainerInterface;
use Symfony\Component\Form\ChoiceList\View\ChoiceView;
use Symfony\Component\Form\FormView;
use Twig\Environment;
use Twig\Extension\AbstractExtension;
use Twig\Extension\InitRuntimeInterface;
use Twig\TwigFilter;
use Twig\TwigFunction;
use Twig\TwigTest;

/**
 * FormExtension extends Twig with form capabilities.
 *
 * @author Fabien Potencier <fabien@symfony.com>
 * @author Bernhard Schussek <bschussek@gmail.com>
 */
class FormExtension extends AbstractExtension implements InitRuntimeInterface
{
    /**
     * @deprecated since version 3.2, to be removed in 4.0 alongside with magic methods below
     */
    private $renderer;

    public function __construct($renderer = null)
    {
        if ($renderer instanceof TwigRendererInterface) {
            @trigger_error(sprintf('Passing a Twig Form Renderer to the "%s" constructor is deprecated since Symfony 3.2 and won\'t be possible in 4.0. Pass the Twig\Environment to the TwigRendererEngine constructor instead.', static::class), E_USER_DEPRECATED);
        } elseif (null !== $renderer && !(is_array($renderer) && isset($renderer[0], $renderer[1]) && $renderer[0] instanceof ContainerInterface)) {
            throw new \InvalidArgumentException(sprintf('Passing any arguments the constructor of %s is reserved for internal use.', __CLASS__));
        }
        $this->renderer = $renderer;
    }

    /**
     * {@inheritdoc}
     *
     * To be removed in 4.0
     */
    public function initRuntime(Environment $environment)
    {
        if ($this->renderer instanceof TwigRendererInterface) {
            $this->renderer->setEnvironment($environment);
        } elseif (is_array($this->renderer)) {
            $this->renderer[2] = $environment;
        }
    }

    /**
     * {@inheritdoc}
     */
    public function getTokenParsers()
    {
        return array(
            // {% form_theme form "SomeBundle::widgets.twig" %}
            new FormThemeTokenParser(),
        );
    }

    /**
     * {@inheritdoc}
     */
    public function getFunctions()
    {
        return array(
            new TwigFunction('form_widget', null, array('node_class' => 'Symfony\Bridge\Twig\Node\SearchAndRenderBlockNode', 'is_safe' => array('html'))),
            new TwigFunction('form_errors', null, array('node_class' => 'Symfony\Bridge\Twig\Node\SearchAndRenderBlockNode', 'is_safe' => array('html'))),
            new TwigFunction('form_label', null, array('node_class' => 'Symfony\Bridge\Twig\Node\SearchAndRenderBlockNode', 'is_safe' => array('html'))),
            new TwigFunction('form_row', null, array('node_class' => 'Symfony\Bridge\Twig\Node\SearchAndRenderBlockNode', 'is_safe' => array('html'))),
            new TwigFunction('form_rest', null, array('node_class' => 'Symfony\Bridge\Twig\Node\SearchAndRenderBlockNode', 'is_safe' => array('html'))),
            new TwigFunction('form', null, array('node_class' => 'Symfony\Bridge\Twig\Node\RenderBlockNode', 'is_safe' => array('html'))),
            new TwigFunction('form_start', null, array('node_class' => 'Symfony\Bridge\Twig\Node\RenderBlockNode', 'is_safe' => array('html'))),
            new TwigFunction('form_end', null, array('node_class' => 'Symfony\Bridge\Twig\Node\RenderBlockNode', 'is_safe' => array('html'))),
            new TwigFunction('csrf_token', array('Symfony\Component\Form\FormRenderer', 'renderCsrfToken')),
        );
    }

    /**
     * {@inheritdoc}
     */
    public function getFilters()
    {
        return array(
<<<<<<< HEAD
            new TwigFilter('humanize', array('Symfony\Component\Form\FormRenderer', 'humanize')),
=======
            new TwigFilter('humanize', array($this, 'humanize')),
            new TwigFilter('form_encode_currency', array($this, 'encodeCurrency'), array('is_safe' => array('html'), 'needs_environment' => true)),
>>>>>>> 92322f1b
        );
    }

    /**
     * {@inheritdoc}
     */
    public function getTests()
    {
        return array(
            new TwigTest('selectedchoice', 'Symfony\Bridge\Twig\Extension\twig_is_selected_choice'),
            new TwigTest('rootform', 'Symfony\Bridge\Twig\Extension\twig_is_root_form'),
        );
    }

    /**
     * @internal
     */
    public function __get($name)
    {
        if ('renderer' === $name) {
            @trigger_error(sprintf('Using the "%s::$renderer" property is deprecated since Symfony 3.2 as it will be removed in 4.0.', __CLASS__), E_USER_DEPRECATED);

            if (is_array($this->renderer)) {
                $renderer = $this->renderer[0]->get($this->renderer[1]);
                if (isset($this->renderer[2]) && $renderer instanceof TwigRendererInterface) {
                    $renderer->setEnvironment($this->renderer[2]);
                }
                $this->renderer = $renderer;
            }
        }

        return $this->$name;
    }

    /**
     * @internal
     */
    public function __set($name, $value)
    {
        if ('renderer' === $name) {
            @trigger_error(sprintf('Using the "%s::$renderer" property is deprecated since Symfony 3.2 as it will be removed in 4.0.', __CLASS__), E_USER_DEPRECATED);
        }

        $this->$name = $value;
    }

    /**
     * @internal
     */
    public function __isset($name)
    {
        if ('renderer' === $name) {
            @trigger_error(sprintf('Using the "%s::$renderer" property is deprecated since Symfony 3.2 as it will be removed in 4.0.', __CLASS__), E_USER_DEPRECATED);
        }

        return isset($this->$name);
    }

    /**
     * @internal
     */
    public function __unset($name)
    {
        if ('renderer' === $name) {
            @trigger_error(sprintf('Using the "%s::$renderer" property is deprecated since Symfony 3.2 as it will be removed in 4.0.', __CLASS__), E_USER_DEPRECATED);
        }

        unset($this->$name);
    }

    /**
     * @internal
     */
    public function encodeCurrency(Environment $environment, $text, $widget = '')
    {
        if ('UTF-8' === $charset = $environment->getCharset()) {
            $text = htmlspecialchars($text, ENT_QUOTES | (\defined('ENT_SUBSTITUTE') ? ENT_SUBSTITUTE : 0), 'UTF-8');
        } else {
            $text = htmlentities($text, ENT_QUOTES | (\defined('ENT_SUBSTITUTE') ? ENT_SUBSTITUTE : 0), 'UTF-8');
            $text = iconv('UTF-8', $charset, $text);
            $widget = iconv('UTF-8', $charset, $widget);
        }

        return str_replace('{{ widget }}', $widget, $text);
    }

    /**
     * {@inheritdoc}
     */
    public function getName()
    {
        return 'form';
    }
}

/**
 * Returns whether a choice is selected for a given form value.
 *
 * This is a function and not callable due to performance reasons.
 *
 * @param string|array $selectedValue The selected value to compare
 *
 * @return bool Whether the choice is selected
 *
 * @see ChoiceView::isSelected()
 */
function twig_is_selected_choice(ChoiceView $choice, $selectedValue)
{
    if (is_array($selectedValue)) {
        return in_array($choice->value, $selectedValue, true);
    }

    return $choice->value === $selectedValue;
}

/**
 * @internal
 */
function twig_is_root_form(FormView $formView)
{
    return null === $formView->parent;
}<|MERGE_RESOLUTION|>--- conflicted
+++ resolved
@@ -95,12 +95,8 @@
     public function getFilters()
     {
         return array(
-<<<<<<< HEAD
             new TwigFilter('humanize', array('Symfony\Component\Form\FormRenderer', 'humanize')),
-=======
-            new TwigFilter('humanize', array($this, 'humanize')),
             new TwigFilter('form_encode_currency', array($this, 'encodeCurrency'), array('is_safe' => array('html'), 'needs_environment' => true)),
->>>>>>> 92322f1b
         );
     }
 
