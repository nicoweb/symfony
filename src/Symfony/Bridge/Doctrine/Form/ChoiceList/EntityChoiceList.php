<?php

/*
 * This file is part of the Symfony package.
 *
 * (c) Fabien Potencier <fabien@symfony.com>
 *
 * For the full copyright and license information, please view the LICENSE
 * file that was distributed with this source code.
 */

namespace Symfony\Bridge\Doctrine\Form\ChoiceList;

use Symfony\Component\Form\Exception\FormException;
use Symfony\Component\Form\Exception\StringCastException;
use Symfony\Component\Form\Extension\Core\ChoiceList\ObjectChoiceList;
use Doctrine\Common\Persistence\ObjectManager;

/**
 * A choice list presenting a list of Doctrine entities as choices
 *
 * @author Bernhard Schussek <bschussek@gmail.com>
 */
class EntityChoiceList extends ObjectChoiceList
{
    /**
     * @var ObjectManager
     */
    private $em;

    /**
     * @var string
     */
    private $class;

    /**
     * @var \Doctrine\Common\Persistence\Mapping\ClassMetadata
     */
    private $classMetadata;

    /**
     * Contains the query builder that builds the query for fetching the
     * entities
     *
     * This property should only be accessed through queryBuilder.
     *
     * @var EntityLoaderInterface
     */
    private $entityLoader;

    /**
     * The identifier field, if the identifier is not composite
     *
     * @var array
     */
    private $idField = null;

    /**
     * Whether to use the identifier for index generation
     *
     * @var Boolean
     */
    private $idAsIndex = false;

    /**
     * Whether to use the identifier for value generation
     *
     * @var Boolean
     */
    private $idAsValue = false;

    /**
     * Whether the entities have already been loaded.
     *
     * @var Boolean
     */
    private $loaded = false;

    /**
     * Creates a new entity choice list.
     *
     * @param ObjectManager         $manager      An EntityManager instance
     * @param string                $class        The class name
     * @param string                $labelPath    The property path used for the label
     * @param EntityLoaderInterface $entityLoader An optional query builder
     * @param array                 $entities     An array of choices
     * @param string                $groupPath    A property path pointing to the property used
     *                                            to group the choices. Only allowed if
     *                                            the choices are given as flat array.
     */
    public function __construct(ObjectManager $manager, $class, $labelPath = null, EntityLoaderInterface $entityLoader = null, $entities = null, $groupPath = null)
    {
        $this->em = $manager;
        $this->entityLoader = $entityLoader;
        $this->classMetadata = $manager->getClassMetadata($class);
        $this->class = $this->classMetadata->getName();
        $this->loaded = is_array($entities) || $entities instanceof \Traversable;

        $identifier = $this->classMetadata->getIdentifierFieldNames();

        if (1 === count($identifier)) {
            $this->idField = $identifier[0];
            $this->idAsValue = true;

            if ('integer' === $this->classMetadata->getTypeOfField($this->idField)) {
                $this->idAsIndex = true;
            }
        }

        if (!$this->loaded) {
            // Make sure the constraints of the parent constructor are
            // fulfilled
            $entities = array();
        }

        parent::__construct($entities, $labelPath, array(), $groupPath);
    }

    /**
     * Returns the list of entities
     *
     * @return array
     *
     * @see Symfony\Component\Form\Extension\Core\ChoiceList\ChoiceListInterface
     */
    public function getChoices()
    {
        if (!$this->loaded) {
            $this->load();
        }

        return parent::getChoices();
    }

    /**
     * Returns the values for the entities
     *
     * @return array
     *
     * @see Symfony\Component\Form\Extension\Core\ChoiceList\ChoiceListInterface
     */
    public function getValues()
    {
        if (!$this->loaded) {
            $this->load();
        }

        return parent::getValues();
    }

    /**
     * Returns the choice views of the preferred choices as nested array with
     * the choice groups as top-level keys.
     *
     * @return array
     *
     * @see Symfony\Component\Form\Extension\Core\ChoiceList\ChoiceListInterface
     */
    public function getPreferredViews()
    {
        if (!$this->loaded) {
            $this->load();
        }

        return parent::getPreferredViews();
    }

    /**
     * Returns the choice views of the choices that are not preferred as nested
     * array with the choice groups as top-level keys.
     *
     * @return array
     *
     * @see Symfony\Component\Form\Extension\Core\ChoiceList\ChoiceListInterface
     */
    public function getRemainingViews()
    {
        if (!$this->loaded) {
            $this->load();
        }

        return parent::getRemainingViews();
    }

    /**
     * Returns the entities corresponding to the given values.
     *
     * @param array $values
     *
     * @return array
     *
     * @see Symfony\Component\Form\Extension\Core\ChoiceList\ChoiceListInterface
     */
    public function getChoicesForValues(array $values)
    {
        if (!$this->loaded) {
            // Optimize performance in case we have an entity loader and
            // a single-field identifier
            if ($this->idAsValue && $this->entityLoader) {
                if (empty($values)) {
                    return array();
                }

                return $this->entityLoader->getEntitiesByIds($this->idField, $values);
            }

            $this->load();
        }

        return parent::getChoicesForValues($values);
    }

    /**
     * Returns the values corresponding to the given entities.
     *
     * @param array $entities
     *
     * @return array
     *
     * @see Symfony\Component\Form\Extension\Core\ChoiceList\ChoiceListInterface
     */
    public function getValuesForChoices(array $entities)
    {
        if (!$this->loaded) {
            // Optimize performance for single-field identifiers. We already
            // know that the IDs are used as values

            // Attention: This optimization does not check choices for existence
            if ($this->idAsValue) {
                $values = array();

                foreach ($entities as $entity) {
                    if ($entity instanceof $this->class) {
                        // Make sure to convert to the right format
                        $values[] = $this->fixValue(current($this->getIdentifierValues($entity)));
                    }
                }

                return $values;
            }

            $this->load();
        }

        return parent::getValuesForChoices($entities);
    }

    /**
     * Returns the indices corresponding to the given entities.
     *
     * @param array $entities
     *
     * @return array
     *
     * @see Symfony\Component\Form\Extension\Core\ChoiceList\ChoiceListInterface
     */
    public function getIndicesForChoices(array $entities)
    {
        if (!$this->loaded) {
            // Optimize performance for single-field identifiers. We already
            // know that the IDs are used as indices

            // Attention: This optimization does not check choices for existence
            if ($this->idAsIndex) {
                $indices = array();

                foreach ($entities as $entity) {
                    if ($entity instanceof $this->class) {
                        // Make sure to convert to the right format
                        $indices[] = $this->fixIndex(current($this->getIdentifierValues($entity)));
                    }
                }

                return $indices;
            }

            $this->load();
        }

        return parent::getIndicesForChoices($entities);
    }

    /**
     * Returns the entities corresponding to the given values.
     *
     * @param array $values
     *
     * @return array
     *
     * @see Symfony\Component\Form\Extension\Core\ChoiceList\ChoiceListInterface
     */
    public function getIndicesForValues(array $values)
    {
        if (!$this->loaded) {
            // Optimize performance for single-field identifiers.

            // Attention: This optimization does not check values for existence
            if ($this->idAsIndex && $this->idAsValue) {
                return $this->fixIndices($values);
            }

            $this->load();
        }

        return parent::getIndicesForValues($values);
    }

    /**
     * Creates a new unique index for this entity.
     *
     * If the entity has a single-field identifier, this identifier is used.
     *
     * Otherwise a new integer is generated.
     *
     * @param mixed $choice The choice to create an index for
     *
     * @return integer|string A unique index containing only ASCII letters,
     *                        digits and underscores.
     */
    protected function createIndex($entity)
    {
        if ($this->idAsIndex) {
            return current($this->getIdentifierValues($entity));
        }

        return parent::createIndex($entity);
    }

    /**
     * Creates a new unique value for this entity.
     *
     * If the entity has a single-field identifier, this identifier is used.
     *
     * Otherwise a new integer is generated.
     *
     * @param mixed $choice The choice to create a value for
     *
     * @return integer|string A unique value without character limitations.
     */
    protected function createValue($entity)
    {
<<<<<<< HEAD
        if (count($this->identifier) === 1) {
            return (string) current($this->getIdentifierValues($entity));
=======
        if ($this->idAsValue) {
            return current($this->getIdentifierValues($entity));
>>>>>>> 65aa387d
        }

        return parent::createValue($entity);
    }

    /**
     * Loads the list with entities.
     */
    private function load()
    {
        if ($this->entityLoader) {
            $entities = $this->entityLoader->getEntities();
        } else {
            $entities = $this->em->getRepository($this->class)->findAll();
        }

        try {
            // The second parameter $labels is ignored by ObjectChoiceList
            // The third parameter $preferredChoices is currently not supported
            parent::initialize($entities, array(), array());
        } catch (StringCastException $e) {
            throw new StringCastException(str_replace('argument $labelPath', 'option "property"', $e->getMessage()), null, $e);
        }

        $this->loaded = true;
    }

    /**
     * Returns the values of the identifier fields of an entity.
     *
     * Doctrine must know about this entity, that is, the entity must already
     * be persisted or added to the identity map before. Otherwise an
     * exception is thrown.
     *
     * @param  object $entity The entity for which to get the identifier
     *
     * @return array          The identifier values
     *
     * @throws FormException  If the entity does not exist in Doctrine's identity map
     */
    private function getIdentifierValues($entity)
    {
        if (!$this->em->contains($entity)) {
            throw new FormException('Entities passed to the choice field must be managed');
        }

        $this->em->initializeObject($entity);

        return $this->classMetadata->getIdentifierValues($entity);
    }
}<|MERGE_RESOLUTION|>--- conflicted
+++ resolved
@@ -339,13 +339,8 @@
      */
     protected function createValue($entity)
     {
-<<<<<<< HEAD
-        if (count($this->identifier) === 1) {
+        if ($this->idAsValue) {
             return (string) current($this->getIdentifierValues($entity));
-=======
-        if ($this->idAsValue) {
-            return current($this->getIdentifierValues($entity));
->>>>>>> 65aa387d
         }
 
         return parent::createValue($entity);
