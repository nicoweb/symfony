--- conflicted
+++ resolved
@@ -18,11 +18,7 @@
 use Symfony\Bridge\Propel1\Form\EventListener\TranslationCollectionFormListener;
 
 /**
-<<<<<<< HEAD
  * form type for i18n-columns in propel.
-=======
- * Form type for i18n-columns in propel
->>>>>>> 6d9d460e
  *
  * @author Patrick Kaufmann
  */
