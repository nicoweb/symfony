--- conflicted
+++ resolved
@@ -67,14 +67,9 @@
             'legacy' => array(),
             'other' => array(),
         );
-<<<<<<< HEAD
-        $deprecationHandler = function ($type, $msg, $file, $line, $context) use (&$deprecations, $getMode) {
+        $deprecationHandler = function ($type, $msg, $file, $line, $context = array()) use (&$deprecations, $getMode) {
             $mode = $getMode();
             if ((E_USER_DEPRECATED !== $type && E_DEPRECATED !== $type) || DeprecationErrorHandler::MODE_DISABLED === $mode) {
-=======
-        $deprecationHandler = function ($type, $msg, $file, $line, $context = array()) use (&$deprecations, $getMode) {
-            if (E_USER_DEPRECATED !== $type) {
->>>>>>> 7a792eb8
                 return \PHPUnit_Util_ErrorHandler::handleError($type, $msg, $file, $line, $context);
             }
 
