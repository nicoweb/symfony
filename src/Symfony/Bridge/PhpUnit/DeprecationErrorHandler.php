--- conflicted
+++ resolved
@@ -215,25 +215,19 @@
                     return $b['count'] - $a['count'];
                 };
 
-<<<<<<< HEAD
-                $groups = array('unsilenced', 'remaining');
-                if (DeprecationErrorHandler::MODE_WEAK_VENDORS === $mode) {
-                    $groups[] = 'remaining vendor';
-                }
-                array_push($groups, 'legacy', 'other');
-
-                foreach ($groups as $group) {
-                    if ($deprecations[$group.'Count']) {
-                        echo "\n", $colorize(
-                            sprintf('%s deprecation notices (%d)', ucfirst($group), $deprecations[$group.'Count']),
-                            'legacy' !== $group && 'remaining vendor' !== $group
-                        ), "\n";
-=======
                 $displayDeprecations = function ($deprecations) use ($colorize, $cmp) {
-                    foreach (array('unsilenced', 'remaining', 'legacy', 'other') as $group) {
+                    $groups = array('unsilenced', 'remaining');
+                    if (DeprecationErrorHandler::MODE_WEAK_VENDORS === $mode) {
+                        $groups[] = 'remaining vendor';
+                    }
+                    array_push($groups, 'legacy', 'other');
+
+                    foreach ($groups as $group) {
                         if ($deprecations[$group.'Count']) {
-                            echo "\n", $colorize(sprintf('%s deprecation notices (%d)', ucfirst($group), $deprecations[$group.'Count']), 'legacy' !== $group), "\n";
->>>>>>> e490d663
+                            echo "\n", $colorize(
+                                sprintf('%s deprecation notices (%d)', ucfirst($group), $deprecations[$group.'Count']),
+                                'legacy' !== $group && 'remaining vendor' !== $group
+                            ), "\n";
 
                             uasort($deprecations[$group], $cmp);
 
