<?php

/*
 * This file is part of the Symfony package.
 *
 * (c) Fabien Potencier <fabien@symfony.com>
 *
 * For the full copyright and license information, please view the LICENSE
 * file that was distributed with this source code.
 */

namespace Symfony\Bridge\Monolog\Tests;

use Monolog\Handler\TestHandler;
use PHPUnit\Framework\TestCase;
use Symfony\Bridge\Monolog\Processor\DebugProcessor;
use Symfony\Bridge\Monolog\Logger;

class LoggerTest extends TestCase
{
<<<<<<< HEAD
=======
    /**
     * @group legacy
     */
    public function testGetLogsWithDebugHandler()
    {
        $handler = new DebugHandler();
        $logger = new Logger(__METHOD__, array($handler));

        $this->assertTrue($logger->error('error message'));
        $this->assertCount(1, $logger->getLogs());
    }

>>>>>>> f5060c12
    public function testGetLogsWithoutDebugProcessor()
    {
        $handler = new TestHandler();
        $logger = new Logger(__METHOD__, array($handler));

        $this->assertTrue($logger->error('error message'));
        $this->assertSame(array(), $logger->getLogs());
    }

    public function testCountErrorsWithoutDebugProcessor()
    {
        $handler = new TestHandler();
        $logger = new Logger(__METHOD__, array($handler));

        $this->assertTrue($logger->error('error message'));
        $this->assertSame(0, $logger->countErrors());
    }

    public function testGetLogsWithDebugProcessor()
    {
        $handler = new TestHandler();
        $processor = new DebugProcessor();
        $logger = new Logger(__METHOD__, array($handler), array($processor));

        $this->assertTrue($logger->error('error message'));
        $this->assertCount(1, $logger->getLogs());
    }

    public function testCountErrorsWithDebugProcessor()
    {
        $handler = new TestHandler();
        $processor = new DebugProcessor();
        $logger = new Logger(__METHOD__, array($handler), array($processor));

        $this->assertTrue($logger->debug('test message'));
        $this->assertTrue($logger->info('test message'));
        $this->assertTrue($logger->notice('test message'));
        $this->assertTrue($logger->warning('test message'));

        $this->assertTrue($logger->error('test message'));
        $this->assertTrue($logger->critical('test message'));
        $this->assertTrue($logger->alert('test message'));
        $this->assertTrue($logger->emergency('test message'));

        $this->assertSame(4, $logger->countErrors());
    }

    public function testGetLogsWithDebugProcessor2()
    {
        $handler = new TestHandler();
        $logger = new Logger('test', array($handler));
        $logger->pushProcessor(new DebugProcessor());

        $logger->addInfo('test');
        $this->assertCount(1, $logger->getLogs());
        list($record) = $logger->getLogs();

        $this->assertEquals('test', $record['message']);
        $this->assertEquals(Logger::INFO, $record['priority']);
    }

    public function testClear()
    {
        $handler = new TestHandler();
        $logger = new Logger('test', array($handler));
        $logger->pushProcessor(new DebugProcessor());

        $logger->addInfo('test');
        $logger->clear();

        $this->assertEmpty($logger->getLogs());
        $this->assertSame(0, $logger->countErrors());
    }
}<|MERGE_RESOLUTION|>--- conflicted
+++ resolved
@@ -18,21 +18,6 @@
 
 class LoggerTest extends TestCase
 {
-<<<<<<< HEAD
-=======
-    /**
-     * @group legacy
-     */
-    public function testGetLogsWithDebugHandler()
-    {
-        $handler = new DebugHandler();
-        $logger = new Logger(__METHOD__, array($handler));
-
-        $this->assertTrue($logger->error('error message'));
-        $this->assertCount(1, $logger->getLogs());
-    }
-
->>>>>>> f5060c12
     public function testGetLogsWithoutDebugProcessor()
     {
         $handler = new TestHandler();
