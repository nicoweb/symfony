language: php

dist: trusty
sudo: false

git:
    depth: 1

addons:
    apt_packages:
        - parallel
        - language-pack-fr-base
        - ldap-utils
        - slapd

env:
    global:
        - MIN_PHP=5.5.9
        - SYMFONY_PROCESS_PHP_TEST_BINARY=~/.phpenv/versions/5.6/bin/php

matrix:
    include:
        - php: hhvm-3.18
          sudo: required
          group: edge
        - php: 5.5
        - php: 5.6
<<<<<<< HEAD
=======
        - php: 7.0
          env: deps=high
>>>>>>> 19e5ed1b
        - php: 7.1
          env: deps=high
        - php: 7.0.8
          env: deps=low
    fast_finish: true

cache:
    directories:
        - .phpunit
        - php-$MIN_PHP

services:
    - memcached
    - mongodb
    - redis-server

before_install:
    - |
      # General configuration
      stty cols 120
      mkdir /tmp/slapd
      slapd -f src/Symfony/Component/Ldap/Tests/Fixtures/conf/slapd.conf -h ldap://localhost:3389 &
      PHP=$TRAVIS_PHP_VERSION
      [ -d ~/.composer ] || mkdir ~/.composer
      cp .composer/* ~/.composer/
      export PHPUNIT=$(readlink -f ./phpunit)
      export PHPUNIT_X="$PHPUNIT --exclude-group tty,benchmark,intl-data"
      export COMPOSER_UP='composer update --no-progress --no-suggest --ansi'

      nanoseconds() {
          local cmd="date"
          local format="+%s%N"
          local os=$(uname)
          if hash gdate > /dev/null 2>&1; then
            cmd="gdate"
          elif [[ "$os" = Darwin ]]; then
            format="+%s000000000"
          fi
          $cmd -u $format
      }
      export -f nanoseconds

      # tfold is a helper to create folded reports
      tfold () {
          local title=$1
          local fold=$(echo $title | sed -r 's/[^-_A-Za-z0-9]+/./g')
          shift
          local id=$(printf %08x $(( RANDOM * RANDOM )))
          local start=$(nanoseconds)
          echo -e "travis_fold:start:$fold"
          echo -e "travis_time:start:$id"
          echo -e "\\e[1;34m$title\\e[0m"

          bash -xc "$*" 2>&1
          local ok=$?
          local end=$(nanoseconds)
          echo -e "\\ntravis_time:end:$id:start=$start,finish=$end,duration=$(($end-$start))"
          (exit $ok) &&
              echo -e "\\e[32mOK\\e[0m $title\\n\\ntravis_fold:end:$fold" ||
              echo -e "\\e[41mKO\\e[0m $title\\n"
          (exit $ok)
      }
      export -f tfold

      # php.ini configuration
      if [[ $PHP = hhvm* ]]; then
          INI=/etc/hhvm/php.ini
      else
          INI=~/.phpenv/versions/$(phpenv version-name)/etc/conf.d/travis.ini
          phpenv config-rm xdebug.ini || echo "xdebug not available"
      fi
      echo date.timezone = Europe/Paris >> $INI
      echo memory_limit = -1 >> $INI
      echo session.gc_probability = 0 >> $INI
      echo opcache.enable_cli = 1 >> $INI
      echo hhvm.jit = 0 >> $INI
      echo apc.enable_cli = 1 >> $INI
      echo extension = redis.so >> $INI
      echo extension = memcached.so >> $INI
      [[ $PHP = 5.* ]] && echo extension = memcache.so >> $INI
      if [[ $PHP = 5.* ]]; then
          echo extension = mongo.so >> $INI
      elif [[ $PHP = 7.* ]]; then
          echo extension = mongodb.so >> $INI
      fi

      # Matrix lines for intermediate PHP versions are skipped for pull requests
      if [[ ! $deps && ! $PHP = ${MIN_PHP%.*} && ! $PHP = hhvm* && $TRAVIS_PULL_REQUEST != false ]]; then
          deps=skip
          skip=1
      else
          COMPONENTS=$(find src/Symfony -mindepth 3 -type f -name phpunit.xml.dist -printf '%h\n')
      fi

    - |
      # Install sigchild-enabled PHP to test the Process component on the lowest PHP matrix line
      if [[ ! $deps && $PHP = ${MIN_PHP%.*} && ! -d php-$MIN_PHP/sapi ]]; then
          wget http://museum.php.net/php5/php-$MIN_PHP.tar.bz2 -O - | tar -xj &&
          (cd php-$MIN_PHP && ./configure --enable-sigchild --enable-pcntl && make -j2)
      fi

    - |
      # Install extra PHP extensions
      if [[ ! $skip && $PHP = 5.* ]]; then
          ([[ $deps ]] || tfold ext.symfony_debug 'cd src/Symfony/Component/Debug/Resources/ext && phpize && ./configure && make && echo extension = $(pwd)/modules/symfony_debug.so >> '"$INI") &&
          tfold ext.apcu4 'echo yes | pecl install -f apcu-4.0.11'
      elif [[ ! $skip && $PHP = 7.* ]]; then
          tfold ext.apcu5 'echo yes | pecl install -f apcu-5.1.6'
      fi

    - |
      # Load fixtures
      if [[ ! $skip ]]; then
          ldapadd -h localhost:3389 -D cn=admin,dc=symfony,dc=com -w symfony -f src/Symfony/Component/Ldap/Tests/Fixtures/data/base.ldif &&
          ldapadd -h localhost:3389 -D cn=admin,dc=symfony,dc=com -w symfony -f src/Symfony/Component/Ldap/Tests/Fixtures/data/fixtures.ldif
      fi

install:
    - |
      # Create local composer packages for each patched components and reference them in composer.json files when cross-testing components
      if [[ ! $deps ]]; then
          php .github/build-packages.php HEAD^ src/Symfony/Bridge/PhpUnit
      elif [[ ! $skip ]]; then
          export SYMFONY_DEPRECATIONS_HELPER=weak &&
          cp composer.json composer.json.orig &&
          echo -e '{\n"require":{'"$(grep phpunit-bridge composer.json)"'"php":"*"},"minimum-stability":"dev"}' > composer.json &&
          php .github/build-packages.php HEAD^ $COMPONENTS &&
          mv composer.json composer.json.phpunit &&
          mv composer.json.orig composer.json
      fi

    - |
      # For the master branch, when deps=high, the version before master is checked out and tested with the locally patched components
      if [[ $deps = high && $TRAVIS_BRANCH = master ]]; then
          SYMFONY_VERSION=$(git ls-remote --heads | grep -o '/[1-9].*' | tail -n 1 | sed s/.//) &&
          git fetch origin $SYMFONY_VERSION &&
          git checkout -m FETCH_HEAD &&
          COMPONENTS=$(find src/Symfony -mindepth 3 -type f -name phpunit.xml.dist -printf '%h\n')
      elif [[ ! $skip ]]; then
          SYMFONY_VERSION=$(cat composer.json | grep '^ *"dev-master". *"[1-9]' | grep -o '[0-9.]*')
      fi

    - |
      # Legacy tests are skipped when deps=high and when the current branch version has not the same major version number than the next one
      [[ $deps = high && ${SYMFONY_VERSION%.*} != $(git show $(git ls-remote --heads | grep -FA1 /$SYMFONY_VERSION | tail -n 1):composer.json | grep '^ *"dev-master". *"[1-9]' | grep -o '[0-9]*' | head -n 1) ]] && LEGACY=,legacy

      export COMPOSER_ROOT_VERSION=$SYMFONY_VERSION.x-dev
      if [[ ! $skip && $deps ]]; then mv composer.json.phpunit composer.json; fi

      if [[ ! $skip && $PHP = 7.* ]]; then
          ([[ $deps ]] && cd src/Symfony/Component/HttpFoundation; composer require --dev --no-update mongodb/mongodb)
      fi

    - if [[ ! $skip ]]; then $COMPOSER_UP; fi
    - if [[ ! $skip ]]; then ./phpunit install; fi
    - |
      # phpinfo
      if [[ ! $PHP = hhvm* ]]; then php -i; else hhvm --php -r 'print_r($_SERVER);print_r(ini_get_all());'; fi

    - |
      run_tests () {
          set -e
          if [[ $skip ]]; then
              echo -e "\\n\\e[1;34mIntermediate PHP version $PHP is skipped for pull requests.\\e[0m"
          elif [[ $deps = high ]]; then
              echo "$COMPONENTS" | parallel --gnu -j10% "tfold {} 'cd {} && $COMPOSER_UP && $PHPUNIT_X$LEGACY'"
          elif [[ $deps = low ]]; then
              echo "$COMPONENTS" | parallel --gnu -j10% "tfold {} 'cd {} && $COMPOSER_UP --prefer-lowest --prefer-stable && $PHPUNIT_X'"
          elif [[ $PHP = hhvm* ]]; then
              $PHPUNIT --exclude-group benchmark,intl-data
          else
              echo "$COMPONENTS" | parallel --gnu "tfold {} $PHPUNIT_X {}"
              tfold tty-group $PHPUNIT --group tty
              if [[ $PHP = ${MIN_PHP%.*} ]]; then
                  echo -e "1\\n0" | xargs -I{} bash -c "tfold src/Symfony/Component/Process.sigchild{} SYMFONY_DEPRECATIONS_HELPER=weak ENHANCE_SIGCHLD={} php-$MIN_PHP/sapi/cli/php .phpunit/phpunit-4.8/phpunit --colors=always src/Symfony/Component/Process/"
              fi
          fi
      }

script:
    - (run_tests)<|MERGE_RESOLUTION|>--- conflicted
+++ resolved
@@ -25,14 +25,9 @@
           group: edge
         - php: 5.5
         - php: 5.6
-<<<<<<< HEAD
-=======
-        - php: 7.0
-          env: deps=high
->>>>>>> 19e5ed1b
         - php: 7.1
           env: deps=high
-        - php: 7.0.8
+        - php: 7.0
           env: deps=low
     fast_finish: true
 
